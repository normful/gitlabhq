GIT
  remote: https://github.com/gitlabhq/gon.git
  revision: 58ca8e17273051cb370182cabd3602d1da6783ab
  ref: 58ca8e17273051cb370182cabd3602d1da6783ab
  specs:
    gon (4.1.1)
      actionpack (>= 2.3.0)
      json

GEM
  remote: https://rubygems.org/
  specs:
<<<<<<< HEAD
    actionmailer (3.2.16)
      actionpack (= 3.2.16)
      mail (~> 2.5.4)
    actionpack (3.2.16)
      activemodel (= 3.2.16)
      activesupport (= 3.2.16)
      builder (~> 3.0.0)
      erubis (~> 2.7.0)
      journey (~> 1.0.4)
      rack (~> 1.4.5)
      rack-cache (~> 1.2)
      rack-test (~> 0.6.1)
      sprockets (~> 2.2.1)
    activemodel (3.2.16)
      activesupport (= 3.2.16)
      builder (~> 3.0.0)
    activerecord (3.2.16)
      activemodel (= 3.2.16)
      activesupport (= 3.2.16)
      arel (~> 3.0.2)
      tzinfo (~> 0.3.29)
    activeresource (3.2.16)
      activemodel (= 3.2.16)
      activesupport (= 3.2.16)
    activesupport (3.2.16)
=======
    actionmailer (4.0.2)
      actionpack (= 4.0.2)
      mail (~> 2.5.4)
    actionpack (4.0.2)
      activesupport (= 4.0.2)
      builder (~> 3.1.0)
      erubis (~> 2.7.0)
      rack (~> 1.5.2)
      rack-test (~> 0.6.2)
    actionpack-action_caching (1.1.0)
      actionpack (>= 4.0.0, < 5.0)
    actionpack-page_caching (1.0.2)
      actionpack (>= 4.0.0, < 5)
    activemodel (4.0.2)
      activesupport (= 4.0.2)
      builder (~> 3.1.0)
    activerecord (4.0.2)
      activemodel (= 4.0.2)
      activerecord-deprecated_finders (~> 1.0.2)
      activesupport (= 4.0.2)
      arel (~> 4.0.0)
    activerecord-deprecated_finders (1.0.3)
    activesupport (4.0.2)
>>>>>>> 0e4a8e23
      i18n (~> 0.6, >= 0.6.4)
      minitest (~> 4.2)
      multi_json (~> 1.3)
      thread_safe (~> 0.1)
      tzinfo (~> 0.3.37)
    acts-as-taggable-on (2.4.1)
      rails (>= 3, < 5)
    addressable (2.3.5)
    annotate (2.6.0)
      activerecord (>= 2.3.0)
      rake (>= 0.8.7)
<<<<<<< HEAD
    arel (3.0.3)
    asciidoctor (0.1.3)
=======
    arel (4.0.1)
    asciidoctor (0.1.4)
    atomic (1.1.14)
>>>>>>> 0e4a8e23
    awesome_print (1.2.0)
    axiom-types (0.0.5)
      descendants_tracker (~> 0.0.1)
      ice_nine (~> 0.9)
    bcrypt-ruby (3.1.2)
    better_errors (1.0.1)
      coderay (>= 1.0.0)
      erubis (>= 2.6.6)
    binding_of_caller (0.7.2)
      debug_inspector (>= 0.0.1)
    bootstrap-sass (2.3.2.2)
      sass (~> 3.2)
    builder (3.1.4)
    capybara (2.1.0)
      mime-types (>= 1.16)
      nokogiri (>= 1.3.3)
      rack (>= 1.0.0)
      rack-test (>= 0.5.4)
      xpath (~> 2.0)
    carrierwave (0.9.0)
      activemodel (>= 3.2.0)
      activesupport (>= 3.2.0)
      json (>= 1.7)
    celluloid (0.15.2)
      timers (~> 1.1.0)
    charlock_holmes (0.6.9.4)
    chosen-rails (1.0.1)
      coffee-rails (>= 3.2)
      compass-rails (>= 1.0)
      railties (>= 3.0)
      sass-rails (>= 3.2)
    chunky_png (1.2.9)
    cliver (0.2.2)
    code_analyzer (0.4.3)
      sexp_processor
    coderay (1.1.0)
    coercible (1.0.0)
      descendants_tracker (~> 0.0.1)
    coffee-rails (4.0.1)
      coffee-script (>= 2.2.0)
      railties (>= 4.0.0, < 5.0)
    coffee-script (2.2.0)
      coffee-script-source
      execjs
    coffee-script-source (1.6.3)
    colored (1.2)
    colorize (0.5.8)
    compass (0.12.2)
      chunky_png (~> 1.2)
      fssm (>= 0.2.7)
      sass (~> 3.1)
    compass-rails (1.1.1)
      compass (>= 0.12.2)
    connection_pool (1.2.0)
    coveralls (0.7.0)
      multi_json (~> 1.3)
      rest-client
      simplecov (>= 0.7)
      term-ansicolor
      thor
    crack (0.4.1)
      safe_yaml (~> 0.9.0)
    d3_rails (3.1.10)
      railties (>= 3.1.0)
    daemons (1.1.9)
    database_cleaner (1.2.0)
    debug_inspector (0.0.2)
    descendants_tracker (0.0.3)
    devise (3.0.4)
      bcrypt-ruby (~> 3.0)
      orm_adapter (~> 0.1)
      railties (>= 3.2.6, < 5)
      warden (~> 1.2.3)
    devise-async (0.8.0)
      devise (>= 2.2, < 3.2)
    diff-lcs (1.2.5)
    docile (1.1.1)
    dotenv (0.9.0)
    email_spec (1.5.0)
      launchy (~> 2.1)
      mail (~> 2.2)
    enumerize (0.7.0)
      activesupport (>= 3.2)
    equalizer (0.0.8)
    erubis (2.7.0)
    escape_utils (0.2.4)
    eventmachine (1.0.3)
    excon (0.13.4)
    execjs (2.0.2)
    factory_girl (4.3.0)
      activesupport (>= 3.0.0)
    factory_girl_rails (4.3.0)
      factory_girl (~> 4.3.0)
      railties (>= 3.0.0)
    faraday (0.8.8)
      multipart-post (~> 1.2.0)
    faraday_middleware (0.9.0)
      faraday (>= 0.7.4, < 0.9)
    ffaker (1.22.1)
    ffi (1.9.3)
    fog (1.3.1)
      builder
      excon (~> 0.13.0)
      formatador (~> 0.2.0)
      mime-types
      multi_json (~> 1.0)
      net-scp (~> 1.0.4)
      net-ssh (>= 2.1.3)
      nokogiri (~> 1.5.0)
      ruby-hmac
    font-awesome-rails (3.2.1.3)
      railties (>= 3.2, < 5.0)
    foreman (0.63.0)
      dotenv (>= 0.7)
      thor (>= 0.13.6)
    formatador (0.2.4)
    fssm (0.2.10)
    gemoji (1.3.1)
    gherkin-ruby (0.3.1)
      racc
    github-markdown (0.5.5)
    github-markup (0.7.5)
    gitlab-flowdock-git-hook (0.4.2.2)
      gitlab-grit (>= 2.4.1)
      multi_json
    gitlab-gollum-lib (1.0.2)
      github-markdown (~> 0.5.3)
      github-markup (>= 0.7.5, < 1.0.0)
      gitlab-grit (~> 2.6.1)
      gitlab-pygments.rb (~> 0.5.4)
      nokogiri (~> 1.5.9)
      sanitize (~> 2.0.3)
      stringex (~> 1.5.1)
<<<<<<< HEAD
    gitlab-grack (1.0.1)
      rack (~> 1.4.1)
=======
    gitlab-grack (2.0.0.pre)
      rack (~> 1.5.1)
>>>>>>> 0e4a8e23
    gitlab-grit (2.6.3)
      charlock_holmes (~> 0.6.9)
      diff-lcs (~> 1.1)
      mime-types (~> 1.15)
      posix-spawn (~> 0.3.6)
    gitlab-linguist (2.9.6)
      charlock_holmes (~> 0.6.6)
      escape_utils (~> 0.2.4)
      gitlab-pygments.rb (~> 0.5.4)
      mime-types (~> 1.19)
    gitlab-pygments.rb (0.5.4)
      posix-spawn (~> 0.3.6)
      yajl-ruby (~> 1.1.0)
    gitlab_git (4.0.0.pre)
      activesupport (~> 4.0.0)
      gitlab-grit (~> 2.6.1)
      gitlab-linguist (~> 2.9.5)
      gitlab-pygments.rb (~> 0.5.4)
    gitlab_meta (6.0)
    gitlab_omniauth-ldap (1.0.3)
      net-ldap (~> 0.3.1)
      omniauth (~> 1.0)
      pyu-ruby-sasl (~> 0.0.3.1)
      rubyntlm (~> 0.1.1)
    grape (0.6.1)
      activesupport
      builder
      hashie (>= 1.2.0)
      multi_json (>= 1.3.2)
      multi_xml (>= 0.5.2)
      rack (>= 1.3.0)
      rack-accept
      rack-mount
      virtus (>= 1.0.0)
    grape-entity (0.3.0)
      activesupport
      multi_json (>= 1.3.2)
    growl (1.0.3)
    guard (2.2.4)
      formatador (>= 0.2.4)
      listen (~> 2.1)
      lumberjack (~> 1.0)
      pry (>= 0.9.12)
      thor (>= 0.18.1)
    guard-rspec (4.2.0)
      guard (>= 2.1.1)
      rspec (>= 2.14, < 4.0)
    guard-spinach (0.0.2)
      guard (>= 1.1)
      spinach
    haml (4.0.4)
      tilt
    haml-rails (0.5.1)
      actionpack (~> 4.0.0)
      activesupport (~> 4.0.0)
      haml (>= 3.1, < 5.0)
      railties (~> 4.0.0)
    hashie (2.0.5)
    hike (1.2.3)
    hipchat (0.9.0)
      httparty
      httparty
    http_parser.rb (0.5.3)
    httparty (0.12.0)
      json (~> 1.8)
      multi_xml (>= 0.5.2)
    httpauth (0.2.0)
    i18n (0.6.9)
<<<<<<< HEAD
    jasmine (1.3.2)
      jasmine-core (~> 1.3.1)
      rack (~> 1.0)
      rspec (>= 1.3.1)
      selenium-webdriver (>= 0.1.3)
    jasmine-core (1.3.1)
    journey (1.0.4)
    jquery-atwho-rails (0.3.0)
=======
    ice_nine (0.10.0)
    jasmine (2.0.0.rc5)
      jasmine-core (~> 2.0.0.rc5)
      phantomjs
      rack (>= 1.2.1)
      rake
    jasmine-core (2.0.0.rc5)
    jquery-atwho-rails (0.3.3)
>>>>>>> 0e4a8e23
    jquery-rails (2.1.3)
      railties (>= 3.1.0, < 5.0)
      thor (~> 0.14)
    jquery-turbolinks (2.0.1)
      railties (>= 3.1.0)
      turbolinks
    jquery-ui-rails (2.0.2)
      jquery-rails
      railties (>= 3.1.0)
    json (1.8.1)
    jwt (0.1.8)
      multi_json (>= 1.5)
    kaminari (0.14.1)
      actionpack (>= 3.0.0)
      activesupport (>= 3.0.0)
    kgio (2.8.1)
    launchy (2.4.2)
      addressable (~> 2.3)
    letter_opener (1.1.2)
      launchy (~> 2.2)
    libv8 (3.16.14.3)
    listen (2.3.1)
      celluloid (>= 0.15.2)
      rb-fsevent (>= 0.9.3)
      rb-inotify (>= 0.9)
    lumberjack (1.0.4)
    mail (2.5.4)
      mime-types (~> 1.16)
      treetop (~> 1.4.8)
<<<<<<< HEAD
    method_source (0.8.1)
    mime-types (1.25.1)
    minitest (4.7.4)
=======
    method_source (0.8.2)
    mime-types (1.25.1)
    minitest (4.7.5)
>>>>>>> 0e4a8e23
    modernizr (2.6.2)
      sprockets (~> 2.0)
    multi_json (1.8.2)
    multi_xml (0.5.5)
    multipart-post (1.2.0)
    mysql2 (0.3.11)
    net-ldap (0.3.1)
    net-scp (1.0.4)
      net-ssh (>= 1.99.1)
    net-ssh (2.7.0)
    nokogiri (1.5.10)
    oauth (0.4.7)
    oauth2 (0.8.1)
      faraday (~> 0.8)
      httpauth (~> 0.1)
      jwt (~> 0.1.4)
      multi_json (~> 1.0)
      rack (~> 1.2)
    omniauth (1.1.4)
      hashie (>= 1.2, < 3)
      rack
    omniauth-github (1.1.1)
      omniauth (~> 1.0)
      omniauth-oauth2 (~> 1.1)
    omniauth-google-oauth2 (0.2.1)
      omniauth (~> 1.0)
      omniauth-oauth2
    omniauth-oauth (1.0.1)
      oauth
      omniauth (~> 1.0)
    omniauth-oauth2 (1.1.1)
      oauth2 (~> 0.8.0)
      omniauth (~> 1.0)
    omniauth-twitter (1.0.1)
      multi_json (~> 1.3)
      omniauth-oauth (~> 1.0)
    orm_adapter (0.5.0)
    pg (0.15.1)
    phantomjs (1.9.2.0)
    poltergeist (1.4.1)
      capybara (~> 2.1.0)
      cliver (~> 0.2.1)
      multi_json (~> 1.0)
      websocket-driver (>= 0.2.0)
    polyglot (0.3.3)
    posix-spawn (0.3.6)
    protected_attributes (1.0.5)
      activemodel (>= 4.0.1, < 5.0)
    pry (0.9.12.4)
      coderay (~> 1.0)
      method_source (~> 0.8)
      slop (~> 3.4)
    pyu-ruby-sasl (0.0.3.3)
    quiet_assets (1.0.2)
      railties (>= 3.1, < 5.0)
    racc (1.4.10)
    rack (1.5.2)
    rack-accept (0.4.5)
      rack (>= 0.4)
    rack-attack (2.3.0)
      rack
    rack-cors (0.2.9)
    rack-mini-profiler (0.1.31)
      rack (>= 1.1.3)
    rack-mount (0.8.3)
      rack (>= 1.0.0)
    rack-protection (1.5.1)
      rack
    rack-test (0.6.2)
      rack (>= 1.0)
<<<<<<< HEAD
    rails (3.2.16)
      actionmailer (= 3.2.16)
      actionpack (= 3.2.16)
      activerecord (= 3.2.16)
      activeresource (= 3.2.16)
      activesupport (= 3.2.16)
      bundler (~> 1.0)
      railties (= 3.2.16)
    rails-dev-tweaks (0.6.1)
      actionpack (~> 3.1)
      railties (~> 3.1)
=======
    rails (4.0.2)
      actionmailer (= 4.0.2)
      actionpack (= 4.0.2)
      activerecord (= 4.0.2)
      activesupport (= 4.0.2)
      bundler (>= 1.3.0, < 2.0)
      railties (= 4.0.2)
      sprockets-rails (~> 2.0.0)
    rails-observers (0.1.2)
      activemodel (~> 4.0)
>>>>>>> 0e4a8e23
    rails_best_practices (1.14.4)
      activesupport
      awesome_print
      code_analyzer (>= 0.4.3)
      colored
      erubis
      i18n
      require_all
      ruby-progressbar
<<<<<<< HEAD
    railties (3.2.16)
      actionpack (= 3.2.16)
      activesupport (= 3.2.16)
      rack-ssl (~> 1.3.2)
=======
    railties (4.0.2)
      actionpack (= 4.0.2)
      activesupport (= 4.0.2)
>>>>>>> 0e4a8e23
      rake (>= 0.8.7)
      thor (>= 0.18.1, < 2.0)
    raindrops (0.12.0)
    rake (10.1.0)
    raphael-rails (2.1.2)
    rb-fsevent (0.9.3)
    rb-inotify (0.9.2)
      ffi (>= 0.5.0)
    rdoc (3.12.2)
      json (~> 1.4)
    redcarpet (2.2.2)
    redis (3.0.6)
    redis-actionpack (4.0.0)
      actionpack (~> 4)
      redis-rack (~> 1.5.0)
      redis-store (~> 1.1.0)
    redis-activesupport (4.0.0)
      activesupport (~> 4)
      redis-store (~> 1.1.0)
    redis-namespace (1.4.1)
      redis (~> 3.0.4)
    redis-rack (1.5.0)
      rack (~> 1.5)
      redis-store (~> 1.1.0)
    redis-rails (4.0.0)
      redis-actionpack (~> 4)
      redis-activesupport (~> 4)
      redis-store (~> 1.1.0)
    redis-store (1.1.4)
      redis (>= 2.2)
    ref (1.0.5)
    require_all (1.3.2)
    rest-client (1.6.7)
      mime-types (>= 1.16)
    rspec (2.14.1)
      rspec-core (~> 2.14.0)
      rspec-expectations (~> 2.14.0)
      rspec-mocks (~> 2.14.0)
    rspec-core (2.14.7)
    rspec-expectations (2.14.4)
      diff-lcs (>= 1.1.3, < 2.0)
    rspec-mocks (2.14.4)
    rspec-rails (2.14.0)
      actionpack (>= 3.0)
      activesupport (>= 3.0)
      railties (>= 3.0)
      rspec-core (~> 2.14.0)
      rspec-expectations (~> 2.14.0)
      rspec-mocks (~> 2.14.0)
    ruby-hmac (0.4.0)
    ruby-progressbar (1.2.0)
    rubyntlm (0.1.1)
    safe_yaml (0.9.7)
    sanitize (2.0.6)
      nokogiri (>= 1.4.4)
    sass (3.2.12)
    sass-rails (4.0.1)
      railties (>= 4.0.0, < 5.0)
      sass (>= 3.1.10)
      sprockets-rails (~> 2.0.0)
    sdoc (0.3.20)
      json (>= 1.1.3)
      rdoc (~> 3.10)
    seed-fu (2.3.0)
      activerecord (>= 3.1, < 4.1)
      activesupport (>= 3.1, < 4.1)
    select2-rails (3.5.2)
      thor (~> 0.14)
    settingslogic (2.0.9)
    sexp_processor (4.4.0)
    shoulda-matchers (2.1.0)
      activesupport (>= 3.0.0)
    sidekiq (2.17.0)
      celluloid (>= 0.15.2)
      connection_pool (>= 1.0.0)
      json
      redis (>= 3.0.4)
      redis-namespace (>= 1.3.1)
    simple_oauth (0.1.9)
    simplecov (0.8.2)
      docile (~> 1.1.0)
      multi_json
      simplecov-html (~> 0.8.0)
    simplecov-html (0.8.0)
    sinatra (1.4.4)
      rack (~> 1.4)
      rack-protection (~> 1.4)
      tilt (~> 1.3, >= 1.3.4)
    six (0.2.0)
    slim (2.0.2)
      temple (~> 0.6.6)
      tilt (>= 1.3.3, < 2.1)
    slop (3.4.7)
    spinach (0.8.7)
      colorize (= 0.5.8)
      gherkin-ruby (>= 0.3.1)
    spinach-rails (0.2.1)
      capybara (>= 2.0.0)
      railties (>= 3)
      spinach (>= 0.4)
    spork (1.0.0rc4)
    sprockets (2.10.1)
      hike (~> 1.2)
      multi_json (~> 1.0)
      rack (~> 1.0)
      tilt (~> 1.1, != 1.3.0)
    sprockets-rails (2.0.1)
      actionpack (>= 3.0)
      activesupport (>= 3.0)
      sprockets (~> 2.8)
    stamp (0.5.0)
    state_machine (1.2.0)
    stringex (1.5.1)
    temple (0.6.7)
    term-ansicolor (1.2.2)
      tins (~> 0.8)
    test_after_commit (0.2.2)
    therubyracer (0.12.0)
      libv8 (~> 3.16.14.0)
      ref
    thin (1.6.1)
      daemons (>= 1.0.9)
      eventmachine (>= 1.0.0)
      rack (>= 1.0.0)
    thor (0.18.1)
    thread_safe (0.1.3)
      atomic
    tilt (1.4.1)
    timers (1.1.0)
    tinder (1.9.3)
      eventmachine (~> 1.0)
      faraday (~> 0.8)
      faraday_middleware (~> 0.9)
      hashie (>= 1.0, < 3)
      json (~> 1.8.0)
      mime-types (~> 1.19)
      multi_json (~> 1.7)
      twitter-stream (~> 0.1)
    tins (0.13.1)
    treetop (1.4.15)
      polyglot
      polyglot (>= 0.3.1)
    turbolinks (2.0.0)
      coffee-rails
    twitter-stream (0.1.16)
      eventmachine (>= 0.12.8)
      http_parser.rb (~> 0.5.1)
      simple_oauth (~> 0.1.4)
    tzinfo (0.3.38)
    uglifier (2.3.2)
      execjs (>= 0.3.0)
      json (>= 1.8.0)
    underscore-rails (1.4.4)
    unicorn (4.6.3)
      kgio (~> 2.6)
      rack
      raindrops (~> 0.7)
    unicorn-worker-killer (0.4.2)
      unicorn (~> 4)
    virtus (1.0.1)
      axiom-types (~> 0.0.5)
      coercible (~> 1.0)
      descendants_tracker (~> 0.0.1)
      equalizer (~> 0.0.7)
    warden (1.2.3)
      rack (>= 1.0)
    webmock (1.16.0)
      addressable (>= 2.2.7)
      crack (>= 0.3.2)
    websocket-driver (0.3.1)
    xpath (2.0.0)
      nokogiri (~> 1.3)
    yajl-ruby (1.1.0)

PLATFORMS
  ruby

DEPENDENCIES
  actionpack-action_caching
  actionpack-page_caching
  activerecord-deprecated_finders
  acts-as-taggable-on
  annotate (~> 2.6.0.beta2)
  asciidoctor
  awesome_print
  better_errors
  binding_of_caller
  bootstrap-sass (~> 2.3)
  capybara
  carrierwave
  chosen-rails (= 1.0.1)
  coffee-rails
  colored
  coveralls
  d3_rails (~> 3.1.4)
  database_cleaner
  devise (= 3.0.4)
  devise-async (= 0.8.0)
  email_spec
  enumerize
  factory_girl_rails
  ffaker
  fog (~> 1.3.1)
  font-awesome-rails (~> 3.2)
  foreman
  gemoji (~> 1.3.0)
  github-markup (~> 0.7.4)
  gitlab-flowdock-git-hook (~> 0.4.2)
  gitlab-gollum-lib (~> 1.0.2)
  gitlab-grack (~> 2.0.0.pre)
  gitlab-linguist (~> 2.9.6)
  gitlab-pygments.rb (~> 0.5.4)
  gitlab_git (~> 4.0.0.pre)
  gitlab_meta (= 6.0)
  gitlab_omniauth-ldap (= 1.0.3)
  gon!
  grape (~> 0.6.1)
  grape-entity (~> 0.3.0)
  growl
  guard-rspec
  guard-spinach
  haml-rails
  hipchat (~> 0.9.0)
  httparty
  jasmine (= 2.0.0.rc5)
  jquery-atwho-rails (~> 0.3.3)
  jquery-rails (= 2.1.3)
  jquery-turbolinks
  jquery-ui-rails (= 2.0.2)
  kaminari (~> 0.14.1)
  launchy
  letter_opener
  minitest (~> 4.7.0)
  modernizr (= 2.6.2)
  mysql2
  net-ldap
  omniauth (~> 1.1.3)
  omniauth-github
  omniauth-google-oauth2
  omniauth-twitter
  pg
  poltergeist (~> 1.4.1)
  protected_attributes
  pry
  quiet_assets (~> 1.0.1)
  rack-attack
  rack-cors
  rack-mini-profiler
<<<<<<< HEAD
  rails (= 3.2.16)
  rails-dev-tweaks
=======
  rails (~> 4.0.0)
  rails-observers
>>>>>>> 0e4a8e23
  rails_best_practices
  raphael-rails (~> 2.1.2)
  rb-fsevent
  rb-inotify
  redcarpet (~> 2.2.2)
  redis-rails
  rspec-rails
  sanitize
  sass-rails
  sdoc
  seed-fu
  select2-rails
  settingslogic
  shoulda-matchers (~> 2.1.0)
  sidekiq
  simplecov
  sinatra
  six
  slim
  spinach-rails
  spork (~> 1.0rc)
  stamp
  state_machine
  test_after_commit
  therubyracer
  thin
  tinder (~> 1.9.2)
  turbolinks
  uglifier
  underscore-rails (~> 1.4.4)
  unicorn (~> 4.6.3)
  unicorn-worker-killer
  webmock<|MERGE_RESOLUTION|>--- conflicted
+++ resolved
@@ -10,33 +10,6 @@
 GEM
   remote: https://rubygems.org/
   specs:
-<<<<<<< HEAD
-    actionmailer (3.2.16)
-      actionpack (= 3.2.16)
-      mail (~> 2.5.4)
-    actionpack (3.2.16)
-      activemodel (= 3.2.16)
-      activesupport (= 3.2.16)
-      builder (~> 3.0.0)
-      erubis (~> 2.7.0)
-      journey (~> 1.0.4)
-      rack (~> 1.4.5)
-      rack-cache (~> 1.2)
-      rack-test (~> 0.6.1)
-      sprockets (~> 2.2.1)
-    activemodel (3.2.16)
-      activesupport (= 3.2.16)
-      builder (~> 3.0.0)
-    activerecord (3.2.16)
-      activemodel (= 3.2.16)
-      activesupport (= 3.2.16)
-      arel (~> 3.0.2)
-      tzinfo (~> 0.3.29)
-    activeresource (3.2.16)
-      activemodel (= 3.2.16)
-      activesupport (= 3.2.16)
-    activesupport (3.2.16)
-=======
     actionmailer (4.0.2)
       actionpack (= 4.0.2)
       mail (~> 2.5.4)
@@ -60,7 +33,6 @@
       arel (~> 4.0.0)
     activerecord-deprecated_finders (1.0.3)
     activesupport (4.0.2)
->>>>>>> 0e4a8e23
       i18n (~> 0.6, >= 0.6.4)
       minitest (~> 4.2)
       multi_json (~> 1.3)
@@ -72,14 +44,9 @@
     annotate (2.6.0)
       activerecord (>= 2.3.0)
       rake (>= 0.8.7)
-<<<<<<< HEAD
-    arel (3.0.3)
-    asciidoctor (0.1.3)
-=======
     arel (4.0.1)
     asciidoctor (0.1.4)
     atomic (1.1.14)
->>>>>>> 0e4a8e23
     awesome_print (1.2.0)
     axiom-types (0.0.5)
       descendants_tracker (~> 0.0.1)
@@ -213,13 +180,8 @@
       nokogiri (~> 1.5.9)
       sanitize (~> 2.0.3)
       stringex (~> 1.5.1)
-<<<<<<< HEAD
-    gitlab-grack (1.0.1)
-      rack (~> 1.4.1)
-=======
     gitlab-grack (2.0.0.pre)
       rack (~> 1.5.1)
->>>>>>> 0e4a8e23
     gitlab-grit (2.6.3)
       charlock_holmes (~> 0.6.9)
       diff-lcs (~> 1.1)
@@ -288,16 +250,6 @@
       multi_xml (>= 0.5.2)
     httpauth (0.2.0)
     i18n (0.6.9)
-<<<<<<< HEAD
-    jasmine (1.3.2)
-      jasmine-core (~> 1.3.1)
-      rack (~> 1.0)
-      rspec (>= 1.3.1)
-      selenium-webdriver (>= 0.1.3)
-    jasmine-core (1.3.1)
-    journey (1.0.4)
-    jquery-atwho-rails (0.3.0)
-=======
     ice_nine (0.10.0)
     jasmine (2.0.0.rc5)
       jasmine-core (~> 2.0.0.rc5)
@@ -306,7 +258,6 @@
       rake
     jasmine-core (2.0.0.rc5)
     jquery-atwho-rails (0.3.3)
->>>>>>> 0e4a8e23
     jquery-rails (2.1.3)
       railties (>= 3.1.0, < 5.0)
       thor (~> 0.14)
@@ -336,15 +287,9 @@
     mail (2.5.4)
       mime-types (~> 1.16)
       treetop (~> 1.4.8)
-<<<<<<< HEAD
-    method_source (0.8.1)
-    mime-types (1.25.1)
-    minitest (4.7.4)
-=======
     method_source (0.8.2)
     mime-types (1.25.1)
     minitest (4.7.5)
->>>>>>> 0e4a8e23
     modernizr (2.6.2)
       sprockets (~> 2.0)
     multi_json (1.8.2)
@@ -415,19 +360,6 @@
       rack
     rack-test (0.6.2)
       rack (>= 1.0)
-<<<<<<< HEAD
-    rails (3.2.16)
-      actionmailer (= 3.2.16)
-      actionpack (= 3.2.16)
-      activerecord (= 3.2.16)
-      activeresource (= 3.2.16)
-      activesupport (= 3.2.16)
-      bundler (~> 1.0)
-      railties (= 3.2.16)
-    rails-dev-tweaks (0.6.1)
-      actionpack (~> 3.1)
-      railties (~> 3.1)
-=======
     rails (4.0.2)
       actionmailer (= 4.0.2)
       actionpack (= 4.0.2)
@@ -438,7 +370,6 @@
       sprockets-rails (~> 2.0.0)
     rails-observers (0.1.2)
       activemodel (~> 4.0)
->>>>>>> 0e4a8e23
     rails_best_practices (1.14.4)
       activesupport
       awesome_print
@@ -448,16 +379,9 @@
       i18n
       require_all
       ruby-progressbar
-<<<<<<< HEAD
-    railties (3.2.16)
-      actionpack (= 3.2.16)
-      activesupport (= 3.2.16)
-      rack-ssl (~> 1.3.2)
-=======
     railties (4.0.2)
       actionpack (= 4.0.2)
       activesupport (= 4.0.2)
->>>>>>> 0e4a8e23
       rake (>= 0.8.7)
       thor (>= 0.18.1, < 2.0)
     raindrops (0.12.0)
@@ -706,13 +630,8 @@
   rack-attack
   rack-cors
   rack-mini-profiler
-<<<<<<< HEAD
-  rails (= 3.2.16)
-  rails-dev-tweaks
-=======
   rails (~> 4.0.0)
   rails-observers
->>>>>>> 0e4a8e23
   rails_best_practices
   raphael-rails (~> 2.1.2)
   rb-fsevent
