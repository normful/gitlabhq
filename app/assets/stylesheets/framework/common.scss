/** COLORS **/
.cgray { color: $gl-gray; }
.clgray { color: #BBB }
.cred { color: $gl-text-red; }
.cgreen { color: $gl-text-green; }
.cdark { color: #444 }

/** COMMON CLASSES **/
.prepend-top-10 { margin-top:10px }
.prepend-top-default { margin-top: $gl-padding !important; }
.prepend-top-20 { margin-top:20px }
.prepend-left-10 { margin-left:10px }
.prepend-left-20 { margin-left:20px }
.append-right-10 { margin-right:10px }
.append-right-20 { margin-right:20px }
.append-bottom-10 { margin-bottom:10px }
.append-bottom-15 { margin-bottom:15px }
.append-bottom-20 { margin-bottom:20px }
.append-bottom-default { margin-bottom: $gl-padding; }
.inline { display: inline-block }
.center { text-align: center }

.underlined-link { text-decoration: underline; }
.hint { font-style: italic; color: #999; }
.light { color: $gl-gray; }

.slead {
  color: $gl-gray;
  font-size: 15px;
  margin-bottom: 12px;
  font-weight: normal;
  line-height: 24px;
}

.tab-content {
  overflow: visible;
}

pre {
  &.clean {
    background: none;
    border: none;
    margin: 0;
    padding: 0;
  }

  &.well-pre {
    border: 1px solid #EEE;
    background: #f9f9f9;
    border-radius: 0;
    color: #555;
  }
}

hr {
  margin: $gl-padding 0;
}

.dropdown-menu > li > a {
  text-shadow: none;
}

.dropdown-menu-align-right {
  left: auto;
  right: 0px;
}

.dropdown-menu > li > a:hover,
.dropdown-menu > li > a:focus {
  background: $gl-primary;
  color: #FFF;
}

.str-truncated {
  @include str-truncated;
}

/** FLASH message **/
.author_link {
  color: $gl-link-color;
}

.back-link {
  font-size: 14px;
}

table a code {
  position: relative;
  top: -2px;
  margin-right: 3px;
}

.loading {
  margin: 20px auto;
  height: 40px;
  color: #555;
  font-size: 32px;
  text-align: center;
}

span.update-author {
  display: block;
  color: #999;
  font-weight: normal;
  font-style: italic;
  strong {
    font-weight: bold;
    font-style: normal;
  }
}

.user-mention {
  color: #2FA0BB;
  font-weight: bold;
}

.field_with_errors {
  display: inline;
}

.line_holder {
  &:hover {
    td {
      background: #FFFFCF !important;
    }
  }
}

p.time {
  color: #999;
  font-size: 90%;
  margin: 30px 3px 3px 2px;
}

.highlight {
  text-shadow: none;
}

.thin_area{
  height: 150px;
}

// Fixes alignment on notes.
.new_note {
  label {
    text-align: left;
  }
}

// Fix issue with notes & lists creating a bunch of bottom borders.
li.note {
  img { max-width:100% }
  .note-title {
    li {
      border-bottom:none !important;
    }
  }
}

.markdown {
  img {
    max-width: 100%;
  }
}

.wiki_content code, .readme code{
  background-color: inherit;
}

.project_member_show {
  td:first-child {
    color: #aaa;
  }
}

.rss-icon {
  img {
    width: 24px;
    vertical-align: top;
  }

  strong {
    line-height: 24px;
  }
}

.show-suppressed-diff,
.show-all-commits {
  cursor: pointer;
}

.git_error_tips {
  @extend .col-md-6;
  text-align: left;
  margin-top: 40px;
  pre {
    background: white;
    border: none;
    font-size: 12px;
  }
}

.error-message {
  padding: 10px;
  background: #C67;
  margin: 0;
  color: #FFF;

  a {
    color: #fff;
    text-decoration: underline;
  }
}

.browser-alert {
  padding: 10px;
  text-align: center;
  background: #C67;
  color: #fff;
  font-weight: bold;
  a {
    color: #fff;
    text-decoration: underline;
  }
}

.warning_message {
  border-left: 4px solid #ed9;
  color: #b90;
  padding: 10px;
  margin-bottom: 10px;
  background: #ffffe6;
  padding-left: 20px;

  &.centered {
    text-align: center;
  }
}

.gitlab-promo {
  a {
    color: #aaa;
    margin-right: 30px;
  }
}

.milestone {
  &.milestone-closed {
    background: #f9f9f9;
  }
  .progress {
    margin-bottom: 0;
    margin-top: 4px;
  }
}

.control-group {
  .controls {
    span {
      &.descr {
        position: relative;
        top: 2px;
        left: 5px;
        color: #666;
      }
    }
  }
}

img.emoji {
  height: 20px;
  vertical-align: middle;
  width: 20px;
}

.chart {
  overflow: hidden;
  height: 220px;
}

.description-block {
  @extend .light-well;
  @extend .light;
  margin-bottom: 10px;
}

table {
  td.permission-x {
    background: #D9EDF7 !important;
    text-align: center;
  }
}

.dashboard-intro-icon {
  float: left;
  text-align: center;
  font-size: 32px;
  color: #AAA;
  width: 60px;
}

.dashboard-intro-text {
  display: inline-block;
  margin-left: -60px;
  padding-left: 60px;
  width: 100%;
}

.btn-sign-in {
  margin-top: 8px;
  text-shadow: none;
}

.side-filters {
  fieldset {
    margin-bottom: 15px;
  }
}

.wiki .highlight, .note-body .highlight {
  margin: 12px 0 12px 0;
}

.wiki .code {
  overflow-x: auto;
}

.footer-links {
  margin-bottom: 20px;
  a {
    margin-right: 15px;
  }
}

.well {
  margin-bottom: $gl-padding;
}

.search_box {
  @extend .well;
  text-align: center;
}

#nprogress .spinner {
  top: 15px !important;
  right: 10px !important;
}

.header-with-avatar {
  h3 {
    margin: 0;
    font-weight: bold;
  }

  .username {
    font-size: 18px;
    color: #666;
    margin-top: 8px;
  }

  .description {
    font-size: $gl-font-size;
    color: #666;
    margin-top: 8px;
  }
}

.profiler-results {
  top: 73px !important;

  .profiler-button,
  .profiler-controls {
    border-color: #EEE !important;
  }
}

.center-top-menu {
  @include nav-menu;
  text-align: center;
<<<<<<< HEAD
  margin-top: 5px;
  margin-bottom: $gl-padding;
  height: auto;
  margin-top: -$gl-padding;
=======
  height: 56px;
  margin: -$gl-padding;
  margin-bottom: $gl-padding;
  padding-top: $gl-padding;
>>>>>>> 3c80a543

  &.no-bottom {
    margin-bottom: 0;
  }

  &.no-top {
    margin-top: 0;
  }

<<<<<<< HEAD
  li a {
    display: inline-block;
    padding-top: $gl-padding;
    padding-bottom: 11px;
    margin-bottom: -1px;
=======
  &.bottom-border {
    border-bottom: 1px solid $border-color;
    height: 57px;
>>>>>>> 3c80a543
  }
}

.center-middle-menu {
  @include nav-menu;
  padding: 0;
  text-align: center;
  margin: -$gl-padding;
  margin-top: 0;
  margin-bottom: 0;
  height: 58px;
  border-bottom: 1px solid $border-color;

  li {
    &:after {
      content: "|";
      color: $border-gray-light;
    }

    &:last-child {
      &:after {
        content: none;
      }
    }

    > a {
      display: inline-block;
      text-transform: uppercase;
      font-size: 13px;
    }
  }
}

.dropzone .dz-preview .dz-progress {
  border-color: $border-color !important;
}

.dropzone .dz-preview .dz-progress .dz-upload {
  background: $gl-success !important;
}

.space-right {
  margin-right: 10px;
}

.alert, .progress {
  margin-bottom: $gl-padding;
}

.new-project-item-select-holder {
  display: inline-block;
  position: relative;

  .new-project-item-select {
    position: absolute;
    top: 0;
    right: 0;
    width: 250px !important;
    visibility: hidden;
  }
}<|MERGE_RESOLUTION|>--- conflicted
+++ resolved
@@ -377,17 +377,10 @@
 .center-top-menu {
   @include nav-menu;
   text-align: center;
-<<<<<<< HEAD
   margin-top: 5px;
   margin-bottom: $gl-padding;
   height: auto;
   margin-top: -$gl-padding;
-=======
-  height: 56px;
-  margin: -$gl-padding;
-  margin-bottom: $gl-padding;
-  padding-top: $gl-padding;
->>>>>>> 3c80a543
 
   &.no-bottom {
     margin-bottom: 0;
@@ -397,17 +390,16 @@
     margin-top: 0;
   }
 
-<<<<<<< HEAD
   li a {
     display: inline-block;
     padding-top: $gl-padding;
     padding-bottom: 11px;
     margin-bottom: -1px;
-=======
+  }
+
   &.bottom-border {
     border-bottom: 1px solid $border-color;
     height: 57px;
->>>>>>> 3c80a543
   }
 }
 
