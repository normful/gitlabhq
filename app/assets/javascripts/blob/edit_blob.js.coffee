--- conflicted
+++ resolved
@@ -11,7 +11,6 @@
     if ace_mode
       editor.getSession().setMode "ace/mode/" + ace_mode
 
-<<<<<<< HEAD
     $('#new_branch').keyup ->
       if $(this).val() != $('#original_branch').val()
         $('.form-group.destination').show()
@@ -19,16 +18,10 @@
         $('.form-group.destination').hide()
         $('#create_merge_request').prop('checked', false)
 
-    $(".js-commit-button").click ->
-      $("#file-content").val editor.getValue()
-      $(".file-editor form").submit()
-      return false
-=======
     # Before a form submission, move the content from the Ace editor into the
     # submitted textarea
     $('form').submit ->
       $("#file-content").val(editor.getValue())
->>>>>>> df0110ba
 
     editModePanes = $(".js-edit-mode-pane")
     editModeLinks = $(".js-edit-mode a")
