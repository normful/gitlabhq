@Api =
  groups_path: "/api/:version/groups.json"
  group_path: "/api/:version/groups/:id.json"
<<<<<<< HEAD
  users_path: "/api/:version/users.json"
  user_path: "/api/:version/users/:id.json"
  notes_path: "/api/:version/projects/:id/notes.json"
  ldap_groups_path: "/api/:version/ldap/:provider/groups.json"
  namespaces_path: "/api/:version/namespaces.json"
  project_users_path: "/api/:version/projects/:id/users.json"
  projects_path: "/api/:version/projects.json"

  # Get 20 (depends on api) recent notes
  # and sort the ascending from oldest to newest
  notes: (project_id, callback) ->
    url = Api.buildUrl(Api.notes_path)
    url = url.replace(':id', project_id)

    $.ajax(
      url: url,
      data:
        private_token: gon.api_token
        gfm: true
        recent: true
      dataType: "json"
    ).done (notes) ->
      notes.sort (a, b) ->
        return a.id - b.id
      callback(notes)

  user: (user_id, callback) ->
    url = Api.buildUrl(Api.user_path)
    url = url.replace(':id', user_id)

    $.ajax(
      url: url
      data:
        private_token: gon.api_token
      dataType: "json"
    ).done (user) ->
      callback(user)

  # Return users list. Filtered by query
  # Only active users retrieved
  users: (query, skip_ldap, callback) ->
    url = Api.buildUrl(Api.users_path)

    $.ajax(
      url: url
      data:
        private_token: gon.api_token
        search: query
        per_page: 20
        active: true
        skip_ldap: skip_ldap
      dataType: "json"
    ).done (users) ->
      callback(users)
=======
  namespaces_path: "/api/:version/namespaces.json"
>>>>>>> 8ef7220c

  group: (group_id, callback) ->
    url = Api.buildUrl(Api.group_path)
    url = url.replace(':id', group_id)

    $.ajax(
      url: url
      data:
        private_token: gon.api_token
      dataType: "json"
    ).done (group) ->
      callback(group)

  # Return groups list. Filtered by query
  # Only active groups retrieved
  groups: (query, skip_ldap, callback) ->
    url = Api.buildUrl(Api.groups_path)

    $.ajax(
      url: url
      data:
        private_token: gon.api_token
        search: query
        per_page: 20
      dataType: "json"
    ).done (groups) ->
      callback(groups)

  # Return namespaces list. Filtered by query
  namespaces: (query, callback) ->
    url = Api.buildUrl(Api.namespaces_path)

    $.ajax(
      url: url
      data:
        private_token: gon.api_token
        search: query
        per_page: 20
      dataType: "json"
    ).done (namespaces) ->
      callback(namespaces)

  buildUrl: (url) ->
    url = gon.relative_url_root + url if gon.relative_url_root?
    return url.replace(':version', gon.api_version)

  # Return LDAP groups list. Filtered by query
  ldap_groups: (query, provider, callback) ->
    url = Api.buildUrl(Api.ldap_groups_path)
    url = url.replace(':provider', provider);

    $.ajax(
      url: url
      data:
        private_token: gon.api_token
        search: query
        per_page: 20
        active: true
      dataType: "json"
    ).done (groups) ->
      callback(groups)

  # Return projects list. Filtered by query
  projects: (query, callback) ->
    project_url = Api.buildUrl(Api.projects_path)

    project_query = $.ajax(
      url: project_url
      data:
        private_token: gon.api_token
        search: query
        per_page: 20
      dataType: "json"
    ).done (projects) ->
      callback(projects)<|MERGE_RESOLUTION|>--- conflicted
+++ resolved
@@ -1,64 +1,9 @@
 @Api =
   groups_path: "/api/:version/groups.json"
   group_path: "/api/:version/groups/:id.json"
-<<<<<<< HEAD
-  users_path: "/api/:version/users.json"
-  user_path: "/api/:version/users/:id.json"
-  notes_path: "/api/:version/projects/:id/notes.json"
+  projects_path: "/api/:version/projects.json"
   ldap_groups_path: "/api/:version/ldap/:provider/groups.json"
   namespaces_path: "/api/:version/namespaces.json"
-  project_users_path: "/api/:version/projects/:id/users.json"
-  projects_path: "/api/:version/projects.json"
-
-  # Get 20 (depends on api) recent notes
-  # and sort the ascending from oldest to newest
-  notes: (project_id, callback) ->
-    url = Api.buildUrl(Api.notes_path)
-    url = url.replace(':id', project_id)
-
-    $.ajax(
-      url: url,
-      data:
-        private_token: gon.api_token
-        gfm: true
-        recent: true
-      dataType: "json"
-    ).done (notes) ->
-      notes.sort (a, b) ->
-        return a.id - b.id
-      callback(notes)
-
-  user: (user_id, callback) ->
-    url = Api.buildUrl(Api.user_path)
-    url = url.replace(':id', user_id)
-
-    $.ajax(
-      url: url
-      data:
-        private_token: gon.api_token
-      dataType: "json"
-    ).done (user) ->
-      callback(user)
-
-  # Return users list. Filtered by query
-  # Only active users retrieved
-  users: (query, skip_ldap, callback) ->
-    url = Api.buildUrl(Api.users_path)
-
-    $.ajax(
-      url: url
-      data:
-        private_token: gon.api_token
-        search: query
-        per_page: 20
-        active: true
-        skip_ldap: skip_ldap
-      dataType: "json"
-    ).done (users) ->
-      callback(users)
-=======
-  namespaces_path: "/api/:version/namespaces.json"
->>>>>>> 8ef7220c
 
   group: (group_id, callback) ->
     url = Api.buildUrl(Api.group_path)
