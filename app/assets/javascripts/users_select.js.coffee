class @UsersSelect
  constructor: ->
    @usersPath = "/autocomplete/users.json"
    @userPath = "/autocomplete/users/:id.json"

    $('.ajax-users-select').each (i, select) =>
<<<<<<< HEAD
      skip_ldap = $(select).hasClass('skip_ldap')
=======
      @projectId = $(select).data('project-id')
      @groupId = $(select).data('group-id')
      showNullUser = $(select).data('null-user')
      showAnyUser = $(select).data('any-user')
>>>>>>> 8ef7220c

      $(select).select2
        placeholder: "Search for a user"
        multiple: $(select).hasClass('multiselect')
        minimumInputLength: 0
<<<<<<< HEAD
        query: (query) ->
          Api.users query.term, skip_ldap, (users) ->
=======
        query: (query) =>
          @users query.term, (users) =>
>>>>>>> 8ef7220c
            data = { results: users }

            if query.term.length == 0
              anyUser = {
                name: 'Any',
                avatar: null,
                username: 'none',
                id: null
              }

              nullUser = {
                name: 'Unassigned',
                avatar: null,
                username: 'none',
                id: 0
              }

              if showNullUser
                data.results.unshift(nullUser)
              if showAnyUser
                data.results.unshift(anyUser)

            query.callback(data)

        initSelection: (element, callback) =>
          id = $(element).val()
          if id != "" && id != "0"
            @user(id, callback)

        formatResult: (args...) =>
          @formatResult(args...)
        formatSelection: (args...) =>
          @formatSelection(args...)
        dropdownCssClass: "ajax-users-dropdown"
        escapeMarkup: (m) -> # we do not want to escape markup since we are displaying html in results
          m

  formatResult: (user) ->
    if user.avatar_url
      avatar = user.avatar_url
    else
      avatar = gon.default_avatar_url

    "<div class='user-result'>
       <div class='user-image'><img class='avatar s24' src='#{avatar}'></div>
       <div class='user-name'>#{user.name}</div>
       <div class='user-username'>#{user.username}</div>
     </div>"

  formatSelection: (user) ->
    user.name

  user: (user_id, callback) =>
    url = @buildUrl(@userPath)
    url = url.replace(':id', user_id)

    $.ajax(
      url: url
      dataType: "json"
    ).done (user) ->
      callback(user)

  # Return users list. Filtered by query
  # Only active users retrieved
  users: (query, callback) =>
    url = @buildUrl(@usersPath)

    $.ajax(
      url: url
      data:
        search: query
        per_page: 20
        active: true
        project_id: @projectId
        group_id: @groupId
      dataType: "json"
    ).done (users) ->
      callback(users)

  buildUrl: (url) ->
    url = gon.relative_url_root + url if gon.relative_url_root?
    return url<|MERGE_RESOLUTION|>--- conflicted
+++ resolved
@@ -4,26 +4,18 @@
     @userPath = "/autocomplete/users/:id.json"
 
     $('.ajax-users-select').each (i, select) =>
-<<<<<<< HEAD
-      skip_ldap = $(select).hasClass('skip_ldap')
-=======
+      @skipLdap = $(select).hasClass('skip_ldap')
       @projectId = $(select).data('project-id')
       @groupId = $(select).data('group-id')
       showNullUser = $(select).data('null-user')
       showAnyUser = $(select).data('any-user')
->>>>>>> 8ef7220c
 
       $(select).select2
         placeholder: "Search for a user"
         multiple: $(select).hasClass('multiselect')
         minimumInputLength: 0
-<<<<<<< HEAD
-        query: (query) ->
-          Api.users query.term, skip_ldap, (users) ->
-=======
         query: (query) =>
           @users query.term, (users) =>
->>>>>>> 8ef7220c
             data = { results: users }
 
             if query.term.length == 0
@@ -99,6 +91,7 @@
         active: true
         project_id: @projectId
         group_id: @groupId
+        skip_ldap: @skipLdap
       dataType: "json"
     ).done (users) ->
       callback(users)
