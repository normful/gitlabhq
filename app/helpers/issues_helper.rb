module IssuesHelper
  def issue_css_classes(issue)
    classes = "issue"
    classes << " closed" if issue.closed?
    classes << " today" if issue.today?
    classes
  end

  # Returns an OpenStruct object suitable for use by <tt>options_from_collection_for_select</tt>
  # to allow filtering issues by an unassigned User or Milestone
  def unassigned_filter
    # Milestone uses :title, Issue uses :name
    OpenStruct.new(id: 0, title: 'None (backlog)', name: 'Unassigned')
  end

  def url_for_project_issues(project = @project, options = {})
    return '' if project.nil?

    if options[:only_path]
      project.issues_tracker.project_path
    else
      project.issues_tracker.project_url
    end
  end

  def url_for_new_issue(project = @project, options = {})
    return '' if project.nil?

    if options[:only_path]
      project.issues_tracker.new_issue_path
    else
      project.issues_tracker.new_issue_url
    end
  end

  def url_for_issue(issue_iid, project = @project, options = {})
    return '' if project.nil?

    if options[:only_path]
      project.issues_tracker.issue_path(issue_iid)
    else
      project.issues_tracker.issue_url(issue_iid)
    end
  end

  def bulk_update_milestone_options
    milestones = project_active_milestones.to_a
    milestones.unshift(Milestone::None)

    options_from_collection_for_select(milestones, 'id', 'title', params[:milestone_id])
  end

  def milestone_options(object)
    milestones = object.project.milestones.active.to_a
    milestones.unshift(Milestone::None)

    options_from_collection_for_select(milestones, 'id', 'title', object.milestone_id)
  end

  def status_box_class(item)
    if item.respond_to?(:expired?) && item.expired?
      'status-box-expired'
    elsif item.respond_to?(:merged?) && item.merged?
      'status-box-merged'
    elsif item.closed?
      'status-box-closed'
    else
      'status-box-open'
    end
  end

  def issue_to_atom(xml, issue)
    xml.entry do
      xml.id      namespace_project_issue_url(issue.project.namespace,
                                              issue.project, issue)
      xml.link    href: namespace_project_issue_url(issue.project.namespace,
                                                    issue.project, issue)
      xml.title   truncate(issue.title, length: 80)
      xml.updated issue.created_at.strftime("%Y-%m-%dT%H:%M:%SZ")
      xml.media   :thumbnail, width: "40", height: "40", url: image_url(avatar_icon(issue.author_email))
      xml.author do |author|
        xml.name issue.author_name
        xml.email issue.author_email
      end
      xml.summary issue.title
    end
  end

  def merge_requests_sentence(merge_requests)
    # Sorting based on the `!123` or `group/project!123` reference will sort
    # local merge requests first.
    merge_requests.map do |merge_request|
      merge_request.to_reference(@project)
    end.sort.to_sentence(last_word_connector: ', or ')
  end

<<<<<<< HEAD
  def emoji_icon(name, unicode = nil)
=======
  def emoji_icon(name, unicode = nil, aliases = [])
>>>>>>> e557c8d0
    unicode ||= Emoji.emoji_filename(name)

    content_tag :div, "",
      class: "icon emoji-icon emoji-#{unicode}",
      "data-emoji" => name,
<<<<<<< HEAD
=======
      "data-aliases" => aliases.join(" "),
>>>>>>> e557c8d0
      "data-unicode-name" => unicode
  end

  def emoji_author_list(notes, current_user)
    list = notes.map do |note|
             note.author == current_user ? "me" : note.author.name
           end

    list.join(", ")
  end

  def note_active_class(notes, current_user)
    if current_user && notes.pluck(:author_id).include?(current_user.id)
      "active"
    else
      ""
    end
  end

  # Required for Banzai::Filter::IssueReferenceFilter
  module_function :url_for_issue
end<|MERGE_RESOLUTION|>--- conflicted
+++ resolved
@@ -94,20 +94,13 @@
     end.sort.to_sentence(last_word_connector: ', or ')
   end
 
-<<<<<<< HEAD
-  def emoji_icon(name, unicode = nil)
-=======
   def emoji_icon(name, unicode = nil, aliases = [])
->>>>>>> e557c8d0
     unicode ||= Emoji.emoji_filename(name)
 
     content_tag :div, "",
       class: "icon emoji-icon emoji-#{unicode}",
       "data-emoji" => name,
-<<<<<<< HEAD
-=======
       "data-aliases" => aliases.join(" "),
->>>>>>> e557c8d0
       "data-unicode-name" => unicode
   end
 
