--- conflicted
+++ resolved
@@ -265,7 +265,6 @@
       "success"
     end
   end
-<<<<<<< HEAD
 
   def github_import_enabled?
     enabled_oauth_providers.include?(:github)
@@ -292,6 +291,4 @@
       nil
     end
   end
-=======
->>>>>>> 3cc55fe4
 end