--- conflicted
+++ resolved
@@ -253,7 +253,6 @@
   def github_import_enabled?
     enabled_oauth_providers.include?(:github)
   end
-<<<<<<< HEAD
   
   def membership_locked?
     if @project.group && @project.group.membership_lock
@@ -262,7 +261,4 @@
       false
     end
   end
-end
-=======
-end
->>>>>>> 31323205
+end