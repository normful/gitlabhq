module MergeRequestsHelper
  def new_mr_path_from_push_event(event)
    target_project = event.project.forked_from_project || event.project
    new_namespace_project_merge_request_path(
      event.project.namespace,
      event.project,
      new_mr_from_push_event(event, target_project)
    )
  end

  def new_mr_path_for_fork_from_push_event(event)
    new_namespace_project_merge_request_path(
      event.project.namespace,
      event.project,
      new_mr_from_push_event(event, event.project.forked_from_project)
    )
  end

  def new_mr_from_push_event(event, target_project)
    {
      merge_request: {
        source_project_id: event.project.id,
        target_project_id: target_project.id,
        source_branch: event.branch_name,
        target_branch: target_project.repository.root_ref
      }
    }
  end

  def mr_css_classes(mr)
    classes = "merge-request"
    classes << " closed" if mr.closed?
    classes << " merged" if mr.merged?
    classes
  end

  def ci_build_details_path(merge_request)
    build_url = merge_request.source_project.ci_service.build_page(merge_request.last_commit.sha, merge_request.source_branch)
    parsed_url = URI.parse(build_url)

    unless parsed_url.userinfo.blank?
      parsed_url.userinfo = ''
    end

    parsed_url.to_s
  end

  def merge_path_description(merge_request, separator)
    if merge_request.for_fork?
      "Project:Branches: #{@merge_request.source_project_path}:#{@merge_request.source_branch} #{separator} #{@merge_request.target_project.path_with_namespace}:#{@merge_request.target_branch}"
    else
      "Branches: #{@merge_request.source_branch} #{separator} #{@merge_request.target_branch}"
    end
  end

  def issues_sentence(issues)
    issues.map { |i| "##{i.iid}" }.to_sentence
  end

  def mr_change_branches_path(merge_request)
    new_namespace_project_merge_request_path(
      @project.namespace, @project,
      merge_request: {
        source_project_id: @merge_request.source_project_id,
        target_project_id: @merge_request.target_project_id,
        source_branch: @merge_request.source_branch,
        target_branch: nil
      }
    )
  end

<<<<<<< HEAD
  def render_items_list(items, separator = "and")
    items_cnt = items.size

    case items_cnt
    when 1
      items.first
    when 2
      "#{items.first} #{separator} #{items.last}"
    else
      last_item = items.pop
      "#{items.join(", ")} #{separator} #{last_item}"
    end
  end

  def render_require_section(merge_request)
    str = if merge_request.approvals_left == 1
            "Requires one more approval"
          else
            "Requires #{merge_request.approvals_left} more approvals"
          end

    if merge_request.approvers_left.any?
      more_approvals = merge_request.approvals_left - merge_request.approvers_left.count
      approvers_names = merge_request.approvers_left.map(&:name)

      case true
      when more_approvals > 0
        str << " (from #{render_items_list(approvers_names + ["#{more_approvals} more"])})"
      when more_approvals < 0
        str << " (from #{render_items_list(approvers_names, "or")})"
      else
        str << " (from #{render_items_list(approvers_names)})"
      end
    end

    str
  end
=======
  def source_branch_with_namespace(merge_request)
    if merge_request.for_fork?
      namespace = link_to(merge_request.source_project_namespace,
        project_path(merge_request.source_project))
      namespace + ":#{merge_request.source_branch}"
    else
      merge_request.source_branch
    end
  end
>>>>>>> 151d9fb3
end<|MERGE_RESOLUTION|>--- conflicted
+++ resolved
@@ -69,7 +69,6 @@
     )
   end
 
-<<<<<<< HEAD
   def render_items_list(items, separator = "and")
     items_cnt = items.size
 
@@ -107,7 +106,7 @@
 
     str
   end
-=======
+
   def source_branch_with_namespace(merge_request)
     if merge_request.for_fork?
       namespace = link_to(merge_request.source_project_namespace,
@@ -117,5 +116,4 @@
       merge_request.source_branch
     end
   end
->>>>>>> 151d9fb3
 end