# == Schema Information
#
# Table name: users
#
#  id                            :integer          not null, primary key
#  email                         :string(255)      default(""), not null
#  encrypted_password            :string(255)      default(""), not null
#  reset_password_token          :string(255)
#  reset_password_sent_at        :datetime
#  remember_created_at           :datetime
#  sign_in_count                 :integer          default(0)
#  current_sign_in_at            :datetime
#  last_sign_in_at               :datetime
#  current_sign_in_ip            :string(255)
#  last_sign_in_ip               :string(255)
#  created_at                    :datetime
#  updated_at                    :datetime
#  name                          :string(255)
#  admin                         :boolean          default(FALSE), not null
#  projects_limit                :integer          default(10)
#  skype                         :string(255)      default(""), not null
#  linkedin                      :string(255)      default(""), not null
#  twitter                       :string(255)      default(""), not null
#  authentication_token          :string(255)
#  theme_id                      :integer          default(1), not null
#  bio                           :string(255)
#  failed_attempts               :integer          default(0)
#  locked_at                     :datetime
#  username                      :string(255)
#  can_create_group              :boolean          default(TRUE), not null
#  can_create_team               :boolean          default(TRUE), not null
#  state                         :string(255)
#  color_scheme_id               :integer          default(1), not null
#  notification_level            :integer          default(1), not null
#  password_expires_at           :datetime
#  created_by_id                 :integer
#  last_credential_check_at      :datetime
#  avatar                        :string(255)
#  confirmation_token            :string(255)
#  confirmed_at                  :datetime
#  confirmation_sent_at          :datetime
#  unconfirmed_email             :string(255)
#  hide_no_ssh_key               :boolean          default(FALSE)
#  website_url                   :string(255)      default(""), not null
#  github_access_token           :string(255)
#  gitlab_access_token           :string(255)
#  notification_email            :string(255)
#  hide_no_password              :boolean          default(FALSE)
#  password_automatically_set    :boolean          default(FALSE)
#  bitbucket_access_token        :string(255)
#  bitbucket_access_token_secret :string(255)
#

require 'carrierwave/orm/activerecord'
require 'file_size_validator'

class User < ActiveRecord::Base
  include Sortable
  include Gitlab::ConfigHelper
  include TokenAuthenticatable
  extend Gitlab::ConfigHelper
  include Gitlab::CurrentSettings

  default_value_for :admin, false
  default_value_for :can_create_group, gitlab_config.default_can_create_group
  default_value_for :can_create_team, false
  default_value_for :hide_no_ssh_key, false
  default_value_for :hide_no_password, false
  default_value_for :theme_id, gitlab_config.default_theme

  devise :database_authenticatable, :lockable, :async,
         :recoverable, :rememberable, :trackable, :validatable, :omniauthable, :confirmable, :registerable

  attr_accessor :force_random_password

  # Virtual attribute for authenticating by either username or email
  attr_accessor :login

  #
  # Relations
  #

  # Namespace for personal projects
  has_one :namespace, -> { where type: nil }, dependent: :destroy, foreign_key: :owner_id, class_name: "Namespace"

  # Profile
  has_many :keys, dependent: :destroy
  has_many :emails, dependent: :destroy
  has_many :identities, dependent: :destroy

  # Groups
  has_many :members, dependent: :destroy
  has_many :project_members, source: 'ProjectMember'
  has_many :group_members, source: 'GroupMember'
  has_many :groups, through: :group_members
  has_many :owned_groups, -> { where members: { access_level: Gitlab::Access::OWNER } }, through: :group_members, source: :group
  has_many :masters_groups, -> { where members: { access_level: Gitlab::Access::MASTER } }, through: :group_members, source: :group

  # Projects
  has_many :groups_projects,          through: :groups, source: :projects
  has_many :personal_projects,        through: :namespace, source: :projects
  has_many :projects,                 through: :project_members
  has_many :created_projects,         foreign_key: :creator_id, class_name: 'Project'
  has_many :users_star_projects, dependent: :destroy
  has_many :starred_projects, through: :users_star_projects, source: :project

  has_many :snippets,                 dependent: :destroy, foreign_key: :author_id, class_name: "Snippet"
  has_many :project_members,          dependent: :destroy, class_name: 'ProjectMember'
  has_many :issues,                   dependent: :destroy, foreign_key: :author_id
  has_many :notes,                    dependent: :destroy, foreign_key: :author_id
  has_many :merge_requests,           dependent: :destroy, foreign_key: :author_id
  has_many :events,                   dependent: :destroy, foreign_key: :author_id,   class_name: "Event"
  has_many :subscriptions,            dependent: :destroy
  has_many :recent_events, -> { order "id DESC" }, foreign_key: :author_id,   class_name: "Event"
  has_many :assigned_issues,          dependent: :destroy, foreign_key: :assignee_id, class_name: "Issue"
  has_many :assigned_merge_requests,  dependent: :destroy, foreign_key: :assignee_id, class_name: "MergeRequest"
  has_many :oauth_applications, class_name: 'Doorkeeper::Application', as: :owner, dependent: :destroy


  #
  # Validations
  #
  validates :name, presence: true
  validates :email, presence: true, email: { strict_mode: true }, uniqueness: true
  validates :notification_email, presence: true, email: { strict_mode: true }
  validates :bio, length: { maximum: 255 }, allow_blank: true
  validates :projects_limit, presence: true, numericality: { greater_than_or_equal_to: 0 }
  validates :username,
    presence: true,
    uniqueness: { case_sensitive: false },
    exclusion: { in: Gitlab::Blacklist.path },
    format: { with: Gitlab::Regex.namespace_regex,
              message: Gitlab::Regex.namespace_regex_message }

  validates :notification_level, inclusion: { in: Notification.notification_levels }, presence: true
  validate :namespace_uniq, if: ->(user) { user.username_changed? }
  validate :avatar_type, if: ->(user) { user.avatar_changed? }
  validate :unique_email, if: ->(user) { user.email_changed? }
  validate :owns_notification_email, if: ->(user) { user.notification_email_changed? }
  validates :avatar, file_size: { maximum: 200.kilobytes.to_i }

  before_validation :generate_password, on: :create
  before_validation :sanitize_attrs
  before_validation :set_notification_email, if: ->(user) { user.email_changed? }

  before_save :ensure_authentication_token
  after_save :ensure_namespace_correct
  after_initialize :set_projects_limit
  after_create :post_create_hook
  after_destroy :post_destroy_hook


  alias_attribute :private_token, :authentication_token

  delegate :path, to: :namespace, allow_nil: true, prefix: true

  state_machine :state, initial: :active do
    event :block do
      transition active: :blocked
    end

    event :activate do
      transition blocked: :active
    end
  end

  mount_uploader :avatar, AvatarUploader

  # Scopes
  scope :admins, -> { where(admin:  true) }
  scope :blocked, -> { with_state(:blocked) }
  scope :active, -> { with_state(:active) }
  scope :not_in_project, ->(project) { project.users.present? ? where("id not in (:ids)", ids: project.users.map(&:id) ) : all }
  scope :without_projects, -> { where('id NOT IN (SELECT DISTINCT(user_id) FROM members)') }
  scope :subscribed_for_admin_email, -> { where(admin_email_unsubscribed_at: nil) }
  scope :ldap, -> { joins(:identities).where('identities.provider LIKE ?', 'ldap%') }

  #
  # Class methods
  #
  class << self
    # Devise method overridden to allow sign in with email or username
    def find_for_database_authentication(warden_conditions)
      conditions = warden_conditions.dup
      if login = conditions.delete(:login)
        where(conditions).where(["lower(username) = :value OR lower(email) = :value", { value: login.downcase }]).first
      else
        where(conditions).first
      end
    end

    def sort(method)
      case method.to_s
      when 'recent_sign_in' then reorder(last_sign_in_at: :desc)
      when 'oldest_sign_in' then reorder(last_sign_in_at: :asc)
      else
        order_by(method)
      end
    end

    def find_for_commit(email, name)
      # Prefer email match over name match
      User.where(email: email).first ||
        User.joins(:emails).where(emails: { email: email }).first ||
        User.where(name: name).first
    end

    def existing_member?(email)
      User.where(email: email).any? || Email.where(email: email).any?
    end

    def filter(filter_name)
      case filter_name
      when "admins"; self.admins
      when "blocked"; self.blocked
      when "wop"; self.without_projects
      else
        self.active
      end
    end

    def search(query)
      where("lower(name) LIKE :query OR lower(email) LIKE :query OR lower(username) LIKE :query", query: "%#{query.downcase}%")
    end

    def by_login(login)
      where('lower(username) = :value OR lower(email) = :value',
            value: login.to_s.downcase).first
    end

    def by_username_or_id(name_or_id)
      where('users.username = ? OR users.id = ?', name_or_id.to_s, name_or_id.to_i).first
    end

    def build_user(attrs = {})
      User.new(attrs)
    end
<<<<<<< HEAD

    def non_ldap
      joins('LEFT JOIN identities ON identities.user_id = users.id').
      where('identities.provider IS NULL OR identities.provider NOT LIKE ?', 'ldap%')
    end

    def clean_username(username)
      username.gsub!(/@.*\z/,             "")
      username.gsub!(/\.git\z/,           "")
      username.gsub!(/\A-/,               "")
      username.gsub!(/[^a-zA-Z0-9_\-\.]/, "")

      counter = 0
      base = username
      while User.by_login(username).present? || Namespace.by_path(username).present?
        counter += 1
        username = "#{base}#{counter}"
      end

      username
    end
=======
>>>>>>> 9925051e
  end

  #
  # Instance methods
  #

  def to_param
    username
  end

  def notification
    @notification ||= Notification.new(self)
  end

  def generate_password
    if self.force_random_password
      self.password = self.password_confirmation = Devise.friendly_token.first(8)
    end
  end

  def generate_reset_token
    @reset_token, enc = Devise.token_generator.generate(self.class, :reset_password_token)

    self.reset_password_token   = enc
    self.reset_password_sent_at = Time.now.utc

    @reset_token
  end

  def namespace_uniq
    namespace_name = self.username
    existing_namespace = Namespace.by_path(namespace_name)
    if existing_namespace && existing_namespace != self.namespace
      self.errors.add :username, "already exists"
    end
  end

  def avatar_type
    unless self.avatar.image?
      self.errors.add :avatar, "only images allowed"
    end
  end

  def unique_email
    self.errors.add(:email, 'has already been taken') if Email.exists?(email: self.email)
  end

  def owns_notification_email
    self.errors.add(:notification_email, "is not an email you own") unless self.all_emails.include?(self.notification_email)
  end

  # Groups user has access to
  def authorized_groups
    @authorized_groups ||= begin
                             group_ids = (groups.pluck(:id) + authorized_projects.pluck(:namespace_id))
                             Group.where(id: group_ids)
                           end
  end


  # Projects user has access to
  def authorized_projects
    @authorized_projects ||= begin
                               project_ids = personal_projects.pluck(:id)
                               project_ids.push(*groups_projects.pluck(:id))
                               project_ids.push(*projects.pluck(:id).uniq)
                               project_ids.push(*groups.joins(:shared_projects).pluck(:project_id))
                               Project.where(id: project_ids)
                             end
  end

  def owned_projects
    @owned_projects ||= begin
                          Project.where(namespace_id: owned_groups.pluck(:id).push(namespace.id)).joins(:namespace)
                        end
  end

  # Team membership in authorized projects
  def tm_in_authorized_projects
    ProjectMember.where(source_id: authorized_projects.map(&:id), user_id: self.id)
  end

  def is_admin?
    admin
  end

  def require_ssh_key?
    keys.count == 0
  end

  def require_password?
    password_automatically_set? && !ldap_user?
  end

  def can_change_username?
    gitlab_config.username_changing_enabled
  end

  def can_create_project?
    projects_limit_left > 0
  end

  def can_create_group?
    can?(:create_group, nil)
  end

  def abilities
    Ability.abilities
  end

  def can_select_namespace?
    several_namespaces? || admin
  end

  def can?(action, subject)
    abilities.allowed?(self, action, subject)
  end

  def first_name
    name.split.first unless name.blank?
  end

  def cared_merge_requests
    MergeRequest.cared(self)
  end

  def projects_limit_left
    projects_limit - personal_projects.count
  end

  def projects_limit_percent
    return 100 if projects_limit.zero?
    (personal_projects.count.to_f / projects_limit) * 100
  end

  def recent_push(project_id = nil)
    # Get push events not earlier than 2 hours ago
    events = recent_events.code_push.where("created_at > ?", Time.now - 2.hours)
    events = events.where(project_id: project_id) if project_id

    # Take only latest one
    events = events.recent.limit(1).first
  end

  def projects_sorted_by_activity
    authorized_projects.sorted_by_activity
  end

  def several_namespaces?
    owned_groups.any? || masters_groups.any?
  end

  def namespace_id
    namespace.try :id
  end

  def name_with_username
    "#{name} (#{username})"
  end

  def tm_of(project)
    project.project_member_by_id(self.id)
  end

  def already_forked?(project)
    !!fork_of(project)
  end

  def fork_of(project)
    links = ForkedProjectLink.where(forked_from_project_id: project, forked_to_project_id: personal_projects)

    if links.any?
      links.first.forked_to_project
    else
      nil
    end
  end

  def ldap_user?
    identities.exists?(["provider LIKE ? AND extern_uid IS NOT NULL", "ldap%"])
  end

  def ldap_identity
    @ldap_identity ||= identities.find_by(["provider LIKE ?", "ldap%"])
  end

  def accessible_deploy_keys
    DeployKey.in_projects(self.authorized_projects.pluck(:id)).uniq
  end

  def created_by
    User.find_by(id: created_by_id) if created_by_id
  end

  def sanitize_attrs
    %w(name username skype linkedin twitter bio).each do |attr|
      value = self.send(attr)
      self.send("#{attr}=", Sanitize.clean(value)) if value.present?
    end
  end

  def set_notification_email
    if self.notification_email.blank? || !self.all_emails.include?(self.notification_email)
      self.notification_email = self.email
    end
  end

  def set_projects_limit
    connection_default_value_defined = new_record? && !projects_limit_changed?
    return unless self.projects_limit.nil? || connection_default_value_defined

    self.projects_limit = current_application_settings.default_projects_limit
  end

  def requires_ldap_check?
    if !Gitlab.config.ldap.enabled
      false
    elsif ldap_user?
      !last_credential_check_at || (last_credential_check_at + Gitlab.config.ldap['sync_time']) < Time.now
    else
      false
    end
  end

  def solo_owned_groups
    @solo_owned_groups ||= owned_groups.select do |group|
      group.owners == [self]
    end
  end

  def with_defaults
    User.defaults.each do |k, v|
      self.send("#{k}=", v)
    end

    self
  end

  def can_leave_project?(project)
    project.namespace != namespace &&
      project.project_member(self)
  end

  # Reset project events cache related to this user
  #
  # Since we do cache @event we need to reset cache in special cases:
  # * when the user changes their avatar
  # Events cache stored like  events/23-20130109142513.
  # The cache key includes updated_at timestamp.
  # Thus it will automatically generate a new fragment
  # when the event is updated because the key changes.
  def reset_events_cache
    Event.where(author_id: self.id).
      order('id DESC').limit(1000).
      update_all(updated_at: Time.now)
  end

  def full_website_url
    return "http://#{website_url}" if website_url !~ /^https?:\/\//

    website_url
  end

  def short_website_url
    website_url.gsub(/https?:\/\//, '')
  end

  def all_ssh_keys
    keys.map(&:key)
  end

  def temp_oauth_email?
    email.start_with?('temp-email-for-oauth')
  end

  def public_profile?
    authorized_projects.public_only.any?
  end

  def avatar_url(size = nil)
    if avatar.present?
      [gitlab_config.url, avatar.url].join
    else
      GravatarService.new.execute(email, size)
    end
  end

  def all_emails
    [self.email, *self.emails.map(&:email)]
  end

  def hook_attrs
    {
      name: name,
      username: username,
      avatar_url: avatar_url
    }
  end

  def ensure_namespace_correct
    # Ensure user has namespace
    self.create_namespace!(path: self.username, name: self.username) unless self.namespace

    if self.username_changed?
      self.namespace.update_attributes(path: self.username, name: self.username)
    end
  end

  def post_create_hook
    log_info("User \"#{self.name}\" (#{self.email}) was created")
    notification_service.new_user(self, @reset_token) if self.created_by_id
    system_hook_service.execute_hooks_for(self, :create)
  end

  def post_destroy_hook
    log_info("User \"#{self.name}\" (#{self.email})  was removed")
    system_hook_service.execute_hooks_for(self, :destroy)
  end

  def notification_service
    NotificationService.new
  end

  def log_info(message)
    Gitlab::AppLogger.info message
  end

  def system_hook_service
    SystemHooksService.new
  end

  def admin_unsubscribe!
    update_column :admin_email_unsubscribed_at, Time.now
  end

  def starred?(project)
    starred_projects.exists?(project)
  end

  def toggle_star(project)
    user_star_project = users_star_projects.
      where(project: project, user: self).take
    if user_star_project
      user_star_project.destroy
    else
      UsersStarProject.create!(project: project, user: self)
    end
  end

  def manageable_namespaces
    @manageable_namespaces ||=
      begin
        namespaces = []
        namespaces << namespace
        namespaces += owned_groups
        namespaces += masters_groups
      end
  end

  def oauth_authorized_tokens
    Doorkeeper::AccessToken.where(resource_owner_id: self.id, revoked_at: nil)
  end

  def contributed_projects_ids
    Event.contributions.where(author_id: self).
      where("created_at > ?", Time.now - 1.year).
      reorder(project_id: :desc).
      select(:project_id).
      uniq.map(&:project_id)
  end
end<|MERGE_RESOLUTION|>--- conflicted
+++ resolved
@@ -235,11 +235,10 @@
     def build_user(attrs = {})
       User.new(attrs)
     end
-<<<<<<< HEAD
 
     def non_ldap
       joins('LEFT JOIN identities ON identities.user_id = users.id').
-      where('identities.provider IS NULL OR identities.provider NOT LIKE ?', 'ldap%')
+        where('identities.provider IS NULL OR identities.provider NOT LIKE ?', 'ldap%')
     end
 
     def clean_username(username)
@@ -257,8 +256,6 @@
 
       username
     end
-=======
->>>>>>> 9925051e
   end
 
   #
