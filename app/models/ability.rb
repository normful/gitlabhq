class Ability
  class << self
    def allowed(user, subject)
      return not_auth_abilities(user, subject) if user.nil?
      return [] unless user.kind_of?(User)
      return [] if user.blocked?

      case subject.class.name
      when "Project" then project_abilities(user, subject)
      when "Issue" then issue_abilities(user, subject)
      when "Note" then note_abilities(user, subject)
      when "ProjectSnippet" then project_snippet_abilities(user, subject)
      when "PersonalSnippet" then personal_snippet_abilities(user, subject)
      when "MergeRequest" then merge_request_abilities(user, subject)
      when "Group" then group_abilities(user, subject)
      when "Namespace" then namespace_abilities(user, subject)
      when "GroupMember" then group_member_abilities(user, subject)
      when "ProjectMember" then project_member_abilities(user, subject)
      else []
      end.concat(global_abilities(user))
    end

    # List of possible abilities
    # for non-authenticated user
    def not_auth_abilities(user, subject)
      project = if subject.kind_of?(Project)
                  subject
                elsif subject.respond_to?(:project)
                  subject.project
                else
                  nil
                end

      if project && project.public?
        rules = [
          :read_project,
          :read_wiki,
          :read_issue,
          :read_label,
          :read_milestone,
          :read_project_snippet,
          :read_project_member,
          :read_merge_request,
          :read_note,
          :read_build,
          :download_code
        ]

        rules - project_disabled_features_rules(project)
      else
        group = if subject.kind_of?(Group)
                  subject
                elsif subject.respond_to?(:group)
                  subject.group
                else
                  nil
                end

        if group && group.public_profile?
          [:read_group]
        else
          []
        end
      end
    end

    def global_abilities(user)
      rules = []
      rules << :create_group if user.can_create_group
      rules
    end

    def project_abilities(user, project)
      rules = []
      key = "/user/#{user.id}/project/#{project.id}"

      RequestStore.store[key] ||= begin
        team = project.team

        # Rules based on role in project
        if team.master?(user)
          rules.push(*project_master_rules)

        elsif team.developer?(user)
          rules.push(*project_dev_rules)

        elsif team.reporter?(user)
          rules.push(*project_report_rules)

        elsif team.guest?(user)
          rules.push(*project_guest_rules)
        end

        if project.public? || project.internal?
          rules.push(*public_project_rules)
        end

        if project.owner == user || user.admin?
          rules.push(*project_admin_rules)
        end

        if project.group && project.group.has_owner?(user)
          rules.push(*project_admin_rules)
        end

        if project.archived?
          rules -= project_archived_rules
        end

        rules - project_disabled_features_rules(project)
      end
    end

    def public_project_rules
      project_guest_rules + [
        :download_code,
        :fork_project
      ]
    end

    def project_guest_rules
      [
        :read_project,
        :read_wiki,
        :read_issue,
        :read_label,
        :read_milestone,
        :read_project_snippet,
        :read_project_member,
        :read_merge_request,
        :read_note,
        :read_build,
        :create_project,
        :create_issue,
        :create_note
      ]
    end

    def project_report_rules
      project_guest_rules + [
        :create_commit_status,
        :read_commit_statuses,
        :download_code,
        :fork_project,
        :create_project_snippet,
        :update_issue,
        :admin_issue,
        :admin_label
      ]
    end

    def project_dev_rules
      project_report_rules + [
        :admin_merge_request,
        :create_merge_request,
        :create_wiki,
        :manage_builds,
        :download_build_artifacts,
        :push_code
      ]
    end

    def project_archived_rules
      [
        :create_merge_request,
        :push_code,
        :push_code_to_protected_branches,
        :update_merge_request,
        :admin_merge_request
      ]
    end

    def project_master_rules
      project_dev_rules + [
        :push_code_to_protected_branches,
        :update_project_snippet,
        :update_merge_request,
        :admin_milestone,
        :admin_project_snippet,
        :admin_project_member,
        :admin_merge_request,
        :admin_note,
        :admin_wiki,
        :admin_project
      ]
    end

    def project_admin_rules
      project_master_rules + [
        :change_namespace,
        :change_visibility_level,
        :rename_project,
        :remove_project,
        :archive_project,
        :remove_fork_project
      ]
    end

    def project_disabled_features_rules(project)
      rules = []

      unless project.issues_enabled
        rules += named_abilities('issue')
      end

      unless project.merge_requests_enabled
        rules += named_abilities('merge_request')
      end

      unless project.issues_enabled or project.merge_requests_enabled
        rules += named_abilities('label')
        rules += named_abilities('milestone')
      end

      unless project.snippets_enabled
        rules += named_abilities('project_snippet')
      end

      unless project.wiki_enabled
        rules += named_abilities('wiki')
      end

      rules
    end

    def group_abilities(user, group)
      rules = []

      if user.admin? || group.users.include?(user) || ProjectsFinder.new.execute(user, group: group).any?
        rules << :read_group
      end

      # Only group masters and group owners can create new projects in group
      if group.has_master?(user) || group.has_owner?(user) || user.admin?
        rules.push(*[
<<<<<<< HEAD
                     :create_projects,
                   ])
=======
          :create_projects,
          :admin_milestones
        ])
>>>>>>> 1c040b3f
      end

      # Only group owner and administrators can admin group
      if group.has_owner?(user) || user.admin?
        rules.push(*[
                     :admin_group,
                     :admin_namespace,
                     :admin_group_member
                   ])
      end

      rules.flatten
    end

    def namespace_abilities(user, namespace)
      rules = []

      # Only namespace owner and administrators can admin it
      if namespace.owner == user || user.admin?
        rules.push(*[
                     :create_projects,
                     :admin_namespace
                   ])
      end

      rules.flatten
    end


    [:issue, :merge_request].each do |name|
      define_method "#{name}_abilities" do |user, subject|
        rules = []

        if subject.author == user || (subject.respond_to?(:assignee) && subject.assignee == user)
          rules += [
            :"read_#{name}",
            :"update_#{name}",
          ]
        end

        rules += project_abilities(user, subject.project)
        rules
      end
    end

    [:note, :project_snippet, :personal_snippet].each do |name|
      define_method "#{name}_abilities" do |user, subject|
        rules = []

        if subject.author == user
          rules += [
            :"read_#{name}",
            :"update_#{name}",
            :"admin_#{name}"
          ]
        end

        if subject.respond_to?(:project) && subject.project
          rules += project_abilities(user, subject.project)
        end

        rules
      end
    end

    def group_member_abilities(user, subject)
      rules = []
      target_user = subject.user
      group = subject.group
      can_manage = group_abilities(user, group).include?(:admin_group_member)

      if can_manage && (user != target_user)
        rules << :update_group_member
        rules << :destroy_group_member
      end

      if !group.last_owner?(user) && (can_manage || (user == target_user))
        rules << :destroy_group_member
      end

      rules
    end

    def project_member_abilities(user, subject)
      rules = []
      target_user = subject.user
      project = subject.project
      can_manage = project_abilities(user, project).include?(:admin_project_member)

      if can_manage && user != target_user && target_user != project.owner
        rules << :update_project_member
        rules << :destroy_project_member
      end

      if user == target_user && target_user != project.owner
        rules << :destroy_project_member
      end
      rules
    end

    def abilities
      @abilities ||= begin
        abilities = Six.new
        abilities << self
        abilities
      end
    end

    private

    def named_abilities(name)
      [
        :"read_#{name}",
        :"create_#{name}",
        :"update_#{name}",
        :"admin_#{name}"
      ]
    end
  end
end<|MERGE_RESOLUTION|>--- conflicted
+++ resolved
@@ -232,15 +232,10 @@
 
       # Only group masters and group owners can create new projects in group
       if group.has_master?(user) || group.has_owner?(user) || user.admin?
-        rules.push(*[
-<<<<<<< HEAD
-                     :create_projects,
-                   ])
-=======
+        rules += [
           :create_projects,
           :admin_milestones
-        ])
->>>>>>> 1c040b3f
+        ]
       end
 
       # Only group owner and administrators can admin group
