class ProjectTeam
  attr_accessor :project

  def initialize(project)
    @project = project
  end

  # Shortcut to add users
  #
  # Use:
  #   @team << [@user, :master]
  #   @team << [@users, :master]
  #
  def <<(args)
    users = args.first

    if users.respond_to?(:each)
      add_users(users, args.second)
    else
      add_user(users, args.second)
    end
  end

  def find(user_id)
    user = project.users.find_by(id: user_id)

    if group
      user ||= group.users.find_by(id: user_id)
    end

    user
  end

  def find_tm(user_id)
    tm = project.project_members.find_by(user_id: user_id)

    # If user is not in project members
    # we should check for group membership
    if group && !tm
      tm = group.group_members.find_by(user_id: user_id)
    end

    tm
  end

  def add_user(user, access)
    add_users_ids([user.id], access)
  end

  def add_users(users, access)
    add_users_ids(users.map(&:id), access)
  end

  def add_users_ids(user_ids, access)
    return false if group_member_lock
    ProjectMember.add_users_into_projects(
      [project.id],
      user_ids,
      access
    )
  end

  # Remove all users from project team
  def truncate
    ProjectMember.truncate_team(project)
  end

  def users
    members
  end

  def members
    @members ||= fetch_members
  end

  def guests
    @guests ||= fetch_members(:guests)
  end

  def reporters
    @reporters ||= fetch_members(:reporters)
  end

  def developers
    @developers ||= fetch_members(:developers)
  end

  def masters
    @masters ||= fetch_members(:masters)
  end

  def import(source_project)
    target_project = project

    source_team = source_project.project_members.to_a
    target_user_ids = target_project.project_members.pluck(:user_id)

    source_team.reject! do |tm|
      # Skip if user already present in team
      target_user_ids.include?(tm.user_id)
    end

    source_team.map! do |tm|
      new_tm = tm.dup
      new_tm.id = nil
      new_tm.source = target_project
      new_tm
    end

    ProjectMember.transaction do
      source_team.each do |tm|
        tm.save
      end
    end

    true
  rescue
    false
  end

  def guest?(user)
    max_tm_access(user.id) == Gitlab::Access::GUEST
  end

  def reporter?(user)
    max_tm_access(user.id) == Gitlab::Access::REPORTER
  end

  def developer?(user)
    max_tm_access(user.id) == Gitlab::Access::DEVELOPER
  end

  def master?(user)
    max_tm_access(user.id) == Gitlab::Access::MASTER
  end

  def member?(user_id)
    !!find_tm(user_id)
  end

  def max_tm_access(user_id)
    access = []
    access << project.project_members.find_by(user_id: user_id).try(:access_field)

    if group
      access << group.group_members.find_by(user_id: user_id).try(:access_field)
    end

    if project.invited_groups.any?
      access << max_invited_level(user_id)
    end

    access.compact.max
  end


  def max_invited_level(user_id)
    project.project_group_links.map do |group_link|
      invited_group = group_link.group
      access = invited_group.group_members.find_by(user_id: user_id).try(:access_field)

      # If group member has higher access level we should restrict it
      # to max allowed access level
      if access && access > group_link.group_access
        access = group_link.group_access
      end

      access
    end.compact.max
  end

  private

  def fetch_members(level = nil)
    project_members = project.project_members
    group_members = group ? group.group_members : []
    invited_members = []

    if project.invited_groups.any?
      project.project_group_links.each do |group_link|
        invited_group = group_link.group
        im = invited_group.group_members

        if level
          int_level = GroupMember.access_level_roles[level.to_s.singularize.titleize]

          # Skip group members if we ask for masters
          # but max group access is developers
          next if int_level > group_link.group_access

          # If we ask for developers and max
          # group access is developers we need to provide
          # both group master, developers as devs
          if int_level == group_link.group_access
            im.where("access_level >= ?)", group_link.group_access)
          else
            im.send(level)
          end
        end

        invited_members << im
      end

      invited_members = invited_members.flatten.compact
    end

    if level
      project_members = project_members.send(level)
      group_members = group_members.send(level) if group
    end

    user_ids = project_members.pluck(:user_id)
<<<<<<< HEAD
    user_ids += invited_members.map(&:user_id) if invited_members.any?
    user_ids += group_members.pluck(:user_id) if group
=======
    user_ids.push(*group_members.pluck(:user_id)) if group
>>>>>>> c9f18d45

    User.where(id: user_ids)
  end

  def group
    project.group
  end

  def group_member_lock
    group && group.membership_lock
  end
end<|MERGE_RESOLUTION|>--- conflicted
+++ resolved
@@ -210,12 +210,8 @@
     end
 
     user_ids = project_members.pluck(:user_id)
-<<<<<<< HEAD
-    user_ids += invited_members.map(&:user_id) if invited_members.any?
-    user_ids += group_members.pluck(:user_id) if group
-=======
+    user_ids.push(*invited_members.map(&:user_id)) if invited_members.any?
     user_ids.push(*group_members.pluck(:user_id)) if group
->>>>>>> c9f18d45
 
     User.where(id: user_ids)
   end
