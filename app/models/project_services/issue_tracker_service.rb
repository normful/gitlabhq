# == Schema Information
#
# Table name: services
#
#  id                    :integer          not null, primary key
#  type                  :string(255)
#  title                 :string(255)
#  project_id            :integer
#  created_at            :datetime
#  updated_at            :datetime
#  active                :boolean          default(FALSE), not null
#  properties            :text
#  template              :boolean          default(FALSE)
#  push_events           :boolean          default(TRUE)
#  issues_events         :boolean          default(TRUE)
#  merge_requests_events :boolean          default(TRUE)
#  tag_push_events       :boolean          default(TRUE)
#  note_events           :boolean          default(TRUE), not null
#

class IssueTrackerService < Service

  validates :project_url, :issues_url, :new_issue_url, presence: true, if: :activated?

  def category
    :issue_tracker
  end

  def default?
    false
  end

<<<<<<< HEAD
  def project_url
    # implement inside child
  end

  def issues_url
    # implement inside child
  end

  def new_issue_url
    # implement inside child
  end

  def create_cross_reference_note
    # implement inside child
  end

=======
>>>>>>> f186b20c
  def issue_url(iid)
    self.issues_url.gsub(':id', iid.to_s)
  end

  def fields
    [
      { type: 'text', name: 'description', placeholder: description },
      { type: 'text', name: 'project_url', placeholder: 'Project url' },
      { type: 'text', name: 'issues_url', placeholder: 'Issue url' },
      { type: 'text', name: 'new_issue_url', placeholder: 'New Issue url' }
    ]
  end

  def initialize_properties
    if properties.nil?
      if enabled_in_gitlab_config
        self.properties = {
          title: issues_tracker['title'],
          project_url: add_issues_tracker_id(issues_tracker['project_url']),
          issues_url: add_issues_tracker_id(issues_tracker['issues_url']),
          new_issue_url: add_issues_tracker_id(issues_tracker['new_issue_url'])
        }
      else
        self.properties = {}
      end
    end
  end

  def supported_events
    %w(push)
  end

  def execute(data)
    return unless supported_events.include?(data[:object_kind])

    message = "#{self.type} was unable to reach #{self.project_url}. Check the url and try again."
    result = false

    begin
      url = URI.parse(self.project_url)

      if url.host && url.port
        http = Net::HTTP.start(url.host, url.port, { open_timeout: 5, read_timeout: 5 })
        response = http.head("/")

        if response
          message = "#{self.type} received response #{response.code} when attempting to connect to #{self.project_url}"
          result = true
        end
      end
    rescue Timeout::Error, SocketError, Errno::ECONNRESET, Errno::ECONNREFUSED => error
      message = "#{self.type} had an error when trying to connect to #{self.project_url}: #{error.message}"
    end
    Rails.logger.info(message)
    result
  end

  private

  def enabled_in_gitlab_config
    Gitlab.config.issues_tracker &&
    Gitlab.config.issues_tracker.values.any? &&
    issues_tracker
  end

  def issues_tracker
    Gitlab.config.issues_tracker[to_param]
  end

  def add_issues_tracker_id(url)
    if self.project
      id = self.project.issues_tracker_id

      if id
        url = url.gsub(":issues_tracker_id", id)
      end
    end

    url
  end
end<|MERGE_RESOLUTION|>--- conflicted
+++ resolved
@@ -30,25 +30,10 @@
     false
   end
 
-<<<<<<< HEAD
-  def project_url
-    # implement inside child
-  end
-
-  def issues_url
-    # implement inside child
-  end
-
-  def new_issue_url
-    # implement inside child
-  end
-
   def create_cross_reference_note
     # implement inside child
   end
 
-=======
->>>>>>> f186b20c
   def issue_url(iid)
     self.issues_url.gsub(':id', iid.to_s)
   end
