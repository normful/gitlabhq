# == Schema Information
#
# Table name: services
#
#  id                    :integer          not null, primary key
#  type                  :string(255)
#  title                 :string(255)
#  project_id            :integer
#  created_at            :datetime
#  updated_at            :datetime
#  active                :boolean          default(FALSE), not null
#  properties            :text
#  template              :boolean          default(FALSE)
#  push_events           :boolean          default(TRUE)
#  issues_events         :boolean          default(TRUE)
#  merge_requests_events :boolean          default(TRUE)
#  tag_push_events       :boolean          default(TRUE)
#

# To add new service you should build a class inherited from Service
# and implement a set of methods
class Service < ActiveRecord::Base
  include Sortable
  serialize :properties, JSON

  default_value_for :active, false
  default_value_for :push_events, true
  default_value_for :issues_events, true
  default_value_for :merge_requests_events, true
  default_value_for :tag_push_events, true
  default_value_for :note_events, true

  after_initialize :initialize_properties

  belongs_to :project
  has_one :service_hook

  validates :project_id, presence: true, unless: Proc.new { |service| service.template? }

  scope :visible, -> { where.not(type: 'GitlabIssueTrackerService') }

  scope :push_hooks, -> { where(push_events: true, active: true) }
  scope :tag_push_hooks, -> { where(tag_push_events: true, active: true) }
  scope :issue_hooks, -> { where(issues_events: true, active: true) }
  scope :merge_request_hooks, -> { where(merge_requests_events: true, active: true) }
  scope :note_hooks, -> { where(note_events: true, active: true) }

  def activated?
    active
  end

  def template?
    template
  end

  def category
    :common
  end

  def initialize_properties
    self.properties = {} if properties.nil?
  end

  def title
    # implement inside child
  end

  def description
    # implement inside child
  end

  def help
    # implement inside child
  end

  def to_param
    # implement inside child
  end

  def fields
    # implement inside child
    []
  end

  def supported_events
    %w(push tag_push issue merge_request)
  end

  def execute
    # implement inside child
  end

  def can_test?
    !project.empty_repo?
  end

  # Provide convenient accessor methods
  # for each serialized property.
  def self.prop_accessor(*args)
    args.each do |arg|
      class_eval %{
        def #{arg}
          properties['#{arg}']
        end

        def #{arg}=(value)
          self.properties['#{arg}'] = value
        end
      }
    end
  end

  def async_execute(data)
    return unless supported_events.include?(data[:object_kind])

    Sidekiq::Client.enqueue(ProjectServiceWorker, id, data)
  end

  def issue_tracker?
    self.category == :issue_tracker
  end

  def self.available_services_names
    %w(
      gitlab_ci
      campfire
      hipchat
      pivotaltracker
      flowdock
      assembla
      asana
      emails_on_push
      gemnasium
      slack
<<<<<<< HEAD
      jenkins
=======
>>>>>>> 1646bfc2
      pushover
      buildbox
      bamboo
      teamcity
      jira
      redmine
      custom_issue_tracker
      irker
<<<<<<< HEAD
=======
      external_wiki
>>>>>>> 1646bfc2
    )
  end

  def self.create_from_template(project_id, template)
    service = template.dup
    service.template = false
    service.project_id = project_id
    service if service.save
  end
end<|MERGE_RESOLUTION|>--- conflicted
+++ resolved
@@ -132,10 +132,7 @@
       emails_on_push
       gemnasium
       slack
-<<<<<<< HEAD
       jenkins
-=======
->>>>>>> 1646bfc2
       pushover
       buildbox
       bamboo
@@ -144,10 +141,7 @@
       redmine
       custom_issue_tracker
       irker
-<<<<<<< HEAD
-=======
       external_wiki
->>>>>>> 1646bfc2
     )
   end
 
