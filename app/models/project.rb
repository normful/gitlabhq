--- conflicted
+++ resolved
@@ -823,36 +823,6 @@
     ci_commit(sha) || ci_commits.create(sha: sha)
   end
 
-<<<<<<< HEAD
-  def ensure_gitlab_ci_project
-    gitlab_ci_project || create_gitlab_ci_project(
-      shared_runners_enabled: current_application_settings.shared_runners_enabled
-    )
-  end
-
-  # TODO: this should be migrated to Project table,
-  # the same as issues_enabled
-  def builds_enabled
-    gitlab_ci_service && gitlab_ci_service.active
-  end
-
-  def builds_enabled?
-    builds_enabled
-  end
-
-  def builds_enabled=(value)
-    service = gitlab_ci_service || create_gitlab_ci_service
-    service.active = value
-    service.save
-  end
-
-  def visibility_level_allowed?(level)
-    return true unless forked?
-    Gitlab::VisibilityLevel.allowed_fork_levels(forked_from_project.visibility_level).include?(level.to_i)
-  end
-
-=======
->>>>>>> 4b4cbf0c
   def enable_ci
     self.builds_enabled = true
   end
@@ -900,4 +870,9 @@
   def open_issues_count
     issues.opened.count
   end
+
+  def visibility_level_allowed?(level)
+    return true unless forked?
+    Gitlab::VisibilityLevel.allowed_fork_levels(forked_from_project.visibility_level).include?(level.to_i)
+  end
 end