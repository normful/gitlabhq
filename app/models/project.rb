# == Schema Information
#
# Table name: projects
#
#  id                     :integer          not null, primary key
#  name                   :string(255)
#  path                   :string(255)
#  description            :text
#  created_at             :datetime
#  updated_at             :datetime
#  creator_id             :integer
#  issues_enabled         :boolean          default(TRUE), not null
#  wall_enabled           :boolean          default(TRUE), not null
#  merge_requests_enabled :boolean          default(TRUE), not null
#  wiki_enabled           :boolean          default(TRUE), not null
#  namespace_id           :integer
#  issues_tracker         :string(255)      default("gitlab"), not null
#  issues_tracker_id      :string(255)
#  snippets_enabled       :boolean          default(TRUE), not null
#  last_activity_at       :datetime
#  import_url             :string(255)
#  visibility_level       :integer          default(0), not null
#  archived               :boolean          default(FALSE), not null
#  avatar                 :string(255)
#  import_status          :string(255)
#  repository_size        :float            default(0.0)
#  star_count             :integer          default(0), not null
#  import_type            :string(255)
#  import_source          :string(255)
#  commit_count           :integer          default(0)
#

require 'carrierwave/orm/activerecord'
require 'file_size_validator'

class Project < ActiveRecord::Base
  include Gitlab::ConfigHelper
  include Gitlab::ShellAdapter
  include Gitlab::VisibilityLevel
  include Referable
  include Sortable
  include AfterCommitQueue
  include CaseSensitivity

  extend Gitlab::ConfigHelper
  extend Enumerize

  UNKNOWN_IMPORT_URL = 'http://unknown.git'

  default_value_for :archived, false
  default_value_for :visibility_level, gitlab_config_features.visibility_level
  default_value_for :issues_enabled, gitlab_config_features.issues
  default_value_for :merge_requests_enabled, gitlab_config_features.merge_requests
  default_value_for :wiki_enabled, gitlab_config_features.wiki
  default_value_for :wall_enabled, false
  default_value_for :snippets_enabled, gitlab_config_features.snippets

  # set last_activity_at to the same as created_at
  after_create :set_last_activity_at
  def set_last_activity_at
    update_column(:last_activity_at, self.created_at)
  end

  ActsAsTaggableOn.strict_case_match = true
  acts_as_taggable_on :tags

  attr_accessor :new_default_branch

  # Relations
  belongs_to :creator, foreign_key: 'creator_id', class_name: 'User'
  belongs_to :group, -> { where(type: Group) }, foreign_key: 'namespace_id'
  belongs_to :namespace

  has_one :git_hook, dependent: :destroy
  has_one :last_event, -> {order 'events.created_at DESC'}, class_name: 'Event', foreign_key: 'project_id'

  # Project services
  has_many :services
  has_one :gitlab_ci_service, dependent: :destroy
  has_one :campfire_service, dependent: :destroy
  has_one :drone_ci_service, dependent: :destroy
  has_one :emails_on_push_service, dependent: :destroy
  has_one :irker_service, dependent: :destroy
  has_one :pivotaltracker_service, dependent: :destroy
  has_one :hipchat_service, dependent: :destroy
  has_one :flowdock_service, dependent: :destroy
  has_one :assembla_service, dependent: :destroy
  has_one :asana_service, dependent: :destroy
  has_one :gemnasium_service, dependent: :destroy
  has_one :slack_service, dependent: :destroy
  has_one :jenkins_service, dependent: :destroy
  has_one :buildkite_service, dependent: :destroy
  has_one :bamboo_service, dependent: :destroy
  has_one :teamcity_service, dependent: :destroy
  has_one :pushover_service, dependent: :destroy
  has_one :jira_service, dependent: :destroy
  has_one :redmine_service, dependent: :destroy
  has_one :custom_issue_tracker_service, dependent: :destroy
  has_one :gitlab_issue_tracker_service, dependent: :destroy
  has_one :external_wiki_service, dependent: :destroy


  has_one :forked_project_link, dependent: :destroy, foreign_key: "forked_to_project_id"

  has_one :forked_from_project, through: :forked_project_link
  # Merge Requests for target project should be removed with it
  has_many :merge_requests,     dependent: :destroy, foreign_key: 'target_project_id'
  # Merge requests from source project should be kept when source project was removed
  has_many :fork_merge_requests, foreign_key: 'source_project_id', class_name: MergeRequest
  has_many :issues,             dependent: :destroy
  has_many :labels,             dependent: :destroy
  has_many :services,           dependent: :destroy
  has_many :events,             dependent: :destroy
  has_many :milestones,         dependent: :destroy
  has_many :notes,              dependent: :destroy
  has_many :snippets,           dependent: :destroy, class_name: 'ProjectSnippet'
  has_many :hooks,              dependent: :destroy, class_name: 'ProjectHook'
  has_many :protected_branches, dependent: :destroy
  has_many :project_members, dependent: :destroy, as: :source, class_name: 'ProjectMember'
  has_many :users, through: :project_members
  has_many :deploy_keys_projects, dependent: :destroy
  has_many :deploy_keys, through: :deploy_keys_projects
  has_many :users_star_projects, dependent: :destroy
  has_many :starrers, through: :users_star_projects, source: :user
<<<<<<< HEAD
  has_many :approvers, as: :target, dependent: :destroy
=======
  has_many :ci_commits, dependent: :destroy, class_name: 'Ci::Commit', foreign_key: :gl_project_id
  has_many :ci_builds, through: :ci_commits, source: :builds, dependent: :destroy, class_name: 'Ci::Build'
>>>>>>> c0a6836b

  has_many :project_group_links, dependent: :destroy
  has_many :invited_groups, through: :project_group_links, source: :group
  has_one :import_data, dependent: :destroy, class_name: "ProjectImportData"
  has_one :gitlab_ci_project, dependent: :destroy, class_name: "Ci::Project", foreign_key: :gitlab_id

  delegate :name, to: :owner, allow_nil: true, prefix: true
  delegate :members, to: :team, prefix: true

  # Validations
  validates :creator, presence: true, on: :create
  validates :description, length: { maximum: 2000 }, allow_blank: true
  validates :name,
    presence: true,
    length: { within: 0..255 },
    format: { with: Gitlab::Regex.project_name_regex,
              message: Gitlab::Regex.project_name_regex_message }
  validates :path,
    presence: true,
    length: { within: 0..255 },
    format: { with: Gitlab::Regex.project_path_regex,
              message: Gitlab::Regex.project_path_regex_message }
  validates :issues_enabled, :merge_requests_enabled,
            :wiki_enabled, inclusion: { in: [true, false] }
  validates :issues_tracker_id, length: { maximum: 255 }, allow_blank: true
  validates :namespace, presence: true
  validates_uniqueness_of :name, scope: :namespace_id
  validates_uniqueness_of :path, scope: :namespace_id
  validates :import_url,
    format: { with: /\A#{URI.regexp(%w(ssh git http https))}\z/, message: 'should be a valid url' },
    if: :external_import?
  validates :star_count, numericality: { greater_than_or_equal_to: 0 }
  validate :check_limit, on: :create
  validate :avatar_type,
    if: ->(project) { project.avatar.present? && project.avatar_changed? }
  validates :avatar, file_size: { maximum: 200.kilobytes.to_i }
  validates :approvals_before_merge, numericality: true, allow_blank: true

  mount_uploader :avatar, AvatarUploader

  # Scopes
  scope :sorted_by_activity, -> { reorder(last_activity_at: :desc) }
  scope :sorted_by_stars, -> { reorder('projects.star_count DESC') }
  scope :sorted_by_names, -> { joins(:namespace).reorder('namespaces.name ASC, projects.name ASC') }

  scope :without_user, ->(user)  { where('projects.id NOT IN (:ids)', ids: user.authorized_projects.map(&:id) ) }
  scope :without_team, ->(team) { team.projects.present? ? where('projects.id NOT IN (:ids)', ids: team.projects.map(&:id)) : scoped  }
  scope :not_in_group, ->(group) { where('projects.id NOT IN (:ids)', ids: group.project_ids ) }
  scope :in_namespace, ->(namespace_ids) { where(namespace_id: namespace_ids) }
  scope :in_group_namespace, -> { joins(:group) }
  scope :personal, ->(user) { where(namespace_id: user.namespace_id) }
  scope :joined, ->(user) { where('namespace_id != ?', user.namespace_id) }
  scope :public_only, -> { where(visibility_level: Project::PUBLIC) }
  scope :public_and_internal_only, -> { where(visibility_level: Project.public_and_internal_levels) }
  scope :non_archived, -> { where(archived: false) }

  state_machine :import_status, initial: :none do
    event :import_start do
      transition [:none, :finished] => :started
    end

    event :import_finish do
      transition started: :finished
    end

    event :import_fail do
      transition started: :failed
    end

    event :import_retry do
      transition failed: :started
    end

    state :started
    state :finished
    state :failed

    after_transition any => :started, do: :schedule_add_import_job
    after_transition any => :finished, do: :clear_import_data
  end

  class << self
    def public_and_internal_levels
      [Project::PUBLIC, Project::INTERNAL]
    end

    def abandoned
      where('projects.last_activity_at < ?', 6.months.ago)
    end

    def publicish(user)
      visibility_levels = [Project::PUBLIC]
      visibility_levels << Project::INTERNAL if user
      where(visibility_level: visibility_levels)
    end

    def with_push
      joins(:events).where('events.action = ?', Event::PUSHED)
    end

    def active
      joins(:issues, :notes, :merge_requests).order('issues.created_at, notes.created_at, merge_requests.created_at DESC')
    end

    def search(query)
      joins(:namespace).
        where('LOWER(projects.name) LIKE :query OR
              LOWER(projects.path) LIKE :query OR
              LOWER(namespaces.name) LIKE :query OR
              LOWER(projects.description) LIKE :query',
              query: "%#{query.try(:downcase)}%")
    end

    def search_by_title(query)
      where('projects.archived = ?', false).where('LOWER(projects.name) LIKE :query', query: "%#{query.downcase}%")
    end

    def find_with_namespace(id)
      namespace_path, project_path = id.split('/')

      return nil if !namespace_path || !project_path

      # Use of unscoped ensures we're not secretly adding any ORDER BYs, which
      # have a negative impact on performance (and aren't needed for this
      # query).
      unscoped.
        joins(:namespace).
        iwhere('namespaces.path' => namespace_path).
        iwhere('projects.path' => project_path).
        take
    end

    def visibility_levels
      Gitlab::VisibilityLevel.options
    end

    def sort(method)
      if method == 'repository_size_desc'
        reorder(repository_size: :desc, id: :desc)
      else
        order_by(method)
      end
    end

    def reference_pattern
      name_pattern = Gitlab::Regex::NAMESPACE_REGEX_STR
      %r{(?<project>#{name_pattern}/#{name_pattern})}
    end

    def trending(since = 1.month.ago)
      # By counting in the JOIN we don't expose the GROUP BY to the outer query.
      # This means that calls such as "any?" and "count" just return a number of
      # the total count, instead of the counts grouped per project as a Hash.
      join_body = "INNER JOIN (
        SELECT project_id, COUNT(*) AS amount
        FROM notes
        WHERE created_at >= #{sanitize(since)}
        GROUP BY project_id
      ) join_note_counts ON projects.id = join_note_counts.project_id"

      joins(join_body).reorder('join_note_counts.amount DESC')
    end
  end

  def team
    @team ||= ProjectTeam.new(self)
  end

  def repository
    @repository ||= Repository.new(path_with_namespace, nil, self)
  end

  def commit(id = 'HEAD')
    repository.commit(id)
  end

  def saved?
    id && persisted?
  end

  def schedule_add_import_job
    run_after_commit(:add_import_job)
  end

  def add_import_job
    if forked?
      unless RepositoryForkWorker.perform_async(id, forked_from_project.path_with_namespace, self.namespace.path)
        import_fail
      end
    else
      RepositoryImportWorker.perform_async(id)
    end
  end

  def clear_import_data
    self.import_data.destroy if self.import_data
  end

  def import?
    external_import? || forked?
  end

  def external_import?
    import_url.present?
  end

  def imported?
    import_finished?
  end

  def import_in_progress?
    import? && import_status == 'started'
  end

  def import_failed?
    import_status == 'failed'
  end

  def import_finished?
    import_status == 'finished'
  end

  def check_limit
    unless creator.can_create_project? or namespace.kind == 'group'
      errors[:limit_reached] << ("Your project limit is #{creator.projects_limit} projects! Please contact your administrator to increase it")
    end
  rescue
    errors[:base] << ("Can't check your ability to create project")
  end

  def to_param
    path
  end

  def to_reference(_from_project = nil)
    path_with_namespace
  end

  def web_url
    Gitlab::Application.routes.url_helpers.namespace_project_url(self.namespace, self)
  end

  def web_url_without_protocol
    web_url.split('://')[1]
  end

  def build_commit_note(commit)
    notes.new(commit_id: commit.id, noteable_type: 'Commit')
  end

  def last_activity
    last_event
  end

  def last_activity_date
    last_activity_at || updated_at
  end

  def project_id
    self.id
  end

  def get_issue(issue_id)
    if default_issues_tracker?
      issues.find_by(iid: issue_id)
    else
      ExternalIssue.new(issue_id, self)
    end
  end

  def issue_exists?(issue_id)
    get_issue(issue_id)
  end

  def default_issue_tracker
    gitlab_issue_tracker_service || create_gitlab_issue_tracker_service
  end

  def issues_tracker
    if external_issue_tracker
      external_issue_tracker
    else
      default_issue_tracker
    end
  end

  def default_issues_tracker?
    !external_issue_tracker
  end

  def external_issues_trackers
    services.select(&:issue_tracker?).reject(&:default?)
  end

  def external_issue_tracker
    @external_issues_tracker ||= external_issues_trackers.select(&:activated?).first
  end

  def can_have_issues_tracker_id?
    self.issues_enabled && !self.default_issues_tracker?
  end

  def build_missing_services
    services_templates = Service.where(template: true)

    Service.available_services_names.each do |service_name|
      service = find_service(services, service_name)

      # If service is available but missing in db
      if service.nil?
        # We should check if template for the service exists
        template = find_service(services_templates, service_name)

        if template.nil?
          # If no template, we should create an instance. Ex `create_gitlab_ci_service`
          self.send :"create_#{service_name}_service"
        else
          Service.create_from_template(self.id, template)
        end
      end
    end
  end

  def create_labels
    Label.templates.each do |label|
      label = label.dup
      label.template = nil
      label.project_id = self.id
      label.save
    end
  end

  def find_service(list, name)
    list.find { |service| service.to_param == name }
  end

  def gitlab_ci?
    gitlab_ci_service && gitlab_ci_service.active && gitlab_ci_project.present?
  end

  def ci_services
    services.select { |service| service.category == :ci }
  end

  def ci_service
    @ci_service ||= ci_services.select(&:activated?).first
  end

  def jira_tracker?
    issues_tracker.to_param == 'jira'
  end

  def redmine_tracker?
    issues_tracker.to_param == 'redmine'
  end

  def avatar_type
    unless self.avatar.image?
      self.errors.add :avatar, 'only images allowed'
    end
  end

  def avatar_in_git
    @avatar_file ||= 'logo.png' if repository.blob_at_branch('master', 'logo.png')
    @avatar_file ||= 'logo.jpg' if repository.blob_at_branch('master', 'logo.jpg')
    @avatar_file ||= 'logo.gif' if repository.blob_at_branch('master', 'logo.gif')
    @avatar_file
  end

  def avatar_url
    if avatar.present?
      [gitlab_config.url, avatar.url].join
    elsif avatar_in_git
      Gitlab::Application.routes.url_helpers.namespace_project_avatar_url(namespace, self)
    end
  end

  # For compatibility with old code
  def code
    path
  end

  def items_for(entity)
    case entity
    when 'issue' then
      issues
    when 'merge_request' then
      merge_requests
    end
  end

  def send_move_instructions(old_path_with_namespace)
    NotificationService.new.project_was_moved(self, old_path_with_namespace)
  end

  def owner
    if group
      group
    else
      namespace.try(:owner)
    end
  end

  def project_member_by_name_or_email(name = nil, email = nil)
    user = users.where('name like ? or email like ?', name, email).first
    project_members.where(user: user) if user
  end

  # Get Team Member record by user id
  def project_member_by_id(user_id)
    project_members.find_by(user_id: user_id)
  end

  def name_with_namespace
    @name_with_namespace ||= begin
                               if namespace
                                 namespace.human_name + ' / ' + name
                               else
                                 name
                               end
                             end
  end

  def path_with_namespace
    if namespace
      namespace.path + '/' + path
    else
      path
    end
  end

  def execute_hooks(data, hooks_scope = :push_hooks)
    hooks.send(hooks_scope).each do |hook|
      hook.async_execute(data, hooks_scope.to_s)
    end
    if group
      group.hooks.send(hooks_scope).each do |hook|
        hook.async_execute(data, hooks_scope.to_s)
      end
    end
  end

  def execute_services(data, hooks_scope = :push_hooks)
    # Call only service hooks that are active for this scope
    services.send(hooks_scope).each do |service|
      service.async_execute(data)
    end
  end

  def update_merge_requests(oldrev, newrev, ref, user)
    MergeRequests::RefreshService.new(self, user).
      execute(oldrev, newrev, ref)
  end

  def valid_repo?
    repository.exists?
  rescue
    errors.add(:path, 'Invalid repository path')
    false
  end

  def empty_repo?
    !repository.exists? || repository.empty?
  end

  def repo
    repository.raw
  end

  def url_to_repo
    gitlab_shell.url_to_repo(path_with_namespace)
  end

  def namespace_dir
    namespace.try(:path) || ''
  end

  def repo_exists?
    @repo_exists ||= repository.exists?
  rescue
    @repo_exists = false
  end

  def open_branches
    all_branches = repository.branches

    if protected_branches.present?
      all_branches.reject! do |branch|
        protected_branches_names.include?(branch.name)
      end
    end

    all_branches
  end

  def protected_branches_names
    @protected_branches_names ||= protected_branches.map(&:name)
  end

  def root_ref?(branch)
    repository.root_ref == branch
  end

  def ssh_url_to_repo
    url_to_repo
  end

  def http_url_to_repo
    "#{web_url}.git"
  end

  # Check if current branch name is marked as protected in the system
  def protected_branch?(branch_name)
    protected_branches_names.include?(branch_name)
  end

  def developers_can_push_to_protected_branch?(branch_name)
    protected_branches.any? { |pb| pb.name == branch_name && pb.developers_can_push }
  end

  def forked?
    !(forked_project_link.nil? || forked_project_link.forked_from_project.nil?)
  end

  def personal?
    !group
  end

  def rename_repo
    path_was = previous_changes['path'].first
    old_path_with_namespace = File.join(namespace_dir, path_was)
    new_path_with_namespace = File.join(namespace_dir, path)

    if gitlab_shell.mv_repository(old_path_with_namespace, new_path_with_namespace)
      # If repository moved successfully we need to send update instructions to users.
      # However we cannot allow rollback since we moved repository
      # So we basically we mute exceptions in next actions
      begin
        gitlab_shell.mv_repository("#{old_path_with_namespace}.wiki", "#{new_path_with_namespace}.wiki")
        send_move_instructions(old_path_with_namespace)
        reset_events_cache
      rescue
        # Returning false does not rollback after_* transaction but gives
        # us information about failing some of tasks
        false
      end
    else
      # if we cannot move namespace directory we should rollback
      # db changes in order to prevent out of sync between db and fs
      raise Exception.new('repository cannot be renamed')
    end

    Gitlab::UploadsTransfer.new.rename_project(path_was, path, namespace.path)
  end

  def hook_attrs
    {
      name: name,
      ssh_url: ssh_url_to_repo,
      http_url: http_url_to_repo,
      web_url: web_url,
      namespace: namespace.name,
      visibility_level: visibility_level
    }
  end

  # Reset events cache related to this project
  #
  # Since we do cache @event we need to reset cache in special cases:
  # * when project was moved
  # * when project was renamed
  # * when the project avatar changes
  # Events cache stored like  events/23-20130109142513.
  # The cache key includes updated_at timestamp.
  # Thus it will automatically generate a new fragment
  # when the event is updated because the key changes.
  def reset_events_cache
    Event.where(project_id: self.id).
      order('id DESC').limit(100).
      update_all(updated_at: Time.now)
  end

  def project_member(user)
    project_members.where(user_id: user).first
  end

  def default_branch
    @default_branch ||= repository.root_ref if repository.exists?
  end

  def reload_default_branch
    @default_branch = nil
    default_branch
  end

  def visibility_level_field
    visibility_level
  end

  def archive!
    update_attribute(:archived, true)
  end

  def unarchive!
    update_attribute(:archived, false)
  end

  def change_head(branch)
    gitlab_shell.update_repository_head(self.path_with_namespace, branch)
    reload_default_branch
  end

  def forked_from?(project)
    forked? && project == forked_from_project
  end

  def update_repository_size
    update_attribute(:repository_size, repository.size)
  end

  def update_commit_count
    update_attribute(:commit_count, repository.commit_count)
  end

  def forks_count
    ForkedProjectLink.where(forked_from_project_id: self.id).count
  end

  def find_label(name)
    labels.find_by(name: name)
  end

  def origin_merge_requests
    merge_requests.where(source_project_id: self.id)
  end

  def group_ldap_synced?
    if group
      group.ldap_synced?
    else
      false
    end
  end

  def create_repository
    # Forked import is handled asynchronously
    unless forked?
      if gitlab_shell.add_repository(path_with_namespace)
        true
      else
        errors.add(:base, 'Failed to create repository via gitlab-shell')
        false
      end
    end
  end

  def repository_exists?
    !!repository.exists?
  end

  def create_wiki
    ProjectWiki.new(self, self.owner).wiki
    true
  rescue ProjectWiki::CouldNotCreateWikiError
    errors.add(:base, 'Failed create wiki')
    false
  end

<<<<<<< HEAD
  def reference_issue_tracker?
    default_issues_tracker? || jira_tracker_active?
  end

  def jira_tracker_active?
    jira_tracker? && jira_service.active
  end

  def approver_ids=(value)
    value.split(",").map(&:strip).each do |user_id|
      approvers.find_or_create_by(user_id: user_id, target_id: id)
    end
  end

  def allowed_to_share_with_group?
    !namespace.share_with_group_lock
=======
  def ci_commit(sha)
    ci_commits.find_by(sha: sha)
  end

  def ensure_ci_commit(sha)
    ci_commit(sha) || ci_commits.create(sha: sha)
  end

  def ensure_gitlab_ci_project
    gitlab_ci_project || create_gitlab_ci_project
  end

  def enable_ci
    service = gitlab_ci_service || create_gitlab_ci_service
    service.active = true
    service.save
>>>>>>> c0a6836b
  end
end<|MERGE_RESOLUTION|>--- conflicted
+++ resolved
@@ -122,12 +122,9 @@
   has_many :deploy_keys, through: :deploy_keys_projects
   has_many :users_star_projects, dependent: :destroy
   has_many :starrers, through: :users_star_projects, source: :user
-<<<<<<< HEAD
   has_many :approvers, as: :target, dependent: :destroy
-=======
   has_many :ci_commits, dependent: :destroy, class_name: 'Ci::Commit', foreign_key: :gl_project_id
   has_many :ci_builds, through: :ci_commits, source: :builds, dependent: :destroy, class_name: 'Ci::Build'
->>>>>>> c0a6836b
 
   has_many :project_group_links, dependent: :destroy
   has_many :invited_groups, through: :project_group_links, source: :group
@@ -796,7 +793,6 @@
     false
   end
 
-<<<<<<< HEAD
   def reference_issue_tracker?
     default_issues_tracker? || jira_tracker_active?
   end
@@ -813,7 +809,8 @@
 
   def allowed_to_share_with_group?
     !namespace.share_with_group_lock
-=======
+  end
+
   def ci_commit(sha)
     ci_commits.find_by(sha: sha)
   end
@@ -830,6 +827,5 @@
     service = gitlab_ci_service || create_gitlab_ci_service
     service.active = true
     service.save
->>>>>>> c0a6836b
   end
 end