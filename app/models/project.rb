# == Schema Information
#
# Table name: projects
#
#  id                     :integer          not null, primary key
#  name                   :string(255)
#  path                   :string(255)
#  description            :text
#  created_at             :datetime         not null
#  updated_at             :datetime         not null
#  private_flag           :boolean          default(TRUE), not null
#  owner_id               :integer
#  default_branch         :string(255)
#  issues_enabled         :boolean          default(TRUE), not null
#  wall_enabled           :boolean          default(TRUE), not null
#  merge_requests_enabled :boolean          default(TRUE), not null
#  wiki_enabled           :boolean          default(TRUE), not null
#  namespace_id           :integer
#

require "grit"

class Project < ActiveRecord::Base
  include Repository
  include PushObserver
  include Authority
  include Team
  include NamespacedProject

  class TransferError < StandardError; end

  attr_accessible :name, :path, :description, :default_branch, :issues_enabled,
                  :wall_enabled, :merge_requests_enabled, :wiki_enabled, as: [:default, :admin]

  attr_accessible :namespace_id, :owner_id, as: :admin

  attr_accessor :error_code

  # Relations
  belongs_to :group, foreign_key: "namespace_id", conditions: "type = 'Group'"
  belongs_to :namespace

  # TODO: replace owner with creator.
  # With namespaces a project owner will be a namespace owner
  # so this field makes sense only for global projects
  belongs_to :owner, class_name: "User"
  has_many :users,          through: :users_projects
  has_many :events,         dependent: :destroy
  has_many :merge_requests, dependent: :destroy
  has_many :issues,         dependent: :destroy, order: "closed, created_at DESC"
  has_many :milestones,     dependent: :destroy
  has_many :users_projects, dependent: :destroy
  has_many :notes,          dependent: :destroy
  has_many :snippets,       dependent: :destroy
  has_many :deploy_keys,    dependent: :destroy, foreign_key: "project_id", class_name: "Key"
  has_many :hooks,          dependent: :destroy, class_name: "ProjectHook"
  has_many :wikis,          dependent: :destroy
  has_many :protected_branches, dependent: :destroy
  has_one :last_event, class_name: 'Event', order: 'events.created_at DESC', foreign_key: 'project_id'
  has_one :gitlab_ci_service, dependent: :destroy

  delegate :name, to: :owner, allow_nil: true, prefix: true

  # Validations
  validates :owner, presence: true
  validates :description, length: { within: 0..2000 }
  validates :name, presence: true, length: { within: 0..255 }
  validates :path, presence: true, length: { within: 0..255 },
            format: { with: Gitlab::Regex.path_regex,
                      message: "only letters, digits & '_' '-' '.' allowed. Letter should be first" }
  validates :issues_enabled, :wall_enabled, :merge_requests_enabled,
            :wiki_enabled, inclusion: { in: [true, false] }

  validates_uniqueness_of :name, scope: :namespace_id
  validates_uniqueness_of :path, scope: :namespace_id

  validate :check_limit, :repo_name

  # Scopes
  scope :public_only, where(private_flag: false)
  scope :without_user, ->(user)  { where("id NOT IN (:ids)", ids: user.projects.map(&:id) ) }
  scope :not_in_group, ->(group) { where("id NOT IN (:ids)", ids: group.project_ids ) }
  scope :sorted_by_activity, ->() { order("(SELECT max(events.created_at) FROM events WHERE events.project_id = projects.id) DESC") }
  scope :personal, ->(user) { where(namespace_id: user.namespace_id) }
  scope :joined, ->(user) { where("namespace_id != ?", user.namespace_id) }

  class << self
    def authorized_for user
      projects = includes(:users_projects, :namespace)
      projects = projects.where("users_projects.user_id = :user_id or projects.owner_id = :user_id or namespaces.owner_id = :user_id", user_id: user.id)
    end

    def active
      joins(:issues, :notes, :merge_requests).order("issues.created_at, notes.created_at, merge_requests.created_at DESC")
    end

    def search query
      where("projects.name LIKE :query OR projects.path LIKE :query", query: "%#{query}%")
    end

    def find_with_namespace(id)
      if id.include?("/")
        id = id.split("/")
        namespace_id = Namespace.find_by_path(id.first).id
        where(namespace_id: namespace_id).find_by_path(id.last)
      else
        where(path: id, namespace_id: nil).last
      end
    end

    def create_by_user(params, user)
      namespace_id = params.delete(:namespace_id)

      project = Project.new params

      Project.transaction do

        # Parametrize path for project
        #
        # Ex.
        #  'GitLab HQ'.parameterize => "gitlab-hq"
        #
        project.path = project.name.dup.parameterize

        project.owner = user

        # Apply namespace if user has access to it
        # else fallback to user namespace
        if namespace_id != Namespace.global_id
          project.namespace_id = user.namespace_id

          if namespace_id
            group = Group.find_by_id(namespace_id)
            if user.can? :manage_group, group
              project.namespace_id = namespace_id
            end
          end
        end

        project.save!

        # Add user as project master
        project.users_projects.create!(project_access: UsersProject::MASTER, user: user)

        # when project saved no team member exist so
        # project repository should be updated after first user add
        project.update_repository
      end

      project
    rescue Gitlab::Gitolite::AccessDenied => ex
      project.error_code = :gitolite
      project
    rescue => ex
      project.error_code = :db
      project.errors.add(:base, "Can't save project. Please try again later")
      project
    end

    def access_options
      UsersProject.access_roles
    end
  end

  def git_error?
    error_code == :gitolite
  end

  def saved?
    id && valid?
  end

  def check_limit
    unless owner.can_create_project?
      errors[:base] << ("Your own projects limit is #{owner.projects_limit}! Please contact administrator to increase it")
    end
  rescue
    errors[:base] << ("Can't check your ability to create project")
  end

  def repo_name
    denied_paths = %w(gitolite-admin admin dashboard groups help profile projects search)

    if denied_paths.include?(path)
      errors.add(:path, "like #{path} is not allowed")
    end
  end

  def to_param
    if namespace
      namespace.path + "/" + path
    else
      path
    end
  end

  def web_url
    [Gitlab.config.gitlab.url, path_with_namespace].join("/")
  end

  def common_notes
    notes.where(noteable_type: ["", nil]).inc_author_project
  end

  def build_commit_note(commit)
    notes.new(commit_id: commit.id, noteable_type: "Commit")
  end

  def commit_notes(commit)
<<<<<<< HEAD
    notes.where(noteable_id: commit.id, noteable_type: "Commit").where('line_code IS NULL OR line_code = ""')
=======
    notes.where(commit_id: commit.id, noteable_type: "Commit", line_code: nil)
>>>>>>> 68c43d59
  end

  def commit_line_notes(commit)
    notes.where(commit_id: commit.id, noteable_type: "Commit").where("line_code IS NOT NULL")
  end

  def public?
    !private_flag
  end

  def private?
    private_flag
  end

  def last_activity
    last_event
  end

  def last_activity_date
    last_event.try(:created_at) || updated_at
  end

  def project_id
    self.id
  end

  def issues_labels
    issues.tag_counts_on(:labels)
  end

  def services
    [gitlab_ci_service].compact
  end

  def gitlab_ci?
    gitlab_ci_service && gitlab_ci_service.active
  end

  # For compatibility with old code
  def code
    path
  end

  def items_for entity
    case entity
    when 'issue' then
      issues
    when 'merge_request' then
      merge_requests
    end
  end

  def send_move_instructions
    self.users_projects.each do |member|
      Notify.project_was_moved_email(member.id).deliver
    end
  end
end<|MERGE_RESOLUTION|>--- conflicted
+++ resolved
@@ -207,11 +207,7 @@
   end
 
   def commit_notes(commit)
-<<<<<<< HEAD
-    notes.where(noteable_id: commit.id, noteable_type: "Commit").where('line_code IS NULL OR line_code = ""')
-=======
-    notes.where(commit_id: commit.id, noteable_type: "Commit", line_code: nil)
->>>>>>> 68c43d59
+    notes.where(commit_id: commit.id, noteable_type: "Commit").where('line_code IS NULL OR line_code = ""')
   end
 
   def commit_line_notes(commit)
