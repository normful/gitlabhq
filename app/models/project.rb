# == Schema Information
#
# Table name: projects
#
#  id                     :integer          not null, primary key
#  name                   :string(255)
#  path                   :string(255)
#  description            :text
#  created_at             :datetime
#  updated_at             :datetime
#  creator_id             :integer
#  issues_enabled         :boolean          default(TRUE), not null
#  wall_enabled           :boolean          default(TRUE), not null
#  merge_requests_enabled :boolean          default(TRUE), not null
#  wiki_enabled           :boolean          default(TRUE), not null
#  namespace_id           :integer
#  issues_tracker         :string(255)      default("gitlab"), not null
#  issues_tracker_id      :string(255)
#  snippets_enabled       :boolean          default(TRUE), not null
#  last_activity_at       :datetime
#  import_url             :string(255)
#  visibility_level       :integer          default(0), not null
#  archived               :boolean          default(FALSE), not null
#  import_status          :string(255)
#  repository_size        :float            default(0.0)
#  star_count             :integer          default(0), not null
#

class Project < ActiveRecord::Base
  include Gitlab::ShellAdapter
  include Gitlab::VisibilityLevel
  include Gitlab::ConfigHelper
  extend Gitlab::ConfigHelper
  extend Enumerize

  default_value_for :archived, false
  default_value_for :visibility_level, gitlab_config_features.visibility_level
  default_value_for :issues_enabled, gitlab_config_features.issues
  default_value_for :merge_requests_enabled, gitlab_config_features.merge_requests
  default_value_for :wiki_enabled, gitlab_config_features.wiki
  default_value_for :wall_enabled, false
  default_value_for :snippets_enabled, gitlab_config_features.snippets

  ActsAsTaggableOn.strict_case_match = true
  acts_as_taggable_on :tags

  attr_accessor :new_default_branch

  # Relations
  belongs_to :creator,      foreign_key: "creator_id", class_name: "User"
  belongs_to :group, -> { where(type: Group) }, foreign_key: "namespace_id"
  belongs_to :namespace

  has_one :last_event, -> {order 'events.created_at DESC'}, class_name: 'Event', foreign_key: 'project_id'

  # Project services
  has_many :services
  has_one :gitlab_ci_service, dependent: :destroy
  has_one :campfire_service, dependent: :destroy
  has_one :emails_on_push_service, dependent: :destroy
  has_one :pivotaltracker_service, dependent: :destroy
  has_one :hipchat_service, dependent: :destroy
  has_one :flowdock_service, dependent: :destroy
  has_one :assembla_service, dependent: :destroy
  has_one :gemnasium_service, dependent: :destroy
  has_one :slack_service, dependent: :destroy
<<<<<<< HEAD
  has_one :buildbox_service, dependent: :destroy
=======
  has_one :pushover_service, dependent: :destroy
>>>>>>> 928178de
  has_one :forked_project_link, dependent: :destroy, foreign_key: "forked_to_project_id"
  has_one :forked_from_project, through: :forked_project_link
  # Merge Requests for target project should be removed with it
  has_many :merge_requests,     dependent: :destroy, foreign_key: "target_project_id"
  # Merge requests from source project should be kept when source project was removed
  has_many :fork_merge_requests, foreign_key: "source_project_id", class_name: MergeRequest
  has_many :issues, -> { order 'issues.state DESC, issues.created_at DESC' }, dependent: :destroy
  has_many :labels,             dependent: :destroy
  has_many :services,           dependent: :destroy
  has_many :events,             dependent: :destroy
  has_many :milestones,         dependent: :destroy
  has_many :notes,              dependent: :destroy
  has_many :snippets,           dependent: :destroy, class_name: "ProjectSnippet"
  has_many :hooks,              dependent: :destroy, class_name: "ProjectHook"
  has_many :protected_branches, dependent: :destroy
  has_many :project_members, dependent: :destroy, as: :source, class_name: 'ProjectMember'
  has_many :users, through: :project_members
  has_many :deploy_keys_projects, dependent: :destroy
  has_many :deploy_keys, through: :deploy_keys_projects
  has_many :users_star_projects, dependent: :destroy
  has_many :starrers, through: :users_star_projects, source: :user

  delegate :name, to: :owner, allow_nil: true, prefix: true
  delegate :members, to: :team, prefix: true

  # Validations
  validates :creator, presence: true, on: :create
  validates :description, length: { maximum: 2000 }, allow_blank: true
  validates :name, presence: true, length: { within: 0..255 },
            format: { with: Gitlab::Regex.project_name_regex,
                      message: Gitlab::Regex.project_regex_message }
  validates :path, presence: true, length: { within: 0..255 },
            exclusion: { in: Gitlab::Blacklist.path },
            format: { with: Gitlab::Regex.path_regex,
                      message: Gitlab::Regex.path_regex_message }
  validates :issues_enabled, :merge_requests_enabled,
            :wiki_enabled, inclusion: { in: [true, false] }
  validates :visibility_level,
    exclusion: { in: gitlab_config.restricted_visibility_levels },
    if: -> { gitlab_config.restricted_visibility_levels.any? }
  validates :issues_tracker_id, length: { maximum: 255 }, allow_blank: true
  validates :namespace, presence: true
  validates_uniqueness_of :name, scope: :namespace_id
  validates_uniqueness_of :path, scope: :namespace_id
  validates :import_url,
    format: { with: URI::regexp(%w(git http https)), message: "should be a valid url" },
    if: :import?
  validates :star_count, numericality: { greater_than_or_equal_to: 0 }
  validate :check_limit, on: :create

  # Scopes
  scope :without_user, ->(user)  { where("projects.id NOT IN (:ids)", ids: user.authorized_projects.map(&:id) ) }
  scope :without_team, ->(team) { team.projects.present? ? where("projects.id NOT IN (:ids)", ids: team.projects.map(&:id)) : scoped  }
  scope :not_in_group, ->(group) { where("projects.id NOT IN (:ids)", ids: group.project_ids ) }
  scope :in_team, ->(team) { where("projects.id IN (:ids)", ids: team.projects.map(&:id)) }
  scope :in_namespace, ->(namespace) { where(namespace_id: namespace.id) }
  scope :in_group_namespace, -> { joins(:group) }
  scope :sorted_by_activity, -> { reorder("projects.last_activity_at DESC") }
  scope :sorted_by_stars, -> { reorder("projects.star_count DESC") }
  scope :personal, ->(user) { where(namespace_id: user.namespace_id) }
  scope :joined, ->(user) { where("namespace_id != ?", user.namespace_id) }
  scope :public_only, -> { where(visibility_level: Project::PUBLIC) }
  scope :public_and_internal_only, -> { where(visibility_level: Project.public_and_internal_levels) }
  scope :non_archived, -> { where(archived: false) }

  enumerize :issues_tracker, in: (Gitlab.config.issues_tracker.keys).append(:gitlab), default: :gitlab

  state_machine :import_status, initial: :none do
    event :import_start do
      transition :none => :started
    end

    event :import_finish do
      transition :started => :finished
    end

    event :import_fail do
      transition :started => :failed
    end

    event :import_retry do
      transition :failed => :started
    end

    state :started
    state :finished
    state :failed

    after_transition any => :started, :do => :add_import_job
  end

  class << self
    def public_and_internal_levels
      [Project::PUBLIC, Project::INTERNAL]
    end

    def abandoned
      where('projects.last_activity_at < ?', 6.months.ago)
    end

    def publicish(user)
      visibility_levels = [Project::PUBLIC]
      visibility_levels += [Project::INTERNAL] if user
      where(visibility_level: visibility_levels)
    end

    def with_push
      includes(:events).where('events.action = ?', Event::PUSHED)
    end

    def active
      joins(:issues, :notes, :merge_requests).order("issues.created_at, notes.created_at, merge_requests.created_at DESC")
    end

    def search(query)
      joins(:namespace).where("projects.archived = ?", false).where("projects.name LIKE :query OR projects.path LIKE :query OR namespaces.name LIKE :query OR projects.description LIKE :query", query: "%#{query}%")
    end

    def search_by_title(query)
      where("projects.archived = ?", false).where("LOWER(projects.name) LIKE :query", query: "%#{query.downcase}%")
    end

    def find_with_namespace(id)
      return nil unless id.include?("/")

      id = id.split("/")
      namespace = Namespace.find_by(path: id.first)
      return nil unless namespace

      where(namespace_id: namespace.id).find_by(path: id.second)
    end

    def visibility_levels
      Gitlab::VisibilityLevel.options
    end

    def sort(method)
      case method.to_s
      when 'newest' then reorder('projects.created_at DESC')
      when 'oldest' then reorder('projects.created_at ASC')
      when 'recently_updated' then reorder('projects.updated_at DESC')
      when 'last_updated' then reorder('projects.updated_at ASC')
      when 'largest_repository' then reorder('projects.repository_size DESC')
      else reorder("namespaces.path, projects.name ASC")
      end
    end
  end

  def team
    @team ||= ProjectTeam.new(self)
  end

  def repository
    @repository ||= Repository.new(path_with_namespace)
  end

  def saved?
    id && persisted?
  end

  def add_import_job
    RepositoryImportWorker.perform_in(2.seconds, id)
  end

  def import?
    import_url.present?
  end

  def imported?
    import_finished?
  end

  def import_in_progress?
    import? && import_status == 'started'
  end

  def import_failed?
    import_status == 'failed'
  end

  def import_finished?
    import_status == 'finished'
  end

  def check_limit
    unless creator.can_create_project? or namespace.kind == 'group'
      errors[:limit_reached] << ("Your project limit is #{creator.projects_limit} projects! Please contact your administrator to increase it")
    end
  rescue
    errors[:base] << ("Can't check your ability to create project")
  end

  def to_param
    namespace.path + "/" + path
  end

  def web_url
    [gitlab_config.url, path_with_namespace].join("/")
  end

  def web_url_without_protocol
    web_url.split("://")[1]
  end

  def build_commit_note(commit)
    notes.new(commit_id: commit.id, noteable_type: "Commit")
  end

  def last_activity
    last_event
  end

  def last_activity_date
    last_activity_at || updated_at
  end

  def project_id
    self.id
  end

  def issue_exists?(issue_id)
    if used_default_issues_tracker?
      self.issues.where(iid: issue_id).first.present?
    else
      true
    end
  end

  def used_default_issues_tracker?
    self.issues_tracker == Project.issues_tracker.default_value
  end

  def can_have_issues_tracker_id?
    self.issues_enabled && !self.used_default_issues_tracker?
  end

  def build_missing_services
    available_services_names.each do |service_name|
      service = services.find { |service| service.to_param == service_name }

      # If service is available but missing in db
      # we should create an instance. Ex `create_gitlab_ci_service`
      service = self.send :"create_#{service_name}_service" if service.nil?
    end
  end

  def available_services_names
<<<<<<< HEAD
    %w(gitlab_ci campfire hipchat pivotaltracker flowdock assembla
       emails_on_push gemnasium slack buildbox)
=======
    %w(gitlab_ci campfire hipchat pivotaltracker flowdock assembla emails_on_push gemnasium slack pushover)
>>>>>>> 928178de
  end

  def gitlab_ci?
    gitlab_ci_service && gitlab_ci_service.active
  end

  def ci_services
    services.select { |service| service.category == :ci }
  end

  def ci_service
    @ci_service ||= ci_services.select(&:activated?).first
  end

  # For compatibility with old code
  def code
    path
  end

  def items_for(entity)
    case entity
    when 'issue' then
      issues
    when 'merge_request' then
      merge_requests
    end
  end

  def send_move_instructions
    NotificationService.new.project_was_moved(self)
  end

  def owner
    if group
      group
    else
      namespace.try(:owner)
    end
  end

  def team_member_by_name_or_email(name = nil, email = nil)
    user = users.where("name like ? or email like ?", name, email).first
    project_members.where(user: user) if user
  end

  # Get Team Member record by user id
  def team_member_by_id(user_id)
    project_members.find_by(user_id: user_id)
  end

  def name_with_namespace
    @name_with_namespace ||= begin
                               if namespace
                                 namespace.human_name + " / " + name
                               else
                                 name
                               end
                             end
  end

  def path_with_namespace
    if namespace
      namespace.path + '/' + path
    else
      path
    end
  end

  def execute_hooks(data, hooks_scope = :push_hooks)
    hooks.send(hooks_scope).each do |hook|
      hook.async_execute(data)
    end
  end

  def execute_services(data)
    services.each do |service|

      # Call service hook only if it is active
      begin
        service.execute(data) if service.active
      rescue => e
        logger.error(e)
      end
    end
  end

  def update_merge_requests(oldrev, newrev, ref, user)
    return true unless ref =~ /heads/
    branch_name = ref.gsub("refs/heads/", "")
    commits = self.repository.commits_between(oldrev, newrev)
    c_ids = commits.map(&:id)

    # Close merge requests
    mrs = self.merge_requests.opened.where(target_branch: branch_name).to_a
    mrs = mrs.select(&:last_commit).select { |mr| c_ids.include?(mr.last_commit.id) }

    mrs.uniq.each do |merge_request|
      MergeRequests::MergeService.new.execute(merge_request, user, nil)
    end

    # Update code for merge requests into project between project branches
    mrs = self.merge_requests.opened.by_branch(branch_name).to_a
    # Update code for merge requests between project and project fork
    mrs += self.fork_merge_requests.opened.by_branch(branch_name).to_a

    mrs.uniq.each do |merge_request|
      merge_request.reload_code
      merge_request.mark_as_unchecked
    end

    # Add comment about pushing new commits to merge requests
    comment_mr_with_commits(branch_name, commits, user)

    true
  end

  def comment_mr_with_commits(branch_name, commits, user)
    mrs = self.origin_merge_requests.opened.where(source_branch: branch_name).to_a
    mrs += self.fork_merge_requests.opened.where(source_branch: branch_name).to_a

    mrs.uniq.each do |merge_request|
      Note.create_new_commits_note(merge_request, merge_request.project,
                                   user, commits)
    end
  end

  def valid_repo?
    repository.exists?
  rescue
    errors.add(:path, "Invalid repository path")
    false
  end

  def empty_repo?
    !repository.exists? || repository.empty?
  end

  def ensure_satellite_exists
    self.satellite.create unless self.satellite.exists?
  end

  def satellite
    @satellite ||= Gitlab::Satellite::Satellite.new(self)
  end

  def repo
    repository.raw
  end

  def url_to_repo
    gitlab_shell.url_to_repo(path_with_namespace)
  end

  def namespace_dir
    namespace.try(:path) || ''
  end

  def repo_exists?
    @repo_exists ||= repository.exists?
  rescue
    @repo_exists = false
  end

  def open_branches
    all_branches = repository.branches

    if protected_branches.present?
      all_branches.reject! do |branch|
        protected_branches_names.include?(branch.name)
      end
    end

    all_branches
  end

  def protected_branches_names
    @protected_branches_names ||= protected_branches.map(&:name)
  end

  def root_ref?(branch)
    repository.root_ref == branch
  end

  def ssh_url_to_repo
    url_to_repo
  end

  def http_url_to_repo
    [gitlab_config.url, "/", path_with_namespace, ".git"].join('')
  end

  # Check if current branch name is marked as protected in the system
  def protected_branch?(branch_name)
    protected_branches_names.include?(branch_name)
  end

  def forked?
    !(forked_project_link.nil? || forked_project_link.forked_from_project.nil?)
  end

  def personal?
    !group
  end

  def rename_repo
    path_was = previous_changes['path'].first
    old_path_with_namespace = File.join(namespace_dir, path_was)
    new_path_with_namespace = File.join(namespace_dir, path)

    if gitlab_shell.mv_repository(old_path_with_namespace, new_path_with_namespace)
      # If repository moved successfully we need to remove old satellite
      # and send update instructions to users.
      # However we cannot allow rollback since we moved repository
      # So we basically we mute exceptions in next actions
      begin
        gitlab_shell.mv_repository("#{old_path_with_namespace}.wiki", "#{new_path_with_namespace}.wiki")
        gitlab_shell.rm_satellites(old_path_with_namespace)
        ensure_satellite_exists
        send_move_instructions
        reset_events_cache
      rescue
        # Returning false does not rollback after_* transaction but gives
        # us information about failing some of tasks
        false
      end
    else
      # if we cannot move namespace directory we should rollback
      # db changes in order to prevent out of sync between db and fs
      raise Exception.new('repository cannot be renamed')
    end
  end

  def hook_attrs
    {
      name: name,
      ssh_url: ssh_url_to_repo,
      http_url: http_url_to_repo,
      namespace: namespace.name,
      visibility_level: visibility_level
    }
  end

  # Reset events cache related to this project
  #
  # Since we do cache @event we need to reset cache in special cases:
  # * when project was moved
  # * when project was renamed
  # Events cache stored like  events/23-20130109142513.
  # The cache key includes updated_at timestamp.
  # Thus it will automatically generate a new fragment
  # when the event is updated because the key changes.
  def reset_events_cache
    Event.where(project_id: self.id).
      order('id DESC').limit(100).
      update_all(updated_at: Time.now)
  end

  def project_member(user)
    project_members.where(user_id: user).first
  end

  def default_branch
    @default_branch ||= repository.root_ref if repository.exists?
  end

  def reload_default_branch
    @default_branch = nil
    default_branch
  end

  def visibility_level_field
    visibility_level
  end

  def archive!
    update_attribute(:archived, true)
  end

  def unarchive!
    update_attribute(:archived, false)
  end

  def change_head(branch)
    gitlab_shell.update_repository_head(self.path_with_namespace, branch)
    reload_default_branch
  end

  def forked_from?(project)
    forked? && project == forked_from_project
  end

  def update_repository_size
    update_attribute(:repository_size, repository.size)
  end

  def forks_count
    ForkedProjectLink.where(forked_from_project_id: self.id).count
  end

  def find_label(name)
    labels.find_by(name: name)
  end

  def origin_merge_requests
    merge_requests.where(source_project_id: self.id)
  end
end<|MERGE_RESOLUTION|>--- conflicted
+++ resolved
@@ -64,11 +64,8 @@
   has_one :assembla_service, dependent: :destroy
   has_one :gemnasium_service, dependent: :destroy
   has_one :slack_service, dependent: :destroy
-<<<<<<< HEAD
   has_one :buildbox_service, dependent: :destroy
-=======
   has_one :pushover_service, dependent: :destroy
->>>>>>> 928178de
   has_one :forked_project_link, dependent: :destroy, foreign_key: "forked_to_project_id"
   has_one :forked_from_project, through: :forked_project_link
   # Merge Requests for target project should be removed with it
@@ -316,12 +313,7 @@
   end
 
   def available_services_names
-<<<<<<< HEAD
-    %w(gitlab_ci campfire hipchat pivotaltracker flowdock assembla
-       emails_on_push gemnasium slack buildbox)
-=======
-    %w(gitlab_ci campfire hipchat pivotaltracker flowdock assembla emails_on_push gemnasium slack pushover)
->>>>>>> 928178de
+    %w(gitlab_ci campfire hipchat pivotaltracker flowdock assembla emails_on_push gemnasium slack pushover buildbox)
   end
 
   def gitlab_ci?
