--- conflicted
+++ resolved
@@ -85,12 +85,8 @@
   has_one :asana_service, dependent: :destroy
   has_one :gemnasium_service, dependent: :destroy
   has_one :slack_service, dependent: :destroy
-<<<<<<< HEAD
   has_one :jenkins_service, dependent: :destroy
-  has_one :buildbox_service, dependent: :destroy
-=======
   has_one :buildkite_service, dependent: :destroy
->>>>>>> 9193b94e
   has_one :bamboo_service, dependent: :destroy
   has_one :teamcity_service, dependent: :destroy
   has_one :pushover_service, dependent: :destroy
