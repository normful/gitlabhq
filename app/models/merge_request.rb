# == Schema Information
#
# Table name: merge_requests
#
#  id                :integer          not null, primary key
#  target_branch     :string(255)      not null
#  source_branch     :string(255)      not null
#  source_project_id :integer          not null
#  author_id         :integer
#  assignee_id       :integer
#  title             :string(255)
#  created_at        :datetime         not null
#  updated_at        :datetime         not null
#  st_commits        :text(2147483647)
#  st_diffs          :text(2147483647)
#  milestone_id      :integer
#  state             :string(255)
#  merge_status      :string(255)
#  target_project_id :integer          not null
#  iid               :integer
#

require Rails.root.join("app/models/commit")
require Rails.root.join("lib/static_model")

class MergeRequest < ActiveRecord::Base
  include Issuable
  include InternalId

  belongs_to :target_project, foreign_key: :target_project_id, class_name: "Project"
  belongs_to :source_project, foreign_key: :source_project_id, class_name: "Project"

  attr_accessible :title, :assignee_id, :source_project_id, :source_branch, :target_project_id, :target_branch, :milestone_id, :author_id_of_changes, :state_event, :description

  attr_accessor :should_remove_source_branch

  state_machine :state, initial: :opened do
    event :close do
      transition [:reopened, :opened] => :closed
    end

    event :merge do
      transition [:reopened, :opened] => :merged
    end

    event :reopen do
      transition closed: :reopened
    end

    state :opened

    state :reopened

    state :closed

    state :merged
  end

  state_machine :merge_status, initial: :unchecked do
    event :mark_as_unchecked do
      transition [:can_be_merged, :cannot_be_merged] => :unchecked
    end

    event :mark_as_mergeable do
      transition unchecked: :can_be_merged
    end

    event :mark_as_unmergeable do
      transition unchecked: :cannot_be_merged
    end

    state :unchecked

    state :can_be_merged

    state :cannot_be_merged
  end

  serialize :st_commits
  serialize :st_diffs

  validates :source_project, presence: true
  validates :source_branch, presence: true
  validates :target_project, presence: true
  validates :target_branch, presence: true
  validate :validate_branches

  scope :of_group, ->(group) { where("source_project_id in (:group_project_ids) OR target_project_id in (:group_project_ids)", group_project_ids: group.project_ids) }
  scope :of_user_team, ->(team) { where("(source_project_id in (:team_project_ids) OR target_project_id in (:team_project_ids) AND assignee_id in (:team_member_ids))", team_project_ids: team.project_ids, team_member_ids: team.member_ids) }
  scope :opened, -> { with_state(:opened) }
  scope :closed, -> { with_state(:closed) }
  scope :merged, -> { with_state(:merged) }
  scope :by_branch, ->(branch_name) { where("(source_branch LIKE :branch) OR (target_branch LIKE :branch)", branch: branch_name) }
  scope :cared, ->(user) { where('assignee_id = :user OR author_id = :user', user: user.id) }
  scope :by_milestone, ->(milestone) { where(milestone_id: milestone) }
  scope :in_projects, ->(project_ids) { where("source_project_id in (:project_ids) OR target_project_id in (:project_ids)", project_ids: project_ids) }
  scope :of_projects, ->(ids) { where(target_project_id: ids) }
  # Closed scope for merge request should return
  # both merged and closed mr's
  scope :closed, -> { with_states(:closed, :merged) }

  def validate_branches
    if target_project==source_project && target_branch == source_branch
      errors.add :branch_conflict, "You can not use same project/branch for source and target"
    end

    if opened? || reopened?
      similar_mrs = self.target_project.merge_requests.where(source_branch: source_branch, target_branch: target_branch, source_project_id: source_project.id).opened
      similar_mrs = similar_mrs.where('id not in (?)', self.id) if self.id

      if similar_mrs.any?
        errors.add :base, "Cannot Create: This merge request already exists: #{similar_mrs.pluck(:title)}"
      end
    end
  end

  def reload_code
    self.reloaded_commits
    self.reloaded_diffs
  end

  def check_if_can_be_merged
    if Gitlab::Satellite::MergeAction.new(self.author, self).can_be_merged?
      mark_as_mergeable
    else
      mark_as_unmergeable
    end
  end

  def diffs
    @diffs ||= (load_diffs(st_diffs) || [])
  end

  def reloaded_diffs
    if opened? && unmerged_diffs.any?
      self.st_diffs = dump_diffs(unmerged_diffs)
      self.save
    end
  end

  def broken_diffs?
    diffs == broken_diffs
  rescue
    true
  end

  def valid_diffs?
    !broken_diffs?
  end

  def unmerged_diffs
    diffs = if for_fork?
              Gitlab::Satellite::MergeAction.new(author, self).diffs_between_satellite
            else
              Gitlab::Git::Diff.between(target_project.repository, source_branch, target_branch)
            end

    diffs ||= []
    diffs
  end

  def last_commit
    commits.first
  end

  def merge_event
    self.target_project.events.where(target_id: self.id, target_type: "MergeRequest", action: Event::MERGED).last
  end

  def closed_event
    self.target_project.events.where(target_id: self.id, target_type: "MergeRequest", action: Event::CLOSED).last
  end

  def commits
    load_commits(st_commits || [])
  end

  def probably_merged?
    unmerged_commits.empty? &&
      commits.any? && opened?
  end

  def reloaded_commits
    if opened? && unmerged_commits.any?
      self.st_commits = dump_commits(unmerged_commits)
      save

    end
    commits
  end

  def unmerged_commits
    if for_fork?
      commits = Gitlab::Satellite::MergeAction.new(self.author, self).commits_between
    else
      commits = target_project.repository.commits_between(self.target_branch, self.source_branch)
    end

    if commits.present?
      commits = Commit.decorate(commits).
      sort_by(&:created_at).
      reverse
    end
    commits
  end

  def merge!(user_id)
    self.author_id_of_changes = user_id
    self.merge
  end

  def automerge!(current_user)
    if Gitlab::Satellite::MergeAction.new(current_user, self).merge! && self.unmerged_commits.empty?
      self.merge!(current_user.id)
      true
    end
  rescue
    mark_as_unmergeable
    false
  end

  def mr_and_commit_notes
    commit_ids = commits.map(&:id)
    Note.where("(noteable_type = 'MergeRequest' AND noteable_id = :mr_id) OR (noteable_type = 'Commit' AND commit_id IN (:commit_ids))", mr_id: id, commit_ids: commit_ids)
  end

  # Returns the raw diff for this merge request
  #
  # see "git diff"
  def to_diff(current_user)
    Gitlab::Satellite::MergeAction.new(current_user, self).diff_in_satellite
  end

  # Returns the commit as a series of email patches.
  #
  # see "git format-patch"
  def to_patch(current_user)
    Gitlab::Satellite::MergeAction.new(current_user, self).format_patch
  end

  def last_commit_short_sha
    @last_commit_short_sha ||= last_commit.sha[0..10]
  end

  def for_fork?
    target_project != source_project
  end

  def disallow_source_branch_removal?
    (source_project.root_ref? source_branch) || for_fork?
  end

  def project
    target_project
  end

<<<<<<< HEAD
=======
  # Return the set of issues that will be closed if this merge request is accepted.
  def closes_issues
    if target_branch == project.default_branch
      unmerged_commits.map { |c| c.closes_issues(project) }.flatten.uniq.sort_by(&:id)
    else
      []
    end
  end

  # Mentionable override.
  def gfm_reference
    "merge request !#{iid}"
  end

>>>>>>> 82f3446f
  private

  def dump_commits(commits)
    commits.map(&:to_hash)
  end

  def load_commits(array)
    array.map { |hash| Commit.new(Gitlab::Git::Commit.new(hash)) }
  end

  def dump_diffs(diffs)
    if diffs == broken_diffs
      broken_diffs
    elsif diffs.respond_to?(:map)
      diffs.map(&:to_hash)
    end
  end

  def load_diffs(raw)
    if raw == broken_diffs
      broken_diffs
    elsif raw.respond_to?(:map)
      raw.map { |hash| Gitlab::Git::Diff.new(hash) }
    end
  end

  def broken_diffs
    [Gitlab::Git::Diff::BROKEN_DIFF]
  end
end<|MERGE_RESOLUTION|>--- conflicted
+++ resolved
@@ -254,8 +254,6 @@
     target_project
   end
 
-<<<<<<< HEAD
-=======
   # Return the set of issues that will be closed if this merge request is accepted.
   def closes_issues
     if target_branch == project.default_branch
@@ -270,7 +268,6 @@
     "merge request !#{iid}"
   end
 
->>>>>>> 82f3446f
   private
 
   def dump_commits(commits)
