class RepositoryImportWorker
  include Sidekiq::Worker
  include Gitlab::ShellAdapter

  sidekiq_options queue: :gitlab_shell

  def perform(project_id)
    project = Project.find(project_id)

    import_result = gitlab_shell.send(:import_repository,
                               project.path_with_namespace,
                               project.import_url)
    return project.import_fail unless import_result

    data_import_result =  if project.import_type == 'github'
                            Gitlab::GithubImport::Importer.new(project).execute
                          elsif project.import_type == 'gitlab'
                            Gitlab::GitlabImport::Importer.new(project).execute
                          elsif project.import_type == 'bitbucket'
                            Gitlab::BitbucketImport::Importer.new(project).execute
                          elsif project.import_type == 'google_code'
                            Gitlab::GoogleCodeImport::Importer.new(project).execute
                          else
                            true
                          end
    return project.import_fail unless data_import_result

    project.import_finish
    project.save
<<<<<<< HEAD
    project.update_repository_size
=======
    project.satellite.create unless project.satellite.exists?
    ProjectCacheWorker.perform_async(project.id)
>>>>>>> 326b827c
    Gitlab::BitbucketImport::KeyDeleter.new(project).execute if project.import_type == 'bitbucket'
  end
end<|MERGE_RESOLUTION|>--- conflicted
+++ resolved
@@ -27,12 +27,7 @@
 
     project.import_finish
     project.save
-<<<<<<< HEAD
-    project.update_repository_size
-=======
-    project.satellite.create unless project.satellite.exists?
     ProjectCacheWorker.perform_async(project.id)
->>>>>>> 326b827c
     Gitlab::BitbucketImport::KeyDeleter.new(project).execute if project.import_type == 'bitbucket'
   end
 end