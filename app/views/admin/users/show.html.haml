--- conflicted
+++ resolved
@@ -1,5 +1,4 @@
 - page_title @user.name, "Users"
-<<<<<<< HEAD
 = render 'admin/users/head', page_name: 'Account'
 
 .row
@@ -39,6 +38,14 @@
             = link_to remove_email_admin_user_path(@user, email), data: { confirm: "Are you sure you want to remove #{email.email}?" }, method: :delete, class: "btn-xs btn btn-remove pull-right", title: 'Remove secondary email', id: "remove_email_#{email.id}" do
               %i.fa.fa-times
 
+        %li.two-factor-status
+          %span.light Two-factor Authentication:
+          %strong{class: @user.two_factor_enabled? ? 'cgreen' : 'cred'}
+            - if @user.two_factor_enabled?
+              Enabled
+            - else
+              Disabled
+
         %li
           %span.light Can create groups:
           %strong
@@ -67,84 +74,6 @@
           %strong
             - if @user.current_sign_in_at
               = @user.current_sign_in_at.stamp("Nov 12, 2031")
-=======
-%h3.page-title
-  User:
-  = @user.name
-  - if @user.blocked?
-    %span.cred (Blocked)
-  - if @user.admin
-    %span.cred (Admin)
-
-  .pull-right
-    = link_to edit_admin_user_path(@user), class: "btn btn-grouped" do
-      %i.fa.fa-pencil-square-o
-      Edit
-%hr
-%ul.nav.nav-tabs
-  %li.active
-    %a{"data-toggle" => "tab", href: "#account"} Account
-  %li
-    %a{"data-toggle" => "tab", href: "#profile"} Profile
-  %li
-    %a{"data-toggle" => "tab", href: "#groups"} Groups
-  %li
-    %a{"data-toggle" => "tab", href: "#projects"} Projects
-  %li
-    %a{"data-toggle" => "tab", href: "#ssh-keys"} SSH keys
-
-.tab-content
-  #account.tab-pane.active
-    .row
-      .col-md-6
-        .panel.panel-default
-          .panel-heading
-            Account:
-          %ul.well-list
-            %li
-              %span.light Name:
-              %strong= @user.name
-            %li
-              %span.light Username:
-              %strong
-                = @user.username
-            %li
-              %span.light Email:
-              %strong
-                = mail_to @user.email
-            - @user.emails.each do |email|
-              %li
-                %span.light Secondary email:
-                %strong= email.email
-                = link_to remove_email_admin_user_path(@user, email), data: { confirm: "Are you sure you want to remove #{email.email}?" }, method: :delete, class: "btn-xs btn btn-remove pull-right", title: 'Remove secondary email', id: "remove_email_#{email.id}" do
-                  %i.fa.fa-times
-
-            %li.two-factor-status
-              %span.light Two-factor Authentication:
-              %strong{class: @user.two_factor_enabled? ? 'cgreen' : 'cred'}
-                - if @user.two_factor_enabled?
-                  Enabled
-                - else
-                  Disabled
-
-            %li
-              %span.light Can create groups:
-              %strong
-                = @user.can_create_group ? "Yes" : "No"
-            %li
-              %span.light Personal projects limit:
-              %strong
-                = @user.projects_limit
-            %li
-              %span.light Member since:
-              %strong
-                = @user.created_at.stamp("Nov 12, 2031")
-            - if @user.confirmed_at
-              %li
-                %span.light Confirmed at:
-                %strong
-                  = @user.confirmed_at.stamp("Nov 12, 2031")
->>>>>>> cc9b5c49
             - else
               never
 
