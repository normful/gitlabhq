--- conflicted
+++ resolved
@@ -23,20 +23,16 @@
 
     .pull-right
       - if can?(current_user, :create_issue, @project)
-<<<<<<< HEAD
-        = link_to new_namespace_project_issue_path(@project.namespace, @project), class: 'btn btn-nr btn-grouped btn-success', title: 'New Issue', id: 'new_issue_link' do
-=======
         = link_to new_namespace_project_issue_path(@project.namespace, @project), class: 'btn btn-grouped new-issue-link btn-success', title: 'New Issue', id: 'new_issue_link' do
->>>>>>> 16a79f56
           = icon('plus')
           New Issue
       - if can?(current_user, :update_issue, @issue)
         - if @issue.closed?
-          = link_to 'Reopen', issue_path(@issue, issue: {state_event: :reopen}, status_only: true), method: :put, class: 'btn btn-nr btn-grouped btn-success'
+          = link_to 'Reopen', issue_path(@issue, issue: {state_event: :reopen}, status_only: true), method: :put, class: 'btn btn-grouped btn-reopen'
         - else
-          = link_to 'Close', issue_path(@issue, issue: {state_event: :close}, status_only: true), method: :put, class: 'btn btn-nr btn-grouped btn-warning', title: 'Close Issue'
+          = link_to 'Close', issue_path(@issue, issue: {state_event: :close}, status_only: true), method: :put, class: 'btn btn-grouped btn-close', title: 'Close Issue'
 
-        = link_to edit_namespace_project_issue_path(@project.namespace, @project, @issue), class: 'btn btn-nr btn-grouped btn-default' do
+        = link_to edit_namespace_project_issue_path(@project.namespace, @project, @issue), class: 'btn btn-grouped issuable-edit' do
           = icon('pencil-square-o')
           Edit
 
