#modal-remove-blob.modal.hide
  .modal-dialog
    .modal-content
      .modal-header
        %a.close{href: "#", "data-dismiss" => "modal"} ×
        %h3.page-title Remove #{@blob.name}
        %p.light
          From branch
          %strong= @ref

      .modal-body
        = form_tag project_blob_path(@project, @id), method: :delete, class: 'form-horizontal' do
<<<<<<< HEAD
          .form-group.commit_message-group
            = label_tag 'commit_message', class: "control-label" do
              Commit message
            .col-sm-10
              = render 'shared/commit_message_container', {textarea: text_area_tag('commit_message',
                  params[:commit_message], placeholder: "Remove #{@blob.name}",
                  required: true, rows: 3, class: 'form-control')}
=======
          = render 'shared/commit_message_container', params: params,
                   placeholder: 'Removed this file because...'
>>>>>>> 3098e7a4
          .form-group
            .col-sm-2
            .col-sm-10
              = submit_tag 'Remove file', class: 'btn btn-remove btn-remove-file'
              = link_to "Cancel", '#', class: "btn btn-cancel", "data-dismiss" => "modal"

:javascript
  disableButtonIfEmptyField('#commit_message', '.btn-remove-file')<|MERGE_RESOLUTION|>--- conflicted
+++ resolved
@@ -10,18 +10,8 @@
 
       .modal-body
         = form_tag project_blob_path(@project, @id), method: :delete, class: 'form-horizontal' do
-<<<<<<< HEAD
-          .form-group.commit_message-group
-            = label_tag 'commit_message', class: "control-label" do
-              Commit message
-            .col-sm-10
-              = render 'shared/commit_message_container', {textarea: text_area_tag('commit_message',
-                  params[:commit_message], placeholder: "Remove #{@blob.name}",
-                  required: true, rows: 3, class: 'form-control')}
-=======
           = render 'shared/commit_message_container', params: params,
                    placeholder: 'Removed this file because...'
->>>>>>> 3098e7a4
           .form-group
             .col-sm-2
             .col-sm-10
