<<<<<<< HEAD
.merge-request{'data-url' => namespace_project_merge_request_path(@project.namespace, @project, @merge_request)}
  = render "projects/merge_requests/show/mr_title"
  %hr
  = render "projects/merge_requests/show/mr_box"
  %hr
  .append-bottom-20
    .slead
      %span From
      - if @merge_request.for_fork?
        %strong.label-branch<
          - if @merge_request.source_project
            = link_to @merge_request.source_project_namespace, namespace_project_path(@merge_request.source_project.namespace, @merge_request.source_project)
          - else
            \ #{@merge_request.source_project_namespace}
          \:#{@merge_request.source_branch}
        %span into
        %strong.label-branch #{@merge_request.target_project_namespace}:#{@merge_request.target_branch}
      - else
        %strong.label-branch #{@merge_request.source_branch}
        %span into
        %strong.label-branch #{@merge_request.target_branch}
      - if @merge_request.open?
        %span.pull-right
          .btn-group
            %a.btn.dropdown-toggle{ data: {toggle: :dropdown} }
              %i.fa.fa-download
              Download as
              %span.caret
            %ul.dropdown-menu
              %li= link_to "Email Patches", namespace_project_merge_request_path(@project.namespace, @project, @merge_request, format: :patch)
              %li= link_to "Plain Diff",    namespace_project_merge_request_path(@project.namespace, @project, @merge_request, format: :diff)
=======
.merge-request{'data-url' => project_merge_request_path(@project, @merge_request)}
  .merge-request-details
    = render "projects/merge_requests/show/mr_title"
    %hr
    = render "projects/merge_requests/show/mr_box"
    %hr
    .append-bottom-20
      .slead
        %span From
        - if @merge_request.for_fork?
          %strong.label-branch<
            - if @merge_request.source_project
              = link_to @merge_request.source_project_namespace, project_path(@merge_request.source_project)
            - else
              \ #{@merge_request.source_project_namespace}
            \:#{@merge_request.source_branch}
          %span into
          %strong.label-branch #{@merge_request.target_project_namespace}:#{@merge_request.target_branch}
        - else
          %strong.label-branch #{@merge_request.source_branch}
          %span into
          %strong.label-branch #{@merge_request.target_branch}
        - if @merge_request.open?
          %span.pull-right
            .btn-group
              %a.btn.dropdown-toggle{ data: {toggle: :dropdown} }
                %i.fa.fa-download
                Download as
                %span.caret
              %ul.dropdown-menu
                %li= link_to "Email Patches", project_merge_request_path(@project, @merge_request, format: :patch)
                %li= link_to "Plain Diff",    project_merge_request_path(@project, @merge_request, format: :diff)
>>>>>>> de040ffa

    = render "projects/merge_requests/show/how_to_merge"
    = render "projects/merge_requests/show/state_widget"

  - if @commits.present?
    %ul.nav.nav-tabs.merge-request-tabs
      %li.notes-tab{data: {action: 'notes'}}
        = link_to namespace_project_merge_request_path(@project.namespace, @project, @merge_request) do
          %i.fa.fa-comments
          Discussion
          %span.badge= @merge_request.mr_and_commit_notes.count
      %li.commits-tab{data: {action: 'commits'}}
        = link_to namespace_project_merge_request_path(@project.namespace, @project, @merge_request), title: 'Commits' do
          %i.fa.fa-history
          Commits
          %span.badge= @commits.size
      %li.diffs-tab{data: {action: 'diffs'}}
        = link_to diffs_namespace_project_merge_request_path(@project.namespace, @project, @merge_request) do
          %i.fa.fa-list-alt
          Changes
          %span.badge= @merge_request.diffs.size

  .notes.tab-content.voting_notes#notes{ class: (controller.action_name == 'show') ? "" : "hide" }
    = render "projects/merge_requests/discussion"
  .commits.tab-content
    = render "projects/merge_requests/show/commits"
  .diffs.tab-content
    - if current_page?(action: 'diffs')
      = render "projects/merge_requests/show/diffs"

  .mr-loading-status
    = spinner


:javascript
  var merge_request;

  merge_request = new MergeRequest({
    url_to_automerge_check: "#{automerge_check_namespace_project_merge_request_path(@project.namespace, @project, @merge_request)}",
    check_enable: #{@merge_request.unchecked? ? "true" : "false"},
    url_to_ci_check: "#{ci_status_namespace_project_merge_request_path(@project.namespace, @project, @merge_request)}",
    ci_enable: #{@project.ci_service ? "true" : "false"},
    current_status: "#{@merge_request.merge_status_name}",
    action: "#{controller.action_name}"
  });<|MERGE_RESOLUTION|>--- conflicted
+++ resolved
@@ -1,37 +1,4 @@
-<<<<<<< HEAD
 .merge-request{'data-url' => namespace_project_merge_request_path(@project.namespace, @project, @merge_request)}
-  = render "projects/merge_requests/show/mr_title"
-  %hr
-  = render "projects/merge_requests/show/mr_box"
-  %hr
-  .append-bottom-20
-    .slead
-      %span From
-      - if @merge_request.for_fork?
-        %strong.label-branch<
-          - if @merge_request.source_project
-            = link_to @merge_request.source_project_namespace, namespace_project_path(@merge_request.source_project.namespace, @merge_request.source_project)
-          - else
-            \ #{@merge_request.source_project_namespace}
-          \:#{@merge_request.source_branch}
-        %span into
-        %strong.label-branch #{@merge_request.target_project_namespace}:#{@merge_request.target_branch}
-      - else
-        %strong.label-branch #{@merge_request.source_branch}
-        %span into
-        %strong.label-branch #{@merge_request.target_branch}
-      - if @merge_request.open?
-        %span.pull-right
-          .btn-group
-            %a.btn.dropdown-toggle{ data: {toggle: :dropdown} }
-              %i.fa.fa-download
-              Download as
-              %span.caret
-            %ul.dropdown-menu
-              %li= link_to "Email Patches", namespace_project_merge_request_path(@project.namespace, @project, @merge_request, format: :patch)
-              %li= link_to "Plain Diff",    namespace_project_merge_request_path(@project.namespace, @project, @merge_request, format: :diff)
-=======
-.merge-request{'data-url' => project_merge_request_path(@project, @merge_request)}
   .merge-request-details
     = render "projects/merge_requests/show/mr_title"
     %hr
@@ -43,7 +10,7 @@
         - if @merge_request.for_fork?
           %strong.label-branch<
             - if @merge_request.source_project
-              = link_to @merge_request.source_project_namespace, project_path(@merge_request.source_project)
+              = link_to @merge_request.source_project_namespace, namespace_project_path(@merge_request.source_project.namespace, @merge_request.source_project)
             - else
               \ #{@merge_request.source_project_namespace}
             \:#{@merge_request.source_branch}
@@ -61,9 +28,8 @@
                 Download as
                 %span.caret
               %ul.dropdown-menu
-                %li= link_to "Email Patches", project_merge_request_path(@project, @merge_request, format: :patch)
-                %li= link_to "Plain Diff",    project_merge_request_path(@project, @merge_request, format: :diff)
->>>>>>> de040ffa
+                %li= link_to "Email Patches", namespace_project_merge_request_path(@project.namespace, @project, @merge_request, format: :patch)
+                %li= link_to "Plain Diff",    namespace_project_merge_request_path(@project.namespace, @project, @merge_request, format: :diff)
 
     = render "projects/merge_requests/show/how_to_merge"
     = render "projects/merge_requests/show/state_widget"
