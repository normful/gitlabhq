--- conflicted
+++ resolved
@@ -1,14 +1,3 @@
-<<<<<<< HEAD
-- if @merge_request.ci_commit
-  - status = @merge_request.ci_commit.status
-  .mr-widget-heading
-    .ci_widget{class: "ci-#{status}"}
-      = ci_status_icon(@merge_request.ci_commit)
-      %span CI build #{status}
-      for #{@merge_request.last_commit_short_sha}.
-      %span.ci-coverage
-      = link_to "View build details", ci_status_path(@merge_request.ci_commit)
-=======
 - if @ci_commit
   - status = @ci_commit.status
   .mr-widget-heading
@@ -18,7 +7,6 @@
       for #{@merge_request.last_commit_short_sha}.
       %span.ci-coverage
       = link_to "View build details", ci_status_path(@ci_commit)
->>>>>>> e616739e
 
 - elsif @merge_request.has_ci?
   - # Compatibility with old CI integrations (ex jenkins) when you request status from CI server via AJAX
