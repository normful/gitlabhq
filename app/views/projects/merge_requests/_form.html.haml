<<<<<<< HEAD
= form_for [@project, @merge_request], html: { class: 'merge-request-form form-horizontal gfm-form' } do |f|
=======
= form_for [@project, @merge_request], html: { class: "merge-request-form form-horizontal" } do |f|
  .row
    .col-sm-2
    .col-sm-10
      - if @repository.contribution_guide && !@merge_request.persisted?
        - contribution_guide_url = project_blob_path(@project, tree_join(@repository.root_ref, @repository.contribution_guide.name))
        .alert.alert-info
          Please review the
          %strong #{link_to "guidelines for contribution", contribution_guide_url}
          to this repository.
>>>>>>> 705fe01d
  .merge-request-form-info
    = render 'projects/issuable_form', f: f, issuable: @merge_request

:javascript
  disableButtonIfEmptyField("#merge_request_title", ".btn-save");
  $('.assign-to-me-link').on('click', function(e){
    $('#merge_request_assignee_id').val("#{current_user.id}").trigger("change");
    e.preventDefault();
  });

  window.project_image_path_upload = "#{upload_image_project_path @project}";<|MERGE_RESOLUTION|>--- conflicted
+++ resolved
@@ -1,17 +1,4 @@
-<<<<<<< HEAD
 = form_for [@project, @merge_request], html: { class: 'merge-request-form form-horizontal gfm-form' } do |f|
-=======
-= form_for [@project, @merge_request], html: { class: "merge-request-form form-horizontal" } do |f|
-  .row
-    .col-sm-2
-    .col-sm-10
-      - if @repository.contribution_guide && !@merge_request.persisted?
-        - contribution_guide_url = project_blob_path(@project, tree_join(@repository.root_ref, @repository.contribution_guide.name))
-        .alert.alert-info
-          Please review the
-          %strong #{link_to "guidelines for contribution", contribution_guide_url}
-          to this repository.
->>>>>>> 705fe01d
   .merge-request-form-info
     = render 'projects/issuable_form', f: f, issuable: @merge_request
 
