--- conflicted
+++ resolved
@@ -1,20 +1,8 @@
-<<<<<<< HEAD
-= render "projects/issues_nav"
-.milestones_content
-  %h3.page-title
-    Milestones
-    - if can? current_user, :admin_milestone, @project
-      = link_to new_namespace_project_milestone_path(@project.namespace, @project), class: "pull-right btn btn-new", title: "New Milestone" do
-        %i.fa.fa-plus
-        New Milestone
-
-=======
 .pull-right
   - if can? current_user, :admin_milestone, @project
-    = link_to new_project_milestone_path(@project), class: "pull-right btn btn-new", title: "New Milestone" do
+    = link_to new_namespace_project_milestone_path(@project.namespace, @project), class: "pull-right btn btn-new", title: "New Milestone" do
       %i.fa.fa-plus
       New Milestone
->>>>>>> de040ffa
 = render 'shared/milestones_filter'
 
 .milestones
