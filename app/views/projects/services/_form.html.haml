--- conflicted
+++ resolved
@@ -47,13 +47,10 @@
           = f.text_area name, rows: 5, class: "form-control", placeholder: placeholder
         - elsif type == 'checkbox'
           = f.check_box name
-<<<<<<< HEAD
         - elsif type == 'password'
           = f.password_field name, class: "form-control"
-=======
         - elsif type == 'select'
           = f.select name, options_for_select(choices, value ? value : default_choice), {}, { class: "form-control" }
->>>>>>> e3bd17a7
 
   .form-actions
     = f.submit 'Save', class: 'btn btn-save'
