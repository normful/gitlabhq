--- conflicted
+++ resolved
@@ -2,19 +2,10 @@
   %h4.project-title
     .project-access-icon
       = visibility_level_icon(project.visibility_level)
-<<<<<<< HEAD
     = link_to project.name_with_namespace, [project.namespace.becomes(Namespace), project]
-
-    - if current_page?(starred_explore_projects_path)
-      %strong.pull-right
-        %i.fa.fa-star
-        = pluralize project.star_count, 'star'
-=======
-    = link_to project.name_with_namespace, project
     %span.pull-right
       %i.fa.fa-star
       = project.star_count
->>>>>>> de040ffa
 
   .project-info
     - if project.description.present?
