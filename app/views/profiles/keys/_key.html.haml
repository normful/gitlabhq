--- conflicted
+++ resolved
@@ -9,9 +9,5 @@
     %span.cgray
       added #{time_ago_with_tooltip(key.created_at)}
   %td
-<<<<<<< HEAD
     - unless key.is_a? LDAPKey
-      = link_to 'Remove', path_to_key(key, is_admin), data: { confirm: 'Are you sure?'}, method: :delete, class: "btn btn-small btn-remove delete-key pull-right"
-=======
-    = link_to 'Remove', path_to_key(key, is_admin), data: { confirm: 'Are you sure?'}, method: :delete, class: "btn btn-sm btn-remove delete-key pull-right"
->>>>>>> 89ef79f8
+      = link_to 'Remove', path_to_key(key, is_admin), data: { confirm: 'Are you sure?'}, method: :delete, class: "btn btn-sm btn-remove delete-key pull-right"