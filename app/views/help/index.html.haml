<<<<<<< HEAD
%h3.page_title
  GITLAB
  %span.light Enterprise Edition
=======
%h2.page-title
  GitLab
>>>>>>> d3c429ed
  .pull-right
    %span= Gitlab::VERSION
    %small= Gitlab::REVISION
%p.slead
  Self Hosted Git Management
  %br
  Fast, secure and stable solution based on Ruby on Rails.

%br

.row
  .span4
    .ui-box
      .title
        Quick help
      %ul.well-list
        %li
          Email your
          = mail_to gitlab_config.support_email, "support contact"
        %li
          Use the
          = link_to "search bar", '#', onclick: "$('#search').focus();"
          on the top of this page
        %li
          Use
          = link_to "shortcuts", '#', onclick: "new Shortcuts()"
        %li
          Ask in our
          = link_to "mailing list", "https://groups.google.com/forum/#!forum/gitlabhq"
          or on
          = link_to "Stack Overflow", "http://stackoverflow.com/questions/tagged/gitlab"
        %li
          Browse our
          = link_to "issue tracker", "https://github.com/gitlabhq/gitlabhq/issues"

  .span4
    .ui-box
      .title
        User documentation
      %ul.well-list
        %li
          %strong= link_to "Workflow", help_workflow_path
          %p Learn how to use Git and GitLab together.

        %li
          %strong= link_to "SSH keys", help_ssh_path
          %p Setup secure access to your projects.

        %li
          %strong= link_to "GitLab Markdown", help_markdown_path
          %p Learn what you can do with GitLab's advanced formatting system.

        %li
          %strong= link_to "Permissions", help_permissions_path
          %p Get familiar with GitLab's permission levels.

        %li
          %strong= link_to "API", help_api_path
          %p Explore how you can access GitLab via a simple and powerful API.

        %li
          %strong= link_to "Web Hooks", help_web_hooks_path
          %p Let GitLab notify you when new code has been pushed to your project.

  .span4
    .ui-box
      .title
        Admin documentation
      %ul.well-list

        %li
          %strong= link_to "Rake Tasks", help_raketasks_path
          %p Explore what GitLab has in store for you to make administration easier.

        %li
          %strong= link_to "System Hooks", help_system_hooks_path
          %p Let GitLab notify you when certain management tasks need to be carried out.

        %li
          %strong= link_to "Public Access", help_public_access_path
          %p Learn how you can allow public access to a project.<|MERGE_RESOLUTION|>--- conflicted
+++ resolved
@@ -1,11 +1,6 @@
-<<<<<<< HEAD
-%h3.page_title
-  GITLAB
-  %span.light Enterprise Edition
-=======
 %h2.page-title
   GitLab
->>>>>>> d3c429ed
+  %span.light Enterprise Edition
   .pull-right
     %span= Gitlab::VERSION
     %small= Gitlab::REVISION
