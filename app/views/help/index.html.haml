%div
  %h1
    GitLab
<<<<<<< HEAD
    Enterprise Edition
    %span= Gitlab::VERSION
    %small= Gitlab::REVISION
    - if current_application_settings.version_check_enabled
      = version_status_badge
  %br
=======
    Community Edition
    - if user_signed_in?
      %span= Gitlab::VERSION
      %small= Gitlab::REVISION
      = version_status_badge
  %p.slead
    GitLab is open source software to collaborate on code.
    %br
    Manage git repositories with fine-grained access controls that keep your code secure.
    %br
    Perform code reviews and enhance collaboration with merge requests.
    %br
    Each project can also have an issue tracker and a wiki.
    %br
    Used by more than 100,000 organizations, GitLab is the most popular solution to manage git repositories on-premises.
    %br
>>>>>>> c0a6836b
    Read more about GitLab at #{link_to promo_host, promo_url, target: '_blank'}.
  - if help_text.present?
    %hr
    %p.slead
      = markdown(help_text)
  - else
    %p.slead
      GitLab is open source software to collaborate on code.
      %br
      Manage git repositories with fine grained access controls that keep your code secure.
      %br
      Perform code reviews and enhance collaboration with merge requests.
      %br
      Each project can also have an issue tracker and a wiki.
      %br
      Used by more than 100,000 organizations, GitLab is the most popular solution to manage git repositories on-premises.

    - if current_application_settings.help_page_text.present?
      %hr
      = markdown(current_application_settings.help_page_text)

%hr

.row
  .col-md-8
    .documentation-index
      = preserve do
        = markdown(@help_index)
  .col-md-4
    .panel.panel-default
      .panel-heading
        Quick help
      %ul.well-list
        %li= link_to 'See our website for getting help', promo_url + '/getting-help/'
        %li= link_to 'Use the search bar on the top of this page', '#', onclick: 'Shortcuts.focusSearch(event)'
        %li= link_to 'Use shortcuts', '#', onclick: 'Shortcuts.showHelp(event)'
        %li= link_to 'Get a support subscription', 'https://about.gitlab.com/pricing/'
        %li= link_to 'Compare GitLab editions', 'https://about.gitlab.com/features/#compare'<|MERGE_RESOLUTION|>--- conflicted
+++ resolved
@@ -1,31 +1,13 @@
 %div
   %h1
     GitLab
-<<<<<<< HEAD
     Enterprise Edition
-    %span= Gitlab::VERSION
-    %small= Gitlab::REVISION
-    - if current_application_settings.version_check_enabled
-      = version_status_badge
-  %br
-=======
-    Community Edition
     - if user_signed_in?
       %span= Gitlab::VERSION
       %small= Gitlab::REVISION
-      = version_status_badge
-  %p.slead
-    GitLab is open source software to collaborate on code.
-    %br
-    Manage git repositories with fine-grained access controls that keep your code secure.
-    %br
-    Perform code reviews and enhance collaboration with merge requests.
-    %br
-    Each project can also have an issue tracker and a wiki.
-    %br
-    Used by more than 100,000 organizations, GitLab is the most popular solution to manage git repositories on-premises.
-    %br
->>>>>>> c0a6836b
+      - if current_application_settings.version_check_enabled
+        = version_status_badge
+  %br
     Read more about GitLab at #{link_to promo_host, promo_url, target: '_blank'}.
   - if help_text.present?
     %hr
