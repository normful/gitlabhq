--- conflicted
+++ resolved
@@ -35,12 +35,6 @@
       .content_list
       = spinner
     %aside.side.col-md-4
-<<<<<<< HEAD
       = render "projects", projects: @projects
       %br
-      = render "shared_projects", projects: @shared_projects
-    = link_to '#aside', class: 'show-aside' do
-      %i.fa.fa-angle-left
-=======
-      = render "projects", projects: @projects
->>>>>>> 1132084d
+      = render "shared_projects", projects: @shared_projects