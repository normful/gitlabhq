.panel.panel-default
  .panel-heading
    %strong= @group.name
    projects:
    - if can? current_user, :manage_group, @group
      .panel-head-actions
        = link_to new_project_path(namespace_id: @group.id), class: "btn btn-sm btn-success" do
          %i.fa.fa-plus
          New Project
  %ul.well-list
    - @projects.each do |project|
      %li
        .list-item-name
          = visibility_level_icon(project.visibility_level)
          %strong= link_to project.name_with_namespace, namespace_project_path(project.namespace, project)
          %span.label.label-gray
            = repository_size(project)
        .pull-right
<<<<<<< HEAD
          = link_to 'Members', namespace_project_team_index_path(project.namespace, project), id: "edit_#{dom_id(project)}", class: "btn btn-small"
          = link_to 'Edit', edit_namespace_project_path(project.namespace, project), id: "edit_#{dom_id(project)}", class: "btn btn-small"
          = link_to 'Remove', namespace_project_path(project.namespace, project), data: { confirm: remove_project_message(project)}, method: :delete, class: "btn btn-small btn-remove"
=======
          = link_to 'Members', namespace_project_project_members_path(project.namespace, project), id: "edit_#{dom_id(project)}", class: "btn btn-sm"
          = link_to 'Edit', edit_namespace_project_path(project.namespace, project), id: "edit_#{dom_id(project)}", class: "btn btn-sm"
          = link_to 'Remove', project, data: { confirm: remove_project_message(project)}, method: :delete, class: "btn btn-sm btn-remove"
>>>>>>> 89ef79f8
    - if @projects.blank?
      .nothing-here-block This group has no projects yet

= paginate @projects, theme: "gitlab"<|MERGE_RESOLUTION|>--- conflicted
+++ resolved
@@ -16,15 +16,9 @@
           %span.label.label-gray
             = repository_size(project)
         .pull-right
-<<<<<<< HEAD
-          = link_to 'Members', namespace_project_team_index_path(project.namespace, project), id: "edit_#{dom_id(project)}", class: "btn btn-small"
-          = link_to 'Edit', edit_namespace_project_path(project.namespace, project), id: "edit_#{dom_id(project)}", class: "btn btn-small"
-          = link_to 'Remove', namespace_project_path(project.namespace, project), data: { confirm: remove_project_message(project)}, method: :delete, class: "btn btn-small btn-remove"
-=======
           = link_to 'Members', namespace_project_project_members_path(project.namespace, project), id: "edit_#{dom_id(project)}", class: "btn btn-sm"
           = link_to 'Edit', edit_namespace_project_path(project.namespace, project), id: "edit_#{dom_id(project)}", class: "btn btn-sm"
           = link_to 'Remove', project, data: { confirm: remove_project_message(project)}, method: :delete, class: "btn btn-sm btn-remove"
->>>>>>> 89ef79f8
     - if @projects.blank?
       .nothing-here-block This group has no projects yet
 
