--- conflicted
+++ resolved
@@ -1,11 +1,5 @@
-<<<<<<< HEAD
-.ui-box
-  .title
-    %strong= @group.name
-=======
 .panel.panel-default
   .panel-heading
->>>>>>> e44e2316
     Projects (#{projects.count})
     - if can? current_user, :create_projects, @group
       .panel-head-actions
