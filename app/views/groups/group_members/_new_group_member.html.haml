--- conflicted
+++ resolved
@@ -1,14 +1,10 @@
 = form_for @group_member, url: group_group_members_path(@group), html: { class: 'form-horizontal users-group-form' } do |f|
   .form-group
     = f.label :user_ids, "People", class: 'control-label'
-<<<<<<< HEAD
-    .col-sm-10= users_select_tag(:user_ids, multiple: true, skip_ldap: @group.ldap_synced?, class: 'input-large', scope: :all)
-=======
     .col-sm-10
-      = users_select_tag(:user_ids, multiple: true, class: 'input-large', scope: :all, email_user: true)
+      = users_select_tag(:user_ids, multiple: true, class: 'input-large', scope: :all, email_user: true, skip_ldap: @group.ldap_synced?)
       .help-block
         Search for existing users or invite new ones using their email address.
->>>>>>> 9193b94e
 
   .form-group
     = f.label :access_level, "Group Access", class: 'control-label'
