--- conflicted
+++ resolved
@@ -34,38 +34,4 @@
       = link_to edit_group_path(@group), title: 'Settings', data: {placement: 'right'} do
         = icon ('cogs fw')
         %span
-<<<<<<< HEAD
-          Settings
-          = icon ('angle-down fw')
-
-  - if group_settings_page?
-    %ul.sidebar-subnav
-      = nav_link(path: 'groups#edit') do
-        = link_to edit_group_path(@group), title: 'Group', data: {placement: 'right'} do
-          = icon('pencil-square-o')
-          %span
-            Group Settings
-      = nav_link(path: 'groups#projects') do
-        = link_to projects_group_path(@group), title: 'Projects', data: {placement: 'right'} do
-          = icon('folder')
-          %span
-            Projects
-      - if ldap_enabled?
-        = nav_link(controller: :ldap_group_links) do
-          = link_to group_ldap_group_links_path(@group) do
-            %i.fa.fa-exchange
-            %span
-              LDAP Groups
-      = nav_link(controller: :hooks) do
-        = link_to group_hooks_path(@group) do
-          %i.fa.fa-link
-          %span
-            Web Hooks
-      = nav_link(controller: :audit_events) do
-        = link_to group_audit_events_path(@group) do
-          %i.fa.fa-file-text-o
-          %span
-            Audit Events
-=======
-          Settings
->>>>>>> a6a0792e
+          Settings