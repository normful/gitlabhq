%ul.nav.nav-sidebar
  = nav_link(path: 'profiles#show', html_options: {class: 'home'}) do
    = link_to profile_path, title: "Profile" do
      %i.fa.fa-user
<<<<<<< HEAD
      Profile
  = nav_link(controller: [:accounts]) do
=======
      %span
        Profile
  = nav_link(controller: :accounts) do
>>>>>>> 64286985
    = link_to profile_account_path do
      %i.fa.fa-gear
      Account
  = nav_link(path: ['profiles#applications', 'applications#edit', 'applications#show', 'applications#new']) do
    = link_to applications_profile_path do
      %i.fa.fa-cloud
      Applications
  = nav_link(controller: :emails) do
    = link_to profile_emails_path do
      %i.fa.fa-envelope-o
      %span
        Emails
        %span.count= current_user.emails.count + 1
  - unless current_user.ldap_user?
    = nav_link(controller: :passwords) do
      = link_to edit_profile_password_path do
        %i.fa.fa-lock
        %span
          Password
  = nav_link(controller: :notifications) do
    = link_to profile_notifications_path do
      %i.fa.fa-inbox
      %span
        Notifications

  = nav_link(controller: :keys) do
    = link_to profile_keys_path do
      %i.fa.fa-key
      %span
        SSH Keys
        %span.count= current_user.keys.count
  = nav_link(path: 'profiles#design') do
    = link_to design_profile_path do
      %i.fa.fa-image
      %span
        Design
  = nav_link(controller: :groups) do
    = link_to profile_groups_path do
      %i.fa.fa-group
      %span
        Groups
  = nav_link(path: 'profiles#history') do
    = link_to history_profile_path do
      %i.fa.fa-history
      %span
        History
<|MERGE_RESOLUTION|>--- conflicted
+++ resolved
@@ -2,14 +2,9 @@
   = nav_link(path: 'profiles#show', html_options: {class: 'home'}) do
     = link_to profile_path, title: "Profile" do
       %i.fa.fa-user
-<<<<<<< HEAD
-      Profile
-  = nav_link(controller: [:accounts]) do
-=======
       %span
         Profile
   = nav_link(controller: :accounts) do
->>>>>>> 64286985
     = link_to profile_account_path do
       %i.fa.fa-gear
       Account
