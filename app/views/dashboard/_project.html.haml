--- conflicted
+++ resolved
@@ -1,10 +1,6 @@
 = link_to namespace_project_path(project.namespace, project), class: dom_class(project) do
   .dash-project-avatar
-<<<<<<< HEAD
-    = project_icon("#{project.namespace.to_param}/#{project.to_param}", alt: '', class: 'avatar project-avatar s40')
-=======
     = project_icon(project, alt: '', class: 'avatar project-avatar s40')
->>>>>>> de040ffa
   .dash-project-access-icon
     = visibility_level_icon(project.visibility_level)
   %span.str-truncated
