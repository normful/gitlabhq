- page_title "Milestones"
- header_title "Milestones", dashboard_milestones_path

.top-area
  = render 'shared/milestones_filter'

<<<<<<< HEAD
  .nav-controls
    = render 'shared/new_project_item_select', path: 'milestones/new', label: "New Milestone", include_groups: true

.gray-content-block
  List all milestones from all projects you have access to.

=======
>>>>>>> c8224f0b
.milestones
  %ul.content-list
    - if @milestones.blank?
      %li
        .nothing-here-block No milestones to show
    - else
      - @milestones.each do |milestone|
        = render 'milestone', milestone: milestone
  = paginate @milestones, theme: "gitlab"<|MERGE_RESOLUTION|>--- conflicted
+++ resolved
@@ -4,15 +4,9 @@
 .top-area
   = render 'shared/milestones_filter'
 
-<<<<<<< HEAD
   .nav-controls
     = render 'shared/new_project_item_select', path: 'milestones/new', label: "New Milestone", include_groups: true
 
-.gray-content-block
-  List all milestones from all projects you have access to.
-
-=======
->>>>>>> c8224f0b
 .milestones
   %ul.content-list
     - if @milestones.blank?
