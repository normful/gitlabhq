--- conflicted
+++ resolved
@@ -37,15 +37,11 @@
       project.repository
     end
 
-<<<<<<< HEAD
     def git_hook
       project.git_hook
     end
 
-    def after_commit(sha)
-=======
     def after_commit(sha, branch)
->>>>>>> 64627e79
       commit = repository.commit(sha)
       full_ref = 'refs/heads/' + branch
       old_sha = commit.parent_id || Gitlab::Git::BLANK_SHA
@@ -71,6 +67,10 @@
         raise_error("You are not allowed to push into this branch")
       end
 
+      if git_hook && !git_hook.commit_message_allowed?(@commit_message)
+        raise_error("Commit message must match next format: #{git_hook.commit_message_regex}")
+      end
+
       unless project.empty_repo?
         unless repository.branch_names.include?(@current_branch)
           raise_error("You can only create files if you are on top of a branch")
