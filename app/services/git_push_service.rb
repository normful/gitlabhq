--- conflicted
+++ resolved
@@ -97,29 +97,7 @@
         end
       end
 
-<<<<<<< HEAD
-      if project.reference_issue_tracker?
-        create_cross_reference_notes(commit, actually_closed_issues)
-      end
-    end
-  end
-
-  def create_cross_reference_notes(commit, issues_to_close)
-    # Create cross-reference notes for any other references than those given in issues_to_close.
-    # Omit any issues that were referenced in an issue-closing phrase, or have already been
-    # mentioned from this commit (probably from this commit being pushed to a different branch).
-    refs = commit.references(project, user) - issues_to_close
-    refs.reject! { |r| commit.has_mentioned?(r) }
-
-    if refs.present?
-      author ||= commit_user(commit)
-
-      refs.each do |r|
-        SystemNoteService.cross_reference(r, commit, author)
-      end
-=======
       commit.create_cross_references!(authors[commit], closed_issues)
->>>>>>> c0a6836b
     end
   end
 
