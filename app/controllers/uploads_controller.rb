--- conflicted
+++ resolved
@@ -19,11 +19,6 @@
 
   private
 
-<<<<<<< HEAD
-  def authorize_access
-    unless %w(avatar logo light_logo).include?(params[:mounted_as])
-      authenticate_user! && reject_blocked!
-=======
   def find_model
     unless upload_model && upload_mount
       return not_found!
@@ -33,7 +28,7 @@
   end
 
   def authorize_access!
-    authorized = 
+    authorized =
       case @model
       when Project
         can?(current_user, :read_project, @model)
@@ -52,7 +47,6 @@
       not_found!
     else
       authenticate_user!
->>>>>>> f186b20c
     end
   end
 
