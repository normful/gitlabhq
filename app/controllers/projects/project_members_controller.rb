class Projects::ProjectMembersController < Projects::ApplicationController
  # Authorize
  before_action :authorize_admin_project_member!, except: :leave

  def index
    @project_members = @project.project_members
    @project_members = @project_members.non_invite unless can?(current_user, :admin_project, @project)

    if params[:search].present?
      users = @project.users.search(params[:search]).to_a
      @project_members = @project_members.where(user_id: users)
    end

    @project_members = @project_members.order('access_level DESC')

    @group = @project.group
    if @group
      @group_members = @group.group_members
      @group_members = @group_members.non_invite unless can?(current_user, :admin_group, @group)

      if params[:search].present?
        users = @group.users.search(params[:search]).to_a
        @group_members = @group_members.where(user_id: users)
      end

      @group_members = @group_members.order('access_level DESC').limit(20)
    end

    @project_member = @project.project_members.new
<<<<<<< HEAD
    @project_group_links = @project.project_group_links
=======
>>>>>>> 8c0f2aca
  end

  def create
    @project.team.add_users(params[:user_ids].split(','), params[:access_level], current_user)
    members = @project.project_members.where(user_id: params[:user_ids].split(','))

    members.each do |member|
      log_audit_event(member, action: :create)
    end

    redirect_to namespace_project_project_members_path(@project.namespace, @project)
  end

  def update
    @project_member = @project.project_members.find(params[:id])

    return render_403 unless can?(current_user, :update_project_member, @project_member)

<<<<<<< HEAD
    old_access_level = @project_member.human_access

    if @project_member.update_attributes(member_params)
      log_audit_event(@project_member, action: :update, old_access_level: old_access_level)
    end
=======
    @project_member.update_attributes(member_params)
>>>>>>> 8c0f2aca
  end

  def destroy
    @project_member = @project.project_members.find(params[:id])

    return render_403 unless can?(current_user, :destroy_project_member, @project_member)

    @project_member.destroy
    
    log_audit_event(@project_member, action: :destroy)

    respond_to do |format|
      format.html do
        redirect_to namespace_project_project_members_path(@project.namespace, @project)
      end
      format.js { render nothing: true }
    end
  end

  def resend_invite
    redirect_path = namespace_project_project_members_path(@project.namespace, @project)

    @project_member = @project.project_members.find(params[:id])

    if @project_member.invite?
      @project_member.resend_invite

      redirect_to redirect_path, notice: 'The invitation was successfully resent.'
    else
      redirect_to redirect_path, alert: 'The invitation has already been accepted.'
    end
  end

  def leave
    @project_member = @project.project_members.find_by(user_id: current_user)

    if can?(current_user, :destroy_project_member, @project_member)
      @project_member.destroy

<<<<<<< HEAD
      log_audit_event(@project_member, action: :destroy)

=======
>>>>>>> 8c0f2aca
      respond_to do |format|
        format.html { redirect_to dashboard_projects_path, notice: "You left the project." }
        format.js { render nothing: true }
      end
    else
      if current_user == @project.owner
        message = 'You can not leave your own project. Transfer or delete the project.'
        redirect_back_or_default(default: { action: 'index' }, options: { alert: message })
      else
        render_403
      end
    end
  end

  def apply_import
    giver = Project.find(params[:source_project_id])
    status = @project.team.import(giver, current_user)
    notice = status ? "Successfully imported" : "Import failed"

    redirect_to(namespace_project_project_members_path(project.namespace, project),
                notice: notice)
  end

  protected

  def member_params
    params.require(:project_member).permit(:user_id, :access_level)
  end

  def log_audit_event(member, options = {})
    AuditEventService.new(current_user, @project, options).
      for_member(member).security_event
  end
end<|MERGE_RESOLUTION|>--- conflicted
+++ resolved
@@ -27,10 +27,7 @@
     end
 
     @project_member = @project.project_members.new
-<<<<<<< HEAD
     @project_group_links = @project.project_group_links
-=======
->>>>>>> 8c0f2aca
   end
 
   def create
@@ -49,15 +46,11 @@
 
     return render_403 unless can?(current_user, :update_project_member, @project_member)
 
-<<<<<<< HEAD
     old_access_level = @project_member.human_access
 
     if @project_member.update_attributes(member_params)
       log_audit_event(@project_member, action: :update, old_access_level: old_access_level)
     end
-=======
-    @project_member.update_attributes(member_params)
->>>>>>> 8c0f2aca
   end
 
   def destroy
@@ -66,7 +59,7 @@
     return render_403 unless can?(current_user, :destroy_project_member, @project_member)
 
     @project_member.destroy
-    
+
     log_audit_event(@project_member, action: :destroy)
 
     respond_to do |format|
@@ -97,11 +90,8 @@
     if can?(current_user, :destroy_project_member, @project_member)
       @project_member.destroy
 
-<<<<<<< HEAD
       log_audit_event(@project_member, action: :destroy)
 
-=======
->>>>>>> 8c0f2aca
       respond_to do |format|
         format.html { redirect_to dashboard_projects_path, notice: "You left the project." }
         format.js { render nothing: true }
