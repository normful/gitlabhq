class Projects::ServicesController < Projects::ApplicationController
  ALLOWED_PARAMS = [:title, :token, :type, :active, :api_key, :subdomain,
                    :room, :recipients, :project_url, :webhook,
                    :user_key, :device, :priority, :sound, :bamboo_url, :username, :password,
                    :build_key, :server, :teamcity_url, :build_type,
                    :description, :issues_url, :new_issue_url, :restrict_to_branch, :channel,
                    :colorize_messages, :channels,
                    :push_events, :issues_events, :merge_requests_events, :tag_push_events,
                    :note_events, :send_from_committer_email, :disable_diffs, :external_wiki_url,
                    :notify, :color]
  # Authorize
  before_action :authorize_admin_project!
  before_action :service, only: [:edit, :update, :test]

  respond_to :html

  layout "project_settings"

  def index
    @project.build_missing_services
    @services = @project.services.visible.reload
  end

  def edit
  end

  def update
    if @service.update_attributes(service_params)
      redirect_to(
        edit_namespace_project_service_path(@project.namespace, @project,
                                            @service.to_param, notice:
                                            'Successfully updated.')
      )
    else
      render 'edit'
    end
  end

  def test
    data = Gitlab::PushDataBuilder.build_sample(project, current_user)
    if @service.execute(data)
      message = { notice: 'We sent a request to the provided URL' }
    else
      message = { alert: 'We tried to send a request to the provided URL but an error occured' }
    end

    redirect_to :back, message
  end

  private

  def service
    @service ||= @project.services.find { |service| service.to_param == params[:id] }
  end

  def service_params
<<<<<<< HEAD
    params.require(:service).permit(
      :title, :token, :type, :active, :api_key, :subdomain,
      :room, :recipients, :project_url, :webhook,
      :user_key, :device, :priority, :sound, :bamboo_url, :username, :password,
      :build_key, :server, :teamcity_url, :build_type,
      :description, :issues_url, :new_issue_url, :restrict_to_branch, :channel,
      :colorize_messages, :channels,
      :push_events, :issues_events, :merge_requests_events, :tag_push_events,
      :note_events, :send_from_committer_email, :disable_diffs, :external_wiki_url,
      :jira_issue_transition_id
    )
=======
    params.require(:service).permit(ALLOWED_PARAMS)
>>>>>>> 278c3ba4
  end
end<|MERGE_RESOLUTION|>--- conflicted
+++ resolved
@@ -7,7 +7,8 @@
                     :colorize_messages, :channels,
                     :push_events, :issues_events, :merge_requests_events, :tag_push_events,
                     :note_events, :send_from_committer_email, :disable_diffs, :external_wiki_url,
-                    :notify, :color]
+                    :jira_issue_transition_id, :notify, :color]
+
   # Authorize
   before_action :authorize_admin_project!
   before_action :service, only: [:edit, :update, :test]
@@ -54,20 +55,6 @@
   end
 
   def service_params
-<<<<<<< HEAD
-    params.require(:service).permit(
-      :title, :token, :type, :active, :api_key, :subdomain,
-      :room, :recipients, :project_url, :webhook,
-      :user_key, :device, :priority, :sound, :bamboo_url, :username, :password,
-      :build_key, :server, :teamcity_url, :build_type,
-      :description, :issues_url, :new_issue_url, :restrict_to_branch, :channel,
-      :colorize_messages, :channels,
-      :push_events, :issues_events, :merge_requests_events, :tag_push_events,
-      :note_events, :send_from_committer_email, :disable_diffs, :external_wiki_url,
-      :jira_issue_transition_id
-    )
-=======
     params.require(:service).permit(ALLOWED_PARAMS)
->>>>>>> 278c3ba4
   end
 end