class ProjectsController < ApplicationController
<<<<<<< HEAD
  prepend_before_action :render_go_import, only: [:show]
  skip_before_action :authenticate_user!, only: [:show]
=======
  prepend_before_filter :render_go_import, only: [:show]
  skip_before_action :authenticate_user!, only: [:show, :activity]
>>>>>>> 5dd4dea9
  before_action :project, except: [:new, :create]
  before_action :repository, except: [:new, :create]

  # Authorize
  before_action :authorize_admin_project!, only: [:edit, :update, :destroy, :transfer, :archive, :unarchive]
  before_action :event_filter, only: [:show, :activity]

  layout :determine_layout

  def new
    @project = Project.new
  end

  def edit
    render 'edit'
  end

  def create
    @project = ::Projects::CreateService.new(current_user, project_params).execute

    if @project.saved?
      redirect_to(
        project_path(@project),
        notice: 'Project was successfully created.'
      )
    else
      render 'new'
    end
  end

  def update
    status = ::Projects::UpdateService.new(@project, current_user, project_params).execute

    respond_to do |format|
      if status
        flash[:notice] = 'Project was successfully updated.'
        format.html do
          redirect_to(
            edit_project_path(@project),
            notice: 'Project was successfully updated.'
          )
        end
        format.js
      else
        format.html { render 'edit' }
        format.js
      end
    end
  end

  def transfer
    namespace = Namespace.find_by(id: params[:new_namespace_id])
    ::Projects::TransferService.new(project, current_user).execute(namespace)

    if @project.errors[:new_namespace].present?
      flash[:alert] = @project.errors[:new_namespace].first
    end
  end

  def activity
    respond_to do |format|
      format.html
      format.json do
        load_events
        pager_json('events/_events', @events.count)
      end
    end
  end

  def show
    if @project.import_in_progress?
      redirect_to namespace_project_import_path(@project.namespace, @project)
      return
    end

    respond_to do |format|
      format.html do
        if @project.repository_exists?
          if @project.empty_repo?
            render 'projects/empty'
          else
            render :show
          end
        else
          render 'projects/no_repo'
        end
      end

      format.atom do
        load_events
        render layout: false
      end
    end
  end

  def destroy
    return access_denied! unless can?(current_user, :remove_project, @project)

    ::Projects::DestroyService.new(@project, current_user, {}).execute
    flash[:alert] = 'Project deleted.'

    if request.referer.include?('/admin')
      redirect_to admin_namespaces_projects_path
    else
      redirect_to dashboard_path
    end
  rescue Projects::DestroyService::DestroyError => ex
    redirect_to edit_project_path(@project), alert: ex.message
  end

  def autocomplete_sources
    note_type = params['type']
    note_id = params['type_id']
    autocomplete = ::Projects::AutocompleteService.new(@project)
    participants = ::Projects::ParticipantsService.new(@project, current_user).execute(note_type, note_id)

    @suggestions = {
      emojis: autocomplete_emojis,
      issues: autocomplete.issues,
      mergerequests: autocomplete.merge_requests,
      members: participants
    }

    respond_to do |format|
      format.json { render json: @suggestions }
    end
  end

  def archive
    return access_denied! unless can?(current_user, :archive_project, @project)
    @project.archive!

    respond_to do |format|
      format.html { redirect_to project_path(@project) }
    end
  end

  def unarchive
    return access_denied! unless can?(current_user, :archive_project, @project)
    @project.unarchive!

    respond_to do |format|
      format.html { redirect_to project_path(@project) }
    end
  end

  def toggle_star
    current_user.toggle_star(@project)
    @project.reload

    render json: {
      html: view_to_html_string("projects/buttons/_star")
    }
  end

  def markdown_preview
    text = params[:text]

    ext = Gitlab::ReferenceExtractor.new(@project, current_user)
    ext.analyze(text)

    render json: {
      body:       view_context.markdown(text),
      references: {
        users: ext.users.map(&:username)
      }
    }
  end

  private

  def determine_layout
    if [:new, :create].include?(action_name.to_sym)
      'application'
    elsif [:edit, :update].include?(action_name.to_sym)
      'project_settings'
    else
      'project'
    end
  end

  def load_events
    @events = @project.events.recent
    @events = event_filter.apply_filter(@events).with_associations
    limit = (params[:limit] || 20).to_i
    @events = @events.limit(limit).offset(params[:offset] || 0)
  end

  def project_params
    params.require(:project).permit(
      :name, :path, :description, :issues_tracker, :tag_list,
      :issues_enabled, :merge_requests_enabled, :snippets_enabled, :issues_tracker_id, :default_branch,
      :wiki_enabled, :merge_requests_template, :visibility_level, :merge_requests_rebase_enabled,
      :import_url, :last_activity_at, :namespace_id, :avatar, :merge_requests_rebase_default,
      :approvals_before_merge, :approver_ids
    )
  end

  def autocomplete_emojis
    Rails.cache.fetch("autocomplete-emoji-#{Gemojione::VERSION}") do
      Emoji.emojis.map do |name, emoji|
        {
          name: name,
          path: view_context.image_url("emoji/#{emoji["unicode"]}.png")
        }
      end
    end
  end

  def render_go_import
    return unless params["go-get"] == "1"

    @namespace = params[:namespace_id]
    @id = params[:project_id] || params[:id]
    @id = @id.gsub(/\.git\Z/, "")

    render "go_import", layout: false
  end
end<|MERGE_RESOLUTION|>--- conflicted
+++ resolved
@@ -1,11 +1,6 @@
 class ProjectsController < ApplicationController
-<<<<<<< HEAD
-  prepend_before_action :render_go_import, only: [:show]
-  skip_before_action :authenticate_user!, only: [:show]
-=======
   prepend_before_filter :render_go_import, only: [:show]
   skip_before_action :authenticate_user!, only: [:show, :activity]
->>>>>>> 5dd4dea9
   before_action :project, except: [:new, :create]
   before_action :repository, except: [:new, :create]
 
