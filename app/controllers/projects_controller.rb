--- conflicted
+++ resolved
@@ -189,13 +189,8 @@
   def project_params
     params.require(:project).permit(
       :name, :path, :description, :issues_tracker, :label_list,
-<<<<<<< HEAD
-      :issues_enabled, :merge_requests_enabled, :snippets_enabled, :issues_tracker_id,
+      :issues_enabled, :merge_requests_enabled, :snippets_enabled, :issues_tracker_id, :default_branch,
       :wiki_enabled, :visibility_level, :import_url, :last_activity_at, :namespace_id, :merge_requests_template
-=======
-      :issues_enabled, :merge_requests_enabled, :snippets_enabled, :issues_tracker_id, :default_branch,
-      :wiki_enabled, :visibility_level, :import_url, :last_activity_at, :namespace_id
->>>>>>> 68a9203b
     )
   end
 end