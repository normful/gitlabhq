--- conflicted
+++ resolved
@@ -1,21 +1,15 @@
 class UsersProjectObserver < ActiveRecord::Observer
-<<<<<<< HEAD
   def after_commit(users_project)
     return if users_project.destroyed?
-=======
+    Notify.project_access_granted_email(users_project.id).deliver
+  end
+
   def after_create(users_project)
-    Notify.project_access_granted_email(users_project.id).deliver
-
     Event.create(
       project_id: users_project.project.id,
       action: Event::Joined,
       author_id: users_project.user.id
     )
-  end
-
-  def after_update(users_project)
->>>>>>> b565f334
-    Notify.project_access_granted_email(users_project.id).deliver
   end
 
   def after_destroy(users_project)
@@ -25,5 +19,4 @@
       author_id: users_project.user.id
     )
   end
-
 end