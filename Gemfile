source "https://rubygems.org"

def darwin_only(require_as)
  RUBY_PLATFORM.include?('darwin') && require_as
end

def linux_only(require_as)
  RUBY_PLATFORM.include?('linux') && require_as
end

gem "rails", "~> 4.0.0"

gem "protected_attributes"
gem 'rails-observers'
gem 'actionpack-page_caching'
gem 'actionpack-action_caching'

# Supported DBs
gem "mysql2", group: :mysql
gem "pg", group: :postgres

# Auth
gem "devise", '3.0.4'
gem "devise-async", '0.8.0'
gem 'omniauth', "~> 1.1.3"
gem 'omniauth-google-oauth2'
gem 'omniauth-twitter'
gem 'omniauth-github'

# Extracting information from a git repository
# Provide access to Gitlab::Git library
gem "gitlab_git", '~> 5.3.0'

# Ruby/Rack Git Smart-HTTP Server Handler
gem 'gitlab-grack', '~> 2.0.0.pre', require: 'grack'

# LDAP Auth
<<<<<<< HEAD
gem 'gitlab_omniauth-ldap', '1.0.3', require: "omniauth-ldap"
gem 'net-ldap'

# Syntax highlighter
gem "gitlab-pygments.rb", '~> 0.5.4', require: 'pygments.rb'
=======
gem 'gitlab_omniauth-ldap', '1.0.4', require: "omniauth-ldap"
>>>>>>> faafde2d

# Git Wiki
gem "gitlab-gollum-lib", "~> 1.1.0", require: 'gollum-lib'

# Language detection
gem "gitlab-linguist", "~> 3.0.0", require: "linguist"

# API
gem "grape", "~> 0.6.1"
gem "grape-entity", "~> 0.3.0"
gem 'rack-cors', require: 'rack/cors'

# Email validation
gem "email_validator", "~> 1.4.0", :require => 'email_validator/strict'

# Format dates and times
# based on human-friendly examples
gem "stamp"

# Enumeration fields
gem 'enumerize'

# Pagination
gem "kaminari", "~> 0.15.1"

# HAML
gem "haml-rails"

# Files attachments
gem "carrierwave"

# for aws storage
gem "fog", "~> 1.3.1", group: :aws

# Authorization
gem "six"

# Seed data
gem "seed-fu"

# Markdown to HTML
gem "redcarpet",     "~> 2.2.2"
gem "github-markup", "~> 0.7.4", require: 'github/markup', git: 'https://github.com/gitlabhq/markup.git', ref: '61ade389c1e1c159359338f570d18464a44ddbc4' 

# Asciidoc to HTML
gem  "asciidoctor"

# Application server
group :unicorn do
  gem "unicorn", '~> 4.6.3'
  gem 'unicorn-worker-killer'
end

# State machine
gem "state_machine"

# Issue tags
gem "acts-as-taggable-on"

# Background jobs
gem 'slim'
gem 'sinatra', require: nil
gem 'sidekiq'

# HTTP requests
gem "httparty"

# Colored output to console
gem "colored"

# GitLab settings
gem 'settingslogic'

# Misc
gem "foreman"

# Cache
gem "redis-rails"

# Campfire integration
gem 'tinder', '~> 1.9.2'

# HipChat integration
gem "hipchat", "~> 0.14.0"

# Flowdock integration
gem "gitlab-flowdock-git-hook", "~> 0.4.2"

# d3
gem "d3_rails", "~> 3.1.4"

# underscore-rails
gem "underscore-rails", "~> 1.4.4"

# Sanitize user input
gem "sanitize"

# Protect against bruteforcing
gem "rack-attack"

# Ace editor
gem 'ace-rails-ap'

gem "sass-rails"
gem "coffee-rails"
gem "uglifier"
gem "therubyracer"
gem 'turbolinks'
gem 'jquery-turbolinks'

gem 'select2-rails'
gem 'jquery-atwho-rails', "~> 0.3.3"
gem "jquery-rails",     "2.1.3"
gem "jquery-ui-rails",  "2.0.2"
gem "modernizr",        "2.6.2"
gem "raphael-rails", "~> 2.1.2"
gem 'bootstrap-sass', '~> 3.0'
gem "font-awesome-rails", '~> 3.2'
gem "gemoji", "~> 1.3.0"
gem "gon", '~> 5.0.0'

group :development do
  gem "annotate", "~> 2.6.0.beta2"
  gem "letter_opener"
  gem 'quiet_assets', '~> 1.0.1'
  gem 'rack-mini-profiler'

  # Better errors handler
  gem 'better_errors'
  gem 'binding_of_caller'

  gem 'rails_best_practices'

  # Docs generator
  gem "sdoc"

  # thin instead webrick
  gem 'thin'
end

group :development, :test do
  gem 'coveralls', require: false
  # gem 'rails-dev-tweaks'
  gem 'spinach-rails'
  gem "rspec-rails"
  gem "capybara"
  gem "pry"
  gem "awesome_print"
  gem "database_cleaner"
  gem "launchy"
  gem 'factory_girl_rails'

  # Prevent occasions where minitest is not bundled in packaged versions of ruby (see #3826)
  gem 'minitest', '~> 4.7.0'

  # Generate Fake data
  gem "ffaker"

  # Guard
  gem 'guard-rspec'
  gem 'guard-spinach'

  # Notification
  gem 'rb-fsevent', require: darwin_only('rb-fsevent')
  gem 'growl',      require: darwin_only('growl')
  gem 'rb-inotify', require: linux_only('rb-inotify')

  # PhantomJS driver for Capybara
  gem 'poltergeist', '~> 1.4.1'

  gem 'spork', '~> 1.0rc'
  gem 'jasmine', '2.0.0.rc5'
end

group :test do
  gem "simplecov", require: false
  gem "shoulda-matchers", "~> 2.1.0"
  gem 'email_spec'
  gem "webmock"
  gem 'test_after_commit'
end

group :production do
  gem "gitlab_meta", '6.0'
end<|MERGE_RESOLUTION|>--- conflicted
+++ resolved
@@ -35,15 +35,8 @@
 gem 'gitlab-grack', '~> 2.0.0.pre', require: 'grack'
 
 # LDAP Auth
-<<<<<<< HEAD
-gem 'gitlab_omniauth-ldap', '1.0.3', require: "omniauth-ldap"
+gem 'gitlab_omniauth-ldap', '1.0.4', require: "omniauth-ldap"
 gem 'net-ldap'
-
-# Syntax highlighter
-gem "gitlab-pygments.rb", '~> 0.5.4', require: 'pygments.rb'
-=======
-gem 'gitlab_omniauth-ldap', '1.0.4', require: "omniauth-ldap"
->>>>>>> faafde2d
 
 # Git Wiki
 gem "gitlab-gollum-lib", "~> 1.1.0", require: 'gollum-lib'
