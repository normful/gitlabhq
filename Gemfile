--- conflicted
+++ resolved
@@ -27,12 +27,8 @@
 gem 'omniauth-shibboleth',    '~> 1.2.0'
 gem 'omniauth-twitter',       '~> 1.2.0'
 gem 'omniauth_crowd'
-<<<<<<< HEAD
-gem "rack-oauth2", "~> 1.0.5"
 gem 'gssapi', group: :kerberos
-=======
 gem 'rack-oauth2',            '~> 1.0.5'
->>>>>>> c0a6836b
 
 # Two-factor authentication
 gem 'devise-two-factor', '~> 2.0.0'
