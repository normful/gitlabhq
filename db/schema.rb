--- conflicted
+++ resolved
@@ -11,33 +11,28 @@
 #
 # It's strongly recommended that you check this file into your version control system.
 
-<<<<<<< HEAD
-ActiveRecord::Schema.define(version: 20150731200022) do
-=======
 ActiveRecord::Schema.define(version: 20150806104937) do
->>>>>>> 151d9fb3
 
   # These are extensions that must be enabled in order to support this database
   enable_extension "plpgsql"
 
-<<<<<<< HEAD
-  create_table "appearances", force: true do |t|
-    t.string   "title"
-    t.text     "description"
-    t.string   "logo"
-    t.integer  "updated_by"
-    t.datetime "created_at"
-    t.datetime "updated_at"
-    t.string   "dark_logo"
-    t.string   "light_logo"
-=======
   create_table "abuse_reports", force: true do |t|
     t.integer  "reporter_id"
     t.integer  "user_id"
     t.text     "message"
     t.datetime "created_at"
     t.datetime "updated_at"
->>>>>>> 151d9fb3
+  end
+
+  create_table "appearances", force: true do |t|
+    t.string   "title"
+    t.text     "description"
+    t.string   "logo"
+    t.integer  "updated_by"
+    t.datetime "created_at"
+    t.datetime "updated_at"
+    t.string   "dark_logo"
+    t.string   "light_logo"
   end
 
   create_table "application_settings", force: true do |t|
