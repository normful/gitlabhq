# encoding: UTF-8
# This file is auto-generated from the current state of the database. Instead
# of editing this file, please use the migrations feature of Active Record to
# incrementally modify your database, and then regenerate this schema definition.
#
# Note that this schema.rb definition is the authoritative source for your
# database schema. If you need to create the application database on another
# system, you should be using db:schema:load, not running all the migrations
# from scratch. The latter is a flawed and unsustainable approach (the more migrations
# you'll amass, the slower it'll run and the greater likelihood for issues).
#
# It's strongly recommended that you check this file into your version control system.

<<<<<<< HEAD
ActiveRecord::Schema.define(version: 20150225214822) do
=======
ActiveRecord::Schema.define(version: 20150306023112) do
>>>>>>> f186b20c

  # These are extensions that must be enabled in order to support this database
  enable_extension "plpgsql"

  create_table "appearances", force: true do |t|
    t.string   "title"
    t.text     "description"
    t.string   "logo"
    t.integer  "updated_by"
    t.datetime "created_at"
    t.datetime "updated_at"
    t.string   "dark_logo"
    t.string   "light_logo"
  end

  create_table "application_settings", force: true do |t|
    t.integer  "default_projects_limit"
    t.boolean  "signup_enabled"
    t.boolean  "signin_enabled"
    t.boolean  "gravatar_enabled"
    t.text     "sign_in_text"
    t.datetime "created_at"
    t.datetime "updated_at"
    t.string   "home_page_url"
    t.integer  "default_branch_protection", default: 2
    t.boolean  "twitter_sharing_enabled",   default: true
    t.text     "help_text"
  end

  create_table "audit_events", force: true do |t|
    t.integer  "author_id",   null: false
    t.string   "type",        null: false
    t.integer  "entity_id",   null: false
    t.string   "entity_type", null: false
    t.text     "details"
    t.datetime "created_at"
    t.datetime "updated_at"
  end

  add_index "audit_events", ["author_id"], name: "index_audit_events_on_author_id", using: :btree
  add_index "audit_events", ["entity_id", "entity_type"], name: "index_audit_events_on_entity_id_and_entity_type", using: :btree
  add_index "audit_events", ["type"], name: "index_audit_events_on_type", using: :btree

  create_table "broadcast_messages", force: true do |t|
    t.text     "message",    null: false
    t.datetime "starts_at"
    t.datetime "ends_at"
    t.integer  "alert_type"
    t.datetime "created_at"
    t.datetime "updated_at"
    t.string   "color"
    t.string   "font"
  end

  create_table "deploy_keys_projects", force: true do |t|
    t.integer  "deploy_key_id", null: false
    t.integer  "project_id",    null: false
    t.datetime "created_at"
    t.datetime "updated_at"
  end

  add_index "deploy_keys_projects", ["project_id"], name: "index_deploy_keys_projects_on_project_id", using: :btree

  create_table "emails", force: true do |t|
    t.integer  "user_id",    null: false
    t.string   "email",      null: false
    t.datetime "created_at"
    t.datetime "updated_at"
  end

  add_index "emails", ["email"], name: "index_emails_on_email", unique: true, using: :btree
  add_index "emails", ["user_id"], name: "index_emails_on_user_id", using: :btree

  create_table "events", force: true do |t|
    t.string   "target_type"
    t.integer  "target_id"
    t.string   "title"
    t.text     "data"
    t.integer  "project_id"
    t.datetime "created_at"
    t.datetime "updated_at"
    t.integer  "action"
    t.integer  "author_id"
  end

  add_index "events", ["action"], name: "index_events_on_action", using: :btree
  add_index "events", ["author_id"], name: "index_events_on_author_id", using: :btree
  add_index "events", ["created_at"], name: "index_events_on_created_at", using: :btree
  add_index "events", ["project_id"], name: "index_events_on_project_id", using: :btree
  add_index "events", ["target_id"], name: "index_events_on_target_id", using: :btree
  add_index "events", ["target_type"], name: "index_events_on_target_type", using: :btree

  create_table "forked_project_links", force: true do |t|
    t.integer  "forked_to_project_id",   null: false
    t.integer  "forked_from_project_id", null: false
    t.datetime "created_at"
    t.datetime "updated_at"
  end

  add_index "forked_project_links", ["forked_to_project_id"], name: "index_forked_project_links_on_forked_to_project_id", unique: true, using: :btree

  create_table "git_hooks", force: true do |t|
    t.string   "force_push_regex"
    t.string   "delete_branch_regex"
    t.string   "commit_message_regex"
    t.boolean  "deny_delete_tag"
    t.integer  "project_id"
    t.datetime "created_at"
    t.datetime "updated_at"
    t.string   "author_email_regex"
    t.boolean  "member_check",         default: false, null: false
    t.string   "file_name_regex"
  end

  create_table "identities", force: true do |t|
    t.string   "extern_uid"
    t.string   "provider"
    t.integer  "user_id"
    t.datetime "created_at"
    t.datetime "updated_at"
  end

  add_index "identities", ["created_at", "id"], name: "index_identities_on_created_at_and_id", using: :btree
  add_index "identities", ["user_id"], name: "index_identities_on_user_id", using: :btree

  create_table "issues", force: true do |t|
    t.string   "title"
    t.integer  "assignee_id"
    t.integer  "author_id"
    t.integer  "project_id"
    t.datetime "created_at"
    t.datetime "updated_at"
    t.integer  "position",     default: 0
    t.string   "branch_name"
    t.text     "description"
    t.integer  "milestone_id"
    t.string   "state"
    t.integer  "iid"
  end

  add_index "issues", ["assignee_id"], name: "index_issues_on_assignee_id", using: :btree
  add_index "issues", ["author_id"], name: "index_issues_on_author_id", using: :btree
  add_index "issues", ["created_at", "id"], name: "index_issues_on_created_at_and_id", using: :btree
  add_index "issues", ["created_at"], name: "index_issues_on_created_at", using: :btree
  add_index "issues", ["milestone_id"], name: "index_issues_on_milestone_id", using: :btree
  add_index "issues", ["project_id", "iid"], name: "index_issues_on_project_id_and_iid", unique: true, using: :btree
  add_index "issues", ["project_id"], name: "index_issues_on_project_id", using: :btree
  add_index "issues", ["title"], name: "index_issues_on_title", using: :btree

  create_table "keys", force: true do |t|
    t.integer  "user_id"
    t.datetime "created_at"
    t.datetime "updated_at"
    t.text     "key"
    t.string   "title"
    t.string   "type"
    t.string   "fingerprint"
  end

  add_index "keys", ["created_at", "id"], name: "index_keys_on_created_at_and_id", using: :btree
  add_index "keys", ["user_id"], name: "index_keys_on_user_id", using: :btree

  create_table "label_links", force: true do |t|
    t.integer  "label_id"
    t.integer  "target_id"
    t.string   "target_type"
    t.datetime "created_at"
    t.datetime "updated_at"
  end

  add_index "label_links", ["label_id"], name: "index_label_links_on_label_id", using: :btree
  add_index "label_links", ["target_id", "target_type"], name: "index_label_links_on_target_id_and_target_type", using: :btree

  create_table "labels", force: true do |t|
    t.string   "title"
    t.string   "color"
    t.integer  "project_id"
    t.datetime "created_at"
    t.datetime "updated_at"
  end

  add_index "labels", ["project_id"], name: "index_labels_on_project_id", using: :btree

  create_table "ldap_group_links", force: true do |t|
    t.string   "cn",           null: false
    t.integer  "group_access", null: false
    t.integer  "group_id",     null: false
    t.datetime "created_at"
    t.datetime "updated_at"
    t.string   "provider"
  end

  create_table "members", force: true do |t|
    t.integer  "access_level",       null: false
    t.integer  "source_id",          null: false
    t.string   "source_type",        null: false
    t.integer  "user_id",            null: false
    t.integer  "notification_level", null: false
    t.string   "type"
    t.datetime "created_at"
    t.datetime "updated_at"
  end

  add_index "members", ["access_level"], name: "index_members_on_access_level", using: :btree
  add_index "members", ["created_at", "id"], name: "index_members_on_created_at_and_id", using: :btree
  add_index "members", ["source_id", "source_type"], name: "index_members_on_source_id_and_source_type", using: :btree
  add_index "members", ["type"], name: "index_members_on_type", using: :btree
  add_index "members", ["user_id"], name: "index_members_on_user_id", using: :btree

  create_table "merge_request_diffs", force: true do |t|
    t.string   "state"
    t.text     "st_commits"
    t.text     "st_diffs"
    t.integer  "merge_request_id", null: false
    t.datetime "created_at"
    t.datetime "updated_at"
  end

  add_index "merge_request_diffs", ["merge_request_id"], name: "index_merge_request_diffs_on_merge_request_id", unique: true, using: :btree

  create_table "merge_requests", force: true do |t|
    t.string   "target_branch",                 null: false
    t.string   "source_branch",                 null: false
    t.integer  "source_project_id",             null: false
    t.integer  "author_id"
    t.integer  "assignee_id"
    t.string   "title"
    t.datetime "created_at"
    t.datetime "updated_at"
    t.integer  "milestone_id"
    t.string   "state"
    t.string   "merge_status"
    t.integer  "target_project_id",             null: false
    t.integer  "iid"
    t.text     "description"
    t.integer  "position",          default: 0
    t.datetime "locked_at"
  end

  add_index "merge_requests", ["assignee_id"], name: "index_merge_requests_on_assignee_id", using: :btree
  add_index "merge_requests", ["author_id"], name: "index_merge_requests_on_author_id", using: :btree
  add_index "merge_requests", ["created_at", "id"], name: "index_merge_requests_on_created_at_and_id", using: :btree
  add_index "merge_requests", ["created_at"], name: "index_merge_requests_on_created_at", using: :btree
  add_index "merge_requests", ["milestone_id"], name: "index_merge_requests_on_milestone_id", using: :btree
  add_index "merge_requests", ["source_branch"], name: "index_merge_requests_on_source_branch", using: :btree
  add_index "merge_requests", ["source_project_id"], name: "index_merge_requests_on_source_project_id", using: :btree
  add_index "merge_requests", ["target_branch"], name: "index_merge_requests_on_target_branch", using: :btree
  add_index "merge_requests", ["target_project_id", "iid"], name: "index_merge_requests_on_target_project_id_and_iid", unique: true, using: :btree
  add_index "merge_requests", ["title"], name: "index_merge_requests_on_title", using: :btree

  create_table "milestones", force: true do |t|
    t.string   "title",       null: false
    t.integer  "project_id",  null: false
    t.text     "description"
    t.date     "due_date"
    t.datetime "created_at"
    t.datetime "updated_at"
    t.string   "state"
    t.integer  "iid"
  end

  add_index "milestones", ["created_at", "id"], name: "index_milestones_on_created_at_and_id", using: :btree
  add_index "milestones", ["due_date"], name: "index_milestones_on_due_date", using: :btree
  add_index "milestones", ["project_id", "iid"], name: "index_milestones_on_project_id_and_iid", unique: true, using: :btree
  add_index "milestones", ["project_id"], name: "index_milestones_on_project_id", using: :btree

  create_table "namespaces", force: true do |t|
    t.string   "name",                            null: false
    t.string   "path",                            null: false
    t.integer  "owner_id"
    t.datetime "created_at"
    t.datetime "updated_at"
    t.string   "type"
    t.string   "description",     default: "",    null: false
    t.string   "avatar"
    t.boolean  "membership_lock", default: false
  end

  add_index "namespaces", ["created_at", "id"], name: "index_namespaces_on_created_at_and_id", using: :btree
  add_index "namespaces", ["name"], name: "index_namespaces_on_name", unique: true, using: :btree
  add_index "namespaces", ["owner_id"], name: "index_namespaces_on_owner_id", using: :btree
  add_index "namespaces", ["path"], name: "index_namespaces_on_path", unique: true, using: :btree
  add_index "namespaces", ["type"], name: "index_namespaces_on_type", using: :btree

  create_table "notes", force: true do |t|
    t.text     "note"
    t.string   "noteable_type"
    t.integer  "author_id"
    t.datetime "created_at"
    t.datetime "updated_at"
    t.integer  "project_id"
    t.string   "attachment"
    t.string   "line_code"
    t.string   "commit_id"
    t.integer  "noteable_id"
    t.boolean  "system",        default: false, null: false
    t.text     "st_diff"
  end

  add_index "notes", ["author_id"], name: "index_notes_on_author_id", using: :btree
  add_index "notes", ["commit_id"], name: "index_notes_on_commit_id", using: :btree
  add_index "notes", ["created_at", "id"], name: "index_notes_on_created_at_and_id", using: :btree
  add_index "notes", ["created_at"], name: "index_notes_on_created_at", using: :btree
  add_index "notes", ["noteable_id", "noteable_type"], name: "index_notes_on_noteable_id_and_noteable_type", using: :btree
  add_index "notes", ["noteable_type"], name: "index_notes_on_noteable_type", using: :btree
  add_index "notes", ["project_id", "noteable_type"], name: "index_notes_on_project_id_and_noteable_type", using: :btree
  add_index "notes", ["project_id"], name: "index_notes_on_project_id", using: :btree
  add_index "notes", ["updated_at"], name: "index_notes_on_updated_at", using: :btree

  create_table "oauth_access_grants", force: true do |t|
    t.integer  "resource_owner_id", null: false
    t.integer  "application_id",    null: false
    t.string   "token",             null: false
    t.integer  "expires_in",        null: false
    t.text     "redirect_uri",      null: false
    t.datetime "created_at",        null: false
    t.datetime "revoked_at"
    t.string   "scopes"
  end

  add_index "oauth_access_grants", ["token"], name: "index_oauth_access_grants_on_token", unique: true, using: :btree

  create_table "oauth_access_tokens", force: true do |t|
    t.integer  "resource_owner_id"
    t.integer  "application_id"
    t.string   "token",             null: false
    t.string   "refresh_token"
    t.integer  "expires_in"
    t.datetime "revoked_at"
    t.datetime "created_at",        null: false
    t.string   "scopes"
  end

  add_index "oauth_access_tokens", ["refresh_token"], name: "index_oauth_access_tokens_on_refresh_token", unique: true, using: :btree
  add_index "oauth_access_tokens", ["resource_owner_id"], name: "index_oauth_access_tokens_on_resource_owner_id", using: :btree
  add_index "oauth_access_tokens", ["token"], name: "index_oauth_access_tokens_on_token", unique: true, using: :btree

  create_table "oauth_applications", force: true do |t|
    t.string   "name",                      null: false
    t.string   "uid",                       null: false
    t.string   "secret",                    null: false
    t.text     "redirect_uri",              null: false
    t.string   "scopes",       default: "", null: false
    t.datetime "created_at"
    t.datetime "updated_at"
    t.integer  "owner_id"
    t.string   "owner_type"
  end

  add_index "oauth_applications", ["owner_id", "owner_type"], name: "index_oauth_applications_on_owner_id_and_owner_type", using: :btree
  add_index "oauth_applications", ["uid"], name: "index_oauth_applications_on_uid", unique: true, using: :btree

  create_table "project_group_links", force: true do |t|
    t.integer  "project_id",                null: false
    t.integer  "group_id",                  null: false
    t.datetime "created_at"
    t.datetime "updated_at"
    t.integer  "group_access", default: 30, null: false
  end

  create_table "projects", force: true do |t|
    t.string   "name"
    t.string   "path"
    t.text     "description"
    t.datetime "created_at"
    t.datetime "updated_at"
    t.integer  "creator_id"
    t.boolean  "issues_enabled",                default: true,     null: false
    t.boolean  "wall_enabled",                  default: true,     null: false
    t.boolean  "merge_requests_enabled",        default: true,     null: false
    t.boolean  "wiki_enabled",                  default: true,     null: false
    t.integer  "namespace_id"
    t.string   "issues_tracker",                default: "gitlab", null: false
    t.string   "issues_tracker_id"
    t.boolean  "snippets_enabled",              default: true,     null: false
    t.datetime "last_activity_at"
    t.string   "import_url"
<<<<<<< HEAD
    t.integer  "visibility_level",              default: 0,        null: false
    t.boolean  "archived",                      default: false,    null: false
    t.string   "avatar"
=======
    t.integer  "visibility_level",       default: 0,        null: false
    t.boolean  "archived",               default: false,    null: false
>>>>>>> f186b20c
    t.string   "import_status"
    t.float    "repository_size",               default: 0.0
    t.text     "merge_requests_template"
    t.integer  "star_count",                    default: 0,        null: false
    t.boolean  "merge_requests_rebase_enabled", default: false
    t.string   "import_type"
    t.string   "import_source"
<<<<<<< HEAD
    t.boolean  "merge_requests_rebase_default", default: false
=======
    t.string   "avatar"
>>>>>>> f186b20c
  end

  add_index "projects", ["created_at", "id"], name: "index_projects_on_created_at_and_id", using: :btree
  add_index "projects", ["creator_id"], name: "index_projects_on_creator_id", using: :btree
  add_index "projects", ["last_activity_at"], name: "index_projects_on_last_activity_at", using: :btree
  add_index "projects", ["namespace_id"], name: "index_projects_on_namespace_id", using: :btree
  add_index "projects", ["star_count"], name: "index_projects_on_star_count", using: :btree

  create_table "protected_branches", force: true do |t|
    t.integer  "project_id",                          null: false
    t.string   "name",                                null: false
    t.datetime "created_at"
    t.datetime "updated_at"
    t.boolean  "developers_can_push", default: false, null: false
  end

  add_index "protected_branches", ["project_id"], name: "index_protected_branches_on_project_id", using: :btree

  create_table "services", force: true do |t|
    t.string   "type"
    t.string   "title"
    t.integer  "project_id"
    t.datetime "created_at"
    t.datetime "updated_at"
    t.boolean  "active",                default: false, null: false
    t.text     "properties"
    t.boolean  "template",              default: false
    t.boolean  "push_events",           default: true
    t.boolean  "issues_events",         default: true
    t.boolean  "merge_requests_events", default: true
    t.boolean  "tag_push_events",       default: true
    t.boolean  "note_events",           default: true,  null: false
  end

  add_index "services", ["created_at", "id"], name: "index_services_on_created_at_and_id", using: :btree
  add_index "services", ["project_id"], name: "index_services_on_project_id", using: :btree

  create_table "snippets", force: true do |t|
    t.string   "title"
    t.text     "content"
    t.integer  "author_id",                    null: false
    t.integer  "project_id"
    t.datetime "created_at"
    t.datetime "updated_at"
    t.string   "file_name"
    t.datetime "expires_at"
    t.string   "type"
    t.integer  "visibility_level", default: 0, null: false
  end

  add_index "snippets", ["author_id"], name: "index_snippets_on_author_id", using: :btree
  add_index "snippets", ["created_at", "id"], name: "index_snippets_on_created_at_and_id", using: :btree
  add_index "snippets", ["created_at"], name: "index_snippets_on_created_at", using: :btree
  add_index "snippets", ["expires_at"], name: "index_snippets_on_expires_at", using: :btree
  add_index "snippets", ["project_id"], name: "index_snippets_on_project_id", using: :btree
  add_index "snippets", ["visibility_level"], name: "index_snippets_on_visibility_level", using: :btree

  create_table "taggings", force: true do |t|
    t.integer  "tag_id"
    t.integer  "taggable_id"
    t.string   "taggable_type"
    t.integer  "tagger_id"
    t.string   "tagger_type"
    t.string   "context"
    t.datetime "created_at"
  end

  add_index "taggings", ["tag_id"], name: "index_taggings_on_tag_id", using: :btree
  add_index "taggings", ["taggable_id", "taggable_type", "context"], name: "index_taggings_on_taggable_id_and_taggable_type_and_context", using: :btree

  create_table "tags", force: true do |t|
    t.string "name"
  end

  create_table "users", force: true do |t|
    t.string   "email",                         default: "",    null: false
    t.string   "encrypted_password",            default: "",    null: false
    t.string   "reset_password_token"
    t.datetime "reset_password_sent_at"
    t.datetime "remember_created_at"
    t.integer  "sign_in_count",                 default: 0
    t.datetime "current_sign_in_at"
    t.datetime "last_sign_in_at"
    t.string   "current_sign_in_ip"
    t.string   "last_sign_in_ip"
    t.datetime "created_at"
    t.datetime "updated_at"
    t.string   "name"
    t.boolean  "admin",                         default: false, null: false
    t.integer  "projects_limit",                default: 10
    t.string   "skype",                         default: "",    null: false
    t.string   "linkedin",                      default: "",    null: false
    t.string   "twitter",                       default: "",    null: false
    t.string   "authentication_token"
    t.integer  "theme_id",                      default: 1,     null: false
    t.string   "bio"
    t.integer  "failed_attempts",               default: 0
    t.datetime "locked_at"
    t.string   "username"
    t.boolean  "can_create_group",              default: true,  null: false
    t.boolean  "can_create_team",               default: true,  null: false
    t.string   "state"
    t.integer  "color_scheme_id",               default: 1,     null: false
    t.integer  "notification_level",            default: 1,     null: false
    t.datetime "password_expires_at"
    t.integer  "created_by_id"
    t.datetime "last_credential_check_at"
    t.string   "avatar"
    t.string   "confirmation_token"
    t.datetime "confirmed_at"
    t.datetime "confirmation_sent_at"
    t.string   "unconfirmed_email"
    t.boolean  "hide_no_ssh_key",               default: false
    t.string   "website_url",                   default: "",    null: false
    t.datetime "admin_email_unsubscribed_at"
    t.string   "github_access_token"
    t.string   "gitlab_access_token"
    t.string   "notification_email"
    t.boolean  "hide_no_password",              default: false
    t.boolean  "password_automatically_set",    default: false
    t.string   "bitbucket_access_token"
    t.string   "bitbucket_access_token_secret"
  end

  add_index "users", ["admin"], name: "index_users_on_admin", using: :btree
  add_index "users", ["authentication_token"], name: "index_users_on_authentication_token", unique: true, using: :btree
  add_index "users", ["confirmation_token"], name: "index_users_on_confirmation_token", unique: true, using: :btree
  add_index "users", ["created_at", "id"], name: "index_users_on_created_at_and_id", using: :btree
  add_index "users", ["current_sign_in_at"], name: "index_users_on_current_sign_in_at", using: :btree
  add_index "users", ["email"], name: "index_users_on_email", unique: true, using: :btree
  add_index "users", ["name"], name: "index_users_on_name", using: :btree
  add_index "users", ["reset_password_token"], name: "index_users_on_reset_password_token", unique: true, using: :btree
  add_index "users", ["username"], name: "index_users_on_username", using: :btree

  create_table "users_star_projects", force: true do |t|
    t.integer  "project_id", null: false
    t.integer  "user_id",    null: false
    t.datetime "created_at"
    t.datetime "updated_at"
  end

  add_index "users_star_projects", ["project_id"], name: "index_users_star_projects_on_project_id", using: :btree
  add_index "users_star_projects", ["user_id", "project_id"], name: "index_users_star_projects_on_user_id_and_project_id", unique: true, using: :btree
  add_index "users_star_projects", ["user_id"], name: "index_users_star_projects_on_user_id", using: :btree

  create_table "web_hooks", force: true do |t|
    t.string   "url"
    t.integer  "project_id"
    t.datetime "created_at"
    t.datetime "updated_at"
    t.string   "type",                  default: "ProjectHook"
    t.integer  "service_id"
    t.boolean  "push_events",           default: true,          null: false
    t.boolean  "issues_events",         default: false,         null: false
    t.boolean  "merge_requests_events", default: false,         null: false
    t.boolean  "tag_push_events",       default: false
  end

  add_index "web_hooks", ["created_at", "id"], name: "index_web_hooks_on_created_at_and_id", using: :btree
  add_index "web_hooks", ["project_id"], name: "index_web_hooks_on_project_id", using: :btree

end<|MERGE_RESOLUTION|>--- conflicted
+++ resolved
@@ -11,11 +11,7 @@
 #
 # It's strongly recommended that you check this file into your version control system.
 
-<<<<<<< HEAD
-ActiveRecord::Schema.define(version: 20150225214822) do
-=======
 ActiveRecord::Schema.define(version: 20150306023112) do
->>>>>>> f186b20c
 
   # These are extensions that must be enabled in order to support this database
   enable_extension "plpgsql"
@@ -393,14 +389,9 @@
     t.boolean  "snippets_enabled",              default: true,     null: false
     t.datetime "last_activity_at"
     t.string   "import_url"
-<<<<<<< HEAD
     t.integer  "visibility_level",              default: 0,        null: false
     t.boolean  "archived",                      default: false,    null: false
     t.string   "avatar"
-=======
-    t.integer  "visibility_level",       default: 0,        null: false
-    t.boolean  "archived",               default: false,    null: false
->>>>>>> f186b20c
     t.string   "import_status"
     t.float    "repository_size",               default: 0.0
     t.text     "merge_requests_template"
@@ -408,11 +399,7 @@
     t.boolean  "merge_requests_rebase_enabled", default: false
     t.string   "import_type"
     t.string   "import_source"
-<<<<<<< HEAD
-    t.boolean  "merge_requests_rebase_default", default: false
-=======
-    t.string   "avatar"
->>>>>>> f186b20c
+    t.boolean  "merge_requests_rebase_default", default: true
   end
 
   add_index "projects", ["created_at", "id"], name: "index_projects_on_created_at_and_id", using: :btree
