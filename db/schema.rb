--- conflicted
+++ resolved
@@ -64,15 +64,9 @@
     t.integer  "assignee_id"
     t.integer  "author_id"
     t.integer  "project_id"
-<<<<<<< HEAD
-    t.datetime "created_at"
-    t.datetime "updated_at"
-    t.integer  "position",     :default => 0
-=======
     t.datetime "created_at",               null: false
     t.datetime "updated_at",               null: false
     t.integer  "position",     default: 0
->>>>>>> 0e4a8e23
     t.string   "branch_name"
     t.text     "description"
     t.integer  "milestone_id"
@@ -89,13 +83,8 @@
 
   create_table "keys", force: true do |t|
     t.integer  "user_id"
-<<<<<<< HEAD
-    t.datetime "created_at"
-    t.datetime "updated_at"
-=======
     t.datetime "created_at",  null: false
     t.datetime "updated_at",  null: false
->>>>>>> 0e4a8e23
     t.text     "key"
     t.string   "title"
     t.string   "type"
@@ -111,17 +100,10 @@
     t.integer  "author_id"
     t.integer  "assignee_id"
     t.string   "title"
-<<<<<<< HEAD
-    t.datetime "created_at"
-    t.datetime "updated_at"
-    t.text     "st_commits",        :limit => 2147483647
-    t.text     "st_diffs",          :limit => 2147483647
-=======
     t.datetime "created_at",                           null: false
     t.datetime "updated_at",                           null: false
     t.text     "st_commits",        limit: 2147483647
     t.text     "st_diffs",          limit: 2147483647
->>>>>>> 0e4a8e23
     t.integer  "milestone_id"
     t.string   "state"
     t.string   "merge_status"
@@ -160,13 +142,9 @@
     t.datetime "created_at",               null: false
     t.datetime "updated_at",               null: false
     t.string   "type"
-<<<<<<< HEAD
-    t.string   "description", :default => "", :null => false
     t.string   "ldap_cn"
     t.integer  "ldap_access"
-=======
     t.string   "description", default: "", null: false
->>>>>>> 0e4a8e23
   end
 
   add_index "namespaces", ["name"], name: "index_namespaces_on_name", using: :btree
@@ -178,13 +156,8 @@
     t.text     "note"
     t.string   "noteable_type"
     t.integer  "author_id"
-<<<<<<< HEAD
-    t.datetime "created_at"
-    t.datetime "updated_at"
-=======
     t.datetime "created_at",                    null: false
     t.datetime "updated_at",                    null: false
->>>>>>> 0e4a8e23
     t.integer  "project_id"
     t.string   "attachment"
     t.string   "line_code"
@@ -202,7 +175,6 @@
   add_index "notes", ["project_id", "noteable_type"], name: "index_notes_on_project_id_and_noteable_type", using: :btree
   add_index "notes", ["project_id"], name: "index_notes_on_project_id", using: :btree
 
-<<<<<<< HEAD
   create_table "project_group_links", :force => true do |t|
     t.integer  "project_id",                   :null => false
     t.integer  "group_id",                     :null => false
@@ -211,20 +183,12 @@
     t.integer  "group_access", :default => 30, :null => false
   end
 
-  create_table "projects", :force => true do |t|
-    t.string   "name"
-    t.string   "path"
-    t.text     "description"
-    t.datetime "created_at"
-    t.datetime "updated_at"
-=======
   create_table "projects", force: true do |t|
     t.string   "name"
     t.string   "path"
     t.text     "description"
     t.datetime "created_at",                                null: false
     t.datetime "updated_at",                                null: false
->>>>>>> 0e4a8e23
     t.integer  "creator_id"
     t.boolean  "issues_enabled",         default: true,     null: false
     t.boolean  "wall_enabled",           default: true,     null: false
@@ -275,13 +239,8 @@
     t.text     "content",    limit: 2147483647
     t.integer  "author_id",                                    null: false
     t.integer  "project_id"
-<<<<<<< HEAD
-    t.datetime "created_at"
-    t.datetime "updated_at"
-=======
     t.datetime "created_at",                                   null: false
     t.datetime "updated_at",                                   null: false
->>>>>>> 0e4a8e23
     t.string   "file_name"
     t.datetime "expires_at"
     t.boolean  "private",                       default: true, null: false
@@ -303,19 +262,6 @@
     t.datetime "created_at"
   end
 
-<<<<<<< HEAD
-  create_table "tags", :force => true do |t|
-    t.string "name"
-  end
-
-  create_table "users", :force => true do |t|
-    t.string   "email",                                   :default => "",    :null => false
-    t.string   "encrypted_password",       :limit => 128, :default => "",    :null => false
-    t.string   "reset_password_token"
-    t.datetime "reset_password_sent_at"
-    t.datetime "remember_created_at"
-    t.integer  "sign_in_count",                           :default => 0
-=======
   add_index "taggings", ["tag_id"], name: "index_taggings_on_tag_id", using: :btree
   add_index "taggings", ["taggable_id", "taggable_type", "context"], name: "index_taggings_on_taggable_id_and_taggable_type_and_context", using: :btree
 
@@ -330,25 +276,10 @@
     t.datetime "reset_password_sent_at"
     t.datetime "remember_created_at"
     t.integer  "sign_in_count",          default: 0
->>>>>>> 0e4a8e23
     t.datetime "current_sign_in_at"
     t.datetime "last_sign_in_at"
     t.string   "current_sign_in_ip"
     t.string   "last_sign_in_ip"
-<<<<<<< HEAD
-    t.datetime "created_at"
-    t.datetime "updated_at"
-    t.string   "name"
-    t.boolean  "admin",                                   :default => false, :null => false
-    t.integer  "projects_limit",                          :default => 10
-    t.string   "skype",                                   :default => "",    :null => false
-    t.string   "linkedin",                                :default => "",    :null => false
-    t.string   "twitter",                                 :default => "",    :null => false
-    t.string   "authentication_token"
-    t.integer  "theme_id",                                :default => 1,     :null => false
-    t.string   "bio"
-    t.integer  "failed_attempts",                         :default => 0
-=======
     t.datetime "created_at",                             null: false
     t.datetime "updated_at",                             null: false
     t.string   "name"
@@ -361,24 +292,15 @@
     t.integer  "theme_id",               default: 1,     null: false
     t.string   "bio"
     t.integer  "failed_attempts",        default: 0
->>>>>>> 0e4a8e23
     t.datetime "locked_at"
     t.string   "extern_uid"
     t.string   "provider"
     t.string   "username"
-<<<<<<< HEAD
-    t.boolean  "can_create_group",                        :default => true,  :null => false
-    t.boolean  "can_create_team",                         :default => true,  :null => false
-    t.string   "state"
-    t.integer  "color_scheme_id",                         :default => 1,     :null => false
-    t.integer  "notification_level",                      :default => 1,     :null => false
-=======
     t.boolean  "can_create_group",       default: true,  null: false
     t.boolean  "can_create_team",        default: true,  null: false
     t.string   "state"
     t.integer  "color_scheme_id",        default: 1,     null: false
     t.integer  "notification_level",     default: 1,     null: false
->>>>>>> 0e4a8e23
     t.datetime "password_expires_at"
     t.integer  "created_by_id"
     t.datetime "last_credential_check_at"
@@ -390,23 +312,6 @@
     t.boolean  "hide_no_ssh_key",        default: false
   end
 
-<<<<<<< HEAD
-  add_index "users", ["admin"], :name => "index_users_on_admin"
-  add_index "users", ["authentication_token"], :name => "index_users_on_authentication_token", :unique => true
-  add_index "users", ["confirmation_token"], :name => "index_users_on_confirmation_token", :unique => true
-  add_index "users", ["email"], :name => "index_users_on_email", :unique => true
-  add_index "users", ["name"], :name => "index_users_on_name"
-  add_index "users", ["reset_password_token"], :name => "index_users_on_reset_password_token", :unique => true
-  add_index "users", ["username"], :name => "index_users_on_username"
-
-  create_table "users_groups", :force => true do |t|
-    t.integer  "group_access",                      :null => false
-    t.integer  "group_id",                          :null => false
-    t.integer  "user_id",                           :null => false
-    t.datetime "created_at",                        :null => false
-    t.datetime "updated_at",                        :null => false
-    t.integer  "notification_level", :default => 3, :null => false
-=======
   add_index "users", ["admin"], name: "index_users_on_admin", using: :btree
   add_index "users", ["authentication_token"], name: "index_users_on_authentication_token", unique: true, using: :btree
   add_index "users", ["confirmation_token"], name: "index_users_on_confirmation_token", unique: true, using: :btree
@@ -423,20 +328,10 @@
     t.datetime "created_at",                     null: false
     t.datetime "updated_at",                     null: false
     t.integer  "notification_level", default: 3, null: false
->>>>>>> 0e4a8e23
   end
 
   add_index "users_groups", ["user_id"], name: "index_users_groups_on_user_id", using: :btree
 
-<<<<<<< HEAD
-  create_table "users_projects", :force => true do |t|
-    t.integer  "user_id",                           :null => false
-    t.integer  "project_id",                        :null => false
-    t.datetime "created_at"
-    t.datetime "updated_at"
-    t.integer  "project_access",     :default => 0, :null => false
-    t.integer  "notification_level", :default => 3, :null => false
-=======
   create_table "users_projects", force: true do |t|
     t.integer  "user_id",                        null: false
     t.integer  "project_id",                     null: false
@@ -444,7 +339,6 @@
     t.datetime "updated_at",                     null: false
     t.integer  "project_access",     default: 0, null: false
     t.integer  "notification_level", default: 3, null: false
->>>>>>> 0e4a8e23
   end
 
   add_index "users_projects", ["project_access"], name: "index_users_projects_on_project_access", using: :btree
@@ -454,15 +348,9 @@
   create_table "web_hooks", force: true do |t|
     t.string   "url"
     t.integer  "project_id"
-<<<<<<< HEAD
-    t.datetime "created_at"
-    t.datetime "updated_at"
-    t.string   "type",       :default => "ProjectHook"
-=======
     t.datetime "created_at",                                    null: false
     t.datetime "updated_at",                                    null: false
     t.string   "type",                  default: "ProjectHook"
->>>>>>> 0e4a8e23
     t.integer  "service_id"
     t.boolean  "push_events",           default: true,          null: false
     t.boolean  "issues_events",         default: false,         null: false
