# encoding: UTF-8
# This file is auto-generated from the current state of the database. Instead
# of editing this file, please use the migrations feature of Active Record to
# incrementally modify your database, and then regenerate this schema definition.
#
# Note that this schema.rb definition is the authoritative source for your
# database schema. If you need to create the application database on another
# system, you should be using db:schema:load, not running all the migrations
# from scratch. The latter is a flawed and unsustainable approach (the more migrations
# you'll amass, the slower it'll run and the greater likelihood for issues).
#
# It's strongly recommended to check this file into your version control system.

<<<<<<< HEAD
ActiveRecord::Schema.define(:version => 20130809124851) do
=======
ActiveRecord::Schema.define(:version => 20130812143708) do
>>>>>>> 96e89ec3

  create_table "deploy_keys_projects", :force => true do |t|
    t.integer  "deploy_key_id", :null => false
    t.integer  "project_id",    :null => false
    t.datetime "created_at",    :null => false
    t.datetime "updated_at",    :null => false
  end

  add_index "deploy_keys_projects", ["project_id"], :name => "index_deploy_keys_projects_on_project_id"

  create_table "events", :force => true do |t|
    t.string   "target_type"
    t.integer  "target_id"
    t.string   "title"
    t.text     "data"
    t.integer  "project_id"
    t.datetime "created_at",  :null => false
    t.datetime "updated_at",  :null => false
    t.integer  "action"
    t.integer  "author_id"
  end

  add_index "events", ["action"], :name => "index_events_on_action"
  add_index "events", ["author_id"], :name => "index_events_on_author_id"
  add_index "events", ["created_at"], :name => "index_events_on_created_at"
  add_index "events", ["project_id"], :name => "index_events_on_project_id"
  add_index "events", ["target_id"], :name => "index_events_on_target_id"
  add_index "events", ["target_type"], :name => "index_events_on_target_type"

  create_table "forked_project_links", :force => true do |t|
    t.integer  "forked_to_project_id",   :null => false
    t.integer  "forked_from_project_id", :null => false
    t.datetime "created_at",             :null => false
    t.datetime "updated_at",             :null => false
  end

  add_index "forked_project_links", ["forked_to_project_id"], :name => "index_forked_project_links_on_forked_to_project_id", :unique => true

  create_table "issues", :force => true do |t|
    t.string   "title"
    t.integer  "assignee_id"
    t.integer  "author_id"
    t.integer  "project_id"
    t.datetime "created_at"
    t.datetime "updated_at"
    t.integer  "position",     :default => 0
    t.string   "branch_name"
    t.text     "description"
    t.integer  "milestone_id"
    t.string   "state"
  end

  add_index "issues", ["assignee_id"], :name => "index_issues_on_assignee_id"
  add_index "issues", ["author_id"], :name => "index_issues_on_author_id"
  add_index "issues", ["created_at"], :name => "index_issues_on_created_at"
  add_index "issues", ["milestone_id"], :name => "index_issues_on_milestone_id"
  add_index "issues", ["project_id"], :name => "index_issues_on_project_id"
  add_index "issues", ["title"], :name => "index_issues_on_title"

  create_table "keys", :force => true do |t|
    t.integer  "user_id"
    t.datetime "created_at"
    t.datetime "updated_at"
    t.text     "key"
    t.string   "title"
    t.string   "type"
    t.string   "fingerprint"
  end

  add_index "keys", ["user_id"], :name => "index_keys_on_user_id"

  create_table "merge_requests", :force => true do |t|
    t.string   "target_branch",                           :null => false
    t.string   "source_branch",                           :null => false
    t.integer  "source_project_id",                       :null => false
    t.integer  "author_id"
    t.integer  "assignee_id"
    t.string   "title"
    t.datetime "created_at"
    t.datetime "updated_at"
    t.text     "st_commits",        :limit => 2147483647
    t.text     "st_diffs",          :limit => 2147483647
    t.integer  "milestone_id"
    t.string   "state"
    t.string   "merge_status"
    t.integer  "target_project_id",                       :null => false
  end

  add_index "merge_requests", ["assignee_id"], :name => "index_merge_requests_on_assignee_id"
  add_index "merge_requests", ["author_id"], :name => "index_merge_requests_on_author_id"
  add_index "merge_requests", ["created_at"], :name => "index_merge_requests_on_created_at"
  add_index "merge_requests", ["milestone_id"], :name => "index_merge_requests_on_milestone_id"
  add_index "merge_requests", ["source_branch"], :name => "index_merge_requests_on_source_branch"
  add_index "merge_requests", ["source_project_id"], :name => "index_merge_requests_on_project_id"
  add_index "merge_requests", ["target_branch"], :name => "index_merge_requests_on_target_branch"
  add_index "merge_requests", ["title"], :name => "index_merge_requests_on_title"

  create_table "milestones", :force => true do |t|
    t.string   "title",       :null => false
    t.integer  "project_id",  :null => false
    t.text     "description"
    t.date     "due_date"
    t.datetime "created_at",  :null => false
    t.datetime "updated_at",  :null => false
    t.string   "state"
  end

  add_index "milestones", ["due_date"], :name => "index_milestones_on_due_date"
  add_index "milestones", ["project_id"], :name => "index_milestones_on_project_id"

  create_table "namespaces", :force => true do |t|
    t.string   "name",                        :null => false
    t.string   "path",                        :null => false
    t.integer  "owner_id",                    :null => false
    t.datetime "created_at",                  :null => false
    t.datetime "updated_at",                  :null => false
    t.string   "type"
    t.string   "description", :default => "", :null => false
    t.string   "ldap_cn"
    t.integer  "ldap_access"
  end

  add_index "namespaces", ["name"], :name => "index_namespaces_on_name"
  add_index "namespaces", ["owner_id"], :name => "index_namespaces_on_owner_id"
  add_index "namespaces", ["path"], :name => "index_namespaces_on_path"
  add_index "namespaces", ["type"], :name => "index_namespaces_on_type"

  create_table "notes", :force => true do |t|
    t.text     "note"
    t.string   "noteable_type"
    t.integer  "author_id"
    t.datetime "created_at"
    t.datetime "updated_at"
    t.integer  "project_id"
    t.string   "attachment"
    t.string   "line_code"
    t.string   "commit_id"
    t.integer  "noteable_id"
    t.text     "st_diff"
  end

  add_index "notes", ["author_id"], :name => "index_notes_on_author_id"
  add_index "notes", ["commit_id"], :name => "index_notes_on_commit_id"
  add_index "notes", ["created_at"], :name => "index_notes_on_created_at"
  add_index "notes", ["noteable_id", "noteable_type"], :name => "index_notes_on_noteable_id_and_noteable_type"
  add_index "notes", ["noteable_type"], :name => "index_notes_on_noteable_type"
  add_index "notes", ["project_id", "noteable_type"], :name => "index_notes_on_project_id_and_noteable_type"
  add_index "notes", ["project_id"], :name => "index_notes_on_project_id"

  create_table "project_group_links", :force => true do |t|
    t.integer  "project_id", :null => false
    t.integer  "group_id",   :null => false
    t.datetime "created_at", :null => false
    t.datetime "updated_at", :null => false
  end

  create_table "projects", :force => true do |t|
    t.string   "name"
    t.string   "path"
    t.text     "description"
    t.datetime "created_at"
    t.datetime "updated_at"
    t.integer  "creator_id"
    t.string   "default_branch"
    t.boolean  "issues_enabled",         :default => true,     :null => false
    t.boolean  "wall_enabled",           :default => true,     :null => false
    t.boolean  "merge_requests_enabled", :default => true,     :null => false
    t.boolean  "wiki_enabled",           :default => true,     :null => false
    t.integer  "namespace_id"
    t.boolean  "public",                 :default => false,    :null => false
    t.string   "issues_tracker",         :default => "gitlab", :null => false
    t.string   "issues_tracker_id"
    t.boolean  "snippets_enabled",       :default => true,     :null => false
    t.datetime "last_activity_at"
    t.boolean  "imported",               :default => false,    :null => false
    t.string   "import_url"
  end

  add_index "projects", ["creator_id"], :name => "index_projects_on_owner_id"
  add_index "projects", ["last_activity_at"], :name => "index_projects_on_last_activity_at"
  add_index "projects", ["namespace_id"], :name => "index_projects_on_namespace_id"

  create_table "protected_branches", :force => true do |t|
    t.integer  "project_id", :null => false
    t.string   "name",       :null => false
    t.datetime "created_at", :null => false
    t.datetime "updated_at", :null => false
  end

  add_index "protected_branches", ["project_id"], :name => "index_protected_branches_on_project_id"

  create_table "services", :force => true do |t|
    t.string   "type"
    t.string   "title"
    t.string   "token"
    t.integer  "project_id",                     :null => false
    t.datetime "created_at",                     :null => false
    t.datetime "updated_at",                     :null => false
    t.boolean  "active",      :default => false, :null => false
    t.string   "project_url"
    t.string   "subdomain"
    t.string   "room"
  end

  add_index "services", ["project_id"], :name => "index_services_on_project_id"

  create_table "snippets", :force => true do |t|
    t.string   "title"
    t.text     "content",    :limit => 2147483647
    t.integer  "author_id",                                          :null => false
    t.integer  "project_id"
    t.datetime "created_at"
    t.datetime "updated_at"
    t.string   "file_name"
    t.datetime "expires_at"
    t.boolean  "private",                          :default => true, :null => false
    t.string   "type"
  end

  add_index "snippets", ["author_id"], :name => "index_snippets_on_author_id"
  add_index "snippets", ["created_at"], :name => "index_snippets_on_created_at"
  add_index "snippets", ["expires_at"], :name => "index_snippets_on_expires_at"
  add_index "snippets", ["project_id"], :name => "index_snippets_on_project_id"

  create_table "taggings", :force => true do |t|
    t.integer  "tag_id"
    t.integer  "taggable_id"
    t.string   "taggable_type"
    t.integer  "tagger_id"
    t.string   "tagger_type"
    t.string   "context"
    t.datetime "created_at"
  end

  create_table "tags", :force => true do |t|
    t.string "name"
  end

  create_table "user_team_project_relationships", :force => true do |t|
    t.integer  "project_id"
    t.integer  "user_team_id"
    t.integer  "greatest_access"
    t.datetime "created_at",      :null => false
    t.datetime "updated_at",      :null => false
  end

  create_table "user_team_user_relationships", :force => true do |t|
    t.integer  "user_id"
    t.integer  "user_team_id"
    t.boolean  "group_admin"
    t.integer  "permission"
    t.datetime "created_at",   :null => false
    t.datetime "updated_at",   :null => false
  end

  create_table "user_teams", :force => true do |t|
    t.string   "name"
    t.string   "path"
    t.integer  "owner_id"
    t.datetime "created_at",                  :null => false
    t.datetime "updated_at",                  :null => false
    t.string   "description", :default => "", :null => false
  end

  create_table "users", :force => true do |t|
    t.string   "email",                                   :default => "",    :null => false
    t.string   "encrypted_password",       :limit => 128, :default => "",    :null => false
    t.string   "reset_password_token"
    t.datetime "reset_password_sent_at"
    t.datetime "remember_created_at"
    t.integer  "sign_in_count",                           :default => 0
    t.datetime "current_sign_in_at"
    t.datetime "last_sign_in_at"
    t.string   "current_sign_in_ip"
    t.string   "last_sign_in_ip"
    t.datetime "created_at"
    t.datetime "updated_at"
    t.string   "name"
    t.boolean  "admin",                                   :default => false, :null => false
    t.integer  "projects_limit",                          :default => 10
    t.string   "skype",                                   :default => "",    :null => false
    t.string   "linkedin",                                :default => "",    :null => false
    t.string   "twitter",                                 :default => "",    :null => false
    t.string   "authentication_token"
    t.integer  "theme_id",                                :default => 1,     :null => false
    t.string   "bio"
    t.integer  "failed_attempts",                         :default => 0
    t.datetime "locked_at"
    t.string   "extern_uid"
    t.string   "provider"
    t.string   "username"
    t.boolean  "can_create_group",                        :default => true,  :null => false
    t.boolean  "can_create_team",                         :default => true,  :null => false
    t.string   "state"
    t.integer  "color_scheme_id",                         :default => 1,     :null => false
    t.integer  "notification_level",                      :default => 1,     :null => false
    t.datetime "password_expires_at"
    t.integer  "created_by_id"
    t.datetime "last_credential_check_at"
  end

  add_index "users", ["admin"], :name => "index_users_on_admin"
  add_index "users", ["authentication_token"], :name => "index_users_on_authentication_token", :unique => true
  add_index "users", ["email"], :name => "index_users_on_email", :unique => true
  add_index "users", ["name"], :name => "index_users_on_name"
  add_index "users", ["reset_password_token"], :name => "index_users_on_reset_password_token", :unique => true
  add_index "users", ["username"], :name => "index_users_on_username"

  create_table "users_groups", :force => true do |t|
    t.integer  "group_access",                      :null => false
    t.integer  "group_id",                          :null => false
    t.integer  "user_id",                           :null => false
    t.datetime "created_at",                        :null => false
    t.datetime "updated_at",                        :null => false
    t.integer  "notification_level", :default => 3, :null => false
  end

  add_index "users_groups", ["user_id"], :name => "index_users_groups_on_user_id"

  create_table "users_projects", :force => true do |t|
    t.integer  "user_id",                           :null => false
    t.integer  "project_id",                        :null => false
    t.datetime "created_at"
    t.datetime "updated_at"
    t.integer  "project_access",     :default => 0, :null => false
    t.integer  "notification_level", :default => 3, :null => false
  end

  add_index "users_projects", ["project_access"], :name => "index_users_projects_on_project_access"
  add_index "users_projects", ["project_id"], :name => "index_users_projects_on_project_id"
  add_index "users_projects", ["user_id"], :name => "index_users_projects_on_user_id"

  create_table "web_hooks", :force => true do |t|
    t.string   "url"
    t.integer  "project_id"
    t.datetime "created_at"
    t.datetime "updated_at"
    t.string   "type",       :default => "ProjectHook"
    t.integer  "service_id"
  end

  add_index "web_hooks", ["project_id"], :name => "index_web_hooks_on_project_id"

end<|MERGE_RESOLUTION|>--- conflicted
+++ resolved
@@ -11,11 +11,7 @@
 #
 # It's strongly recommended to check this file into your version control system.
 
-<<<<<<< HEAD
-ActiveRecord::Schema.define(:version => 20130809124851) do
-=======
 ActiveRecord::Schema.define(:version => 20130812143708) do
->>>>>>> 96e89ec3
 
   create_table "deploy_keys_projects", :force => true do |t|
     t.integer  "deploy_key_id", :null => false
