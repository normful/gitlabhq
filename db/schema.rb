# encoding: UTF-8
# This file is auto-generated from the current state of the database. Instead
# of editing this file, please use the migrations feature of Active Record to
# incrementally modify your database, and then regenerate this schema definition.
#
# Note that this schema.rb definition is the authoritative source for your
# database schema. If you need to create the application database on another
# system, you should be using db:schema:load, not running all the migrations
# from scratch. The latter is a flawed and unsustainable approach (the more migrations
# you'll amass, the slower it'll run and the greater likelihood for issues).
#
# It's strongly recommended that you check this file into your version control system.

<<<<<<< HEAD
ActiveRecord::Schema.define(version: 20150502064022) do
=======
ActiveRecord::Schema.define(version: 20150310194358) do
>>>>>>> edf0a071

  # These are extensions that must be enabled in order to support this database
  enable_extension "plpgsql"

  create_table "application_settings", force: true do |t|
    t.integer  "default_projects_limit"
    t.boolean  "signup_enabled"
    t.boolean  "signin_enabled"
    t.boolean  "gravatar_enabled"
    t.text     "sign_in_text"
    t.datetime "created_at"
    t.datetime "updated_at"
    t.string   "home_page_url"
<<<<<<< HEAD
    t.integer  "default_branch_protection",    default: 2
    t.boolean  "twitter_sharing_enabled",      default: true
    t.text     "restricted_visibility_levels"
    t.integer  "max_attachment_size",          default: 10,   null: false
    t.integer  "default_project_visibility"
    t.integer  "default_snippet_visibility"
    t.text     "restricted_signup_domains"
=======
    t.integer  "default_branch_protection", default: 2
    t.boolean  "twitter_sharing_enabled",   default: true
    t.boolean  "version_check_enabled",     default: true
>>>>>>> edf0a071
  end

  create_table "broadcast_messages", force: true do |t|
    t.text     "message",    null: false
    t.datetime "starts_at"
    t.datetime "ends_at"
    t.integer  "alert_type"
    t.datetime "created_at"
    t.datetime "updated_at"
    t.string   "color"
    t.string   "font"
  end

  create_table "deploy_keys_projects", force: true do |t|
    t.integer  "deploy_key_id", null: false
    t.integer  "project_id",    null: false
    t.datetime "created_at"
    t.datetime "updated_at"
  end

  add_index "deploy_keys_projects", ["project_id"], name: "index_deploy_keys_projects_on_project_id", using: :btree

  create_table "emails", force: true do |t|
    t.integer  "user_id",    null: false
    t.string   "email",      null: false
    t.datetime "created_at"
    t.datetime "updated_at"
  end

  add_index "emails", ["email"], name: "index_emails_on_email", unique: true, using: :btree
  add_index "emails", ["user_id"], name: "index_emails_on_user_id", using: :btree

  create_table "events", force: true do |t|
    t.string   "target_type"
    t.integer  "target_id"
    t.string   "title"
    t.text     "data"
    t.integer  "project_id"
    t.datetime "created_at"
    t.datetime "updated_at"
    t.integer  "action"
    t.integer  "author_id"
  end

  add_index "events", ["action"], name: "index_events_on_action", using: :btree
  add_index "events", ["author_id"], name: "index_events_on_author_id", using: :btree
  add_index "events", ["created_at"], name: "index_events_on_created_at", using: :btree
  add_index "events", ["project_id"], name: "index_events_on_project_id", using: :btree
  add_index "events", ["target_id"], name: "index_events_on_target_id", using: :btree
  add_index "events", ["target_type"], name: "index_events_on_target_type", using: :btree

  create_table "forked_project_links", force: true do |t|
    t.integer  "forked_to_project_id",   null: false
    t.integer  "forked_from_project_id", null: false
    t.datetime "created_at"
    t.datetime "updated_at"
  end

  add_index "forked_project_links", ["forked_to_project_id"], name: "index_forked_project_links_on_forked_to_project_id", unique: true, using: :btree

  create_table "identities", force: true do |t|
    t.string   "extern_uid"
    t.string   "provider"
    t.integer  "user_id"
    t.datetime "created_at"
    t.datetime "updated_at"
  end

  add_index "identities", ["created_at", "id"], name: "index_identities_on_created_at_and_id", using: :btree
  add_index "identities", ["user_id"], name: "index_identities_on_user_id", using: :btree

  create_table "issues", force: true do |t|
    t.string   "title"
    t.integer  "assignee_id"
    t.integer  "author_id"
    t.integer  "project_id"
    t.datetime "created_at"
    t.datetime "updated_at"
    t.integer  "position",     default: 0
    t.string   "branch_name"
    t.text     "description"
    t.integer  "milestone_id"
    t.string   "state"
    t.integer  "iid"
  end

  add_index "issues", ["assignee_id"], name: "index_issues_on_assignee_id", using: :btree
  add_index "issues", ["author_id"], name: "index_issues_on_author_id", using: :btree
  add_index "issues", ["created_at", "id"], name: "index_issues_on_created_at_and_id", using: :btree
  add_index "issues", ["created_at"], name: "index_issues_on_created_at", using: :btree
  add_index "issues", ["milestone_id"], name: "index_issues_on_milestone_id", using: :btree
  add_index "issues", ["project_id", "iid"], name: "index_issues_on_project_id_and_iid", unique: true, using: :btree
  add_index "issues", ["project_id"], name: "index_issues_on_project_id", using: :btree
  add_index "issues", ["title"], name: "index_issues_on_title", using: :btree

  create_table "keys", force: true do |t|
    t.integer  "user_id"
    t.datetime "created_at"
    t.datetime "updated_at"
    t.text     "key"
    t.string   "title"
    t.string   "type"
    t.string   "fingerprint"
    t.boolean  "public",      default: false, null: false
  end

  add_index "keys", ["created_at", "id"], name: "index_keys_on_created_at_and_id", using: :btree
  add_index "keys", ["user_id"], name: "index_keys_on_user_id", using: :btree

  create_table "label_links", force: true do |t|
    t.integer  "label_id"
    t.integer  "target_id"
    t.string   "target_type"
    t.datetime "created_at"
    t.datetime "updated_at"
  end

  add_index "label_links", ["label_id"], name: "index_label_links_on_label_id", using: :btree
  add_index "label_links", ["target_id", "target_type"], name: "index_label_links_on_target_id_and_target_type", using: :btree

  create_table "labels", force: true do |t|
    t.string   "title"
    t.string   "color"
    t.integer  "project_id"
    t.datetime "created_at"
    t.datetime "updated_at"
  end

  add_index "labels", ["project_id"], name: "index_labels_on_project_id", using: :btree

  create_table "members", force: true do |t|
    t.integer  "access_level",       null: false
    t.integer  "source_id",          null: false
    t.string   "source_type",        null: false
    t.integer  "user_id"
    t.integer  "notification_level", null: false
    t.string   "type"
    t.datetime "created_at"
    t.datetime "updated_at"
    t.integer  "created_by_id"
    t.string   "invite_email"
    t.string   "invite_token"
    t.datetime "invite_accepted_at"
  end

  add_index "members", ["access_level"], name: "index_members_on_access_level", using: :btree
  add_index "members", ["created_at", "id"], name: "index_members_on_created_at_and_id", using: :btree
  add_index "members", ["invite_token"], name: "index_members_on_invite_token", unique: true, using: :btree
  add_index "members", ["source_id", "source_type"], name: "index_members_on_source_id_and_source_type", using: :btree
  add_index "members", ["type"], name: "index_members_on_type", using: :btree
  add_index "members", ["user_id"], name: "index_members_on_user_id", using: :btree

  create_table "merge_request_diffs", force: true do |t|
    t.string   "state"
    t.text     "st_commits"
    t.text     "st_diffs"
    t.integer  "merge_request_id", null: false
    t.datetime "created_at"
    t.datetime "updated_at"
  end

  add_index "merge_request_diffs", ["merge_request_id"], name: "index_merge_request_diffs_on_merge_request_id", unique: true, using: :btree

  create_table "merge_requests", force: true do |t|
    t.string   "target_branch",                 null: false
    t.string   "source_branch",                 null: false
    t.integer  "source_project_id",             null: false
    t.integer  "author_id"
    t.integer  "assignee_id"
    t.string   "title"
    t.datetime "created_at"
    t.datetime "updated_at"
    t.integer  "milestone_id"
    t.string   "state"
    t.string   "merge_status"
    t.integer  "target_project_id",             null: false
    t.integer  "iid"
    t.text     "description"
    t.integer  "position",          default: 0
    t.datetime "locked_at"
  end

  add_index "merge_requests", ["assignee_id"], name: "index_merge_requests_on_assignee_id", using: :btree
  add_index "merge_requests", ["author_id"], name: "index_merge_requests_on_author_id", using: :btree
  add_index "merge_requests", ["created_at", "id"], name: "index_merge_requests_on_created_at_and_id", using: :btree
  add_index "merge_requests", ["created_at"], name: "index_merge_requests_on_created_at", using: :btree
  add_index "merge_requests", ["milestone_id"], name: "index_merge_requests_on_milestone_id", using: :btree
  add_index "merge_requests", ["source_branch"], name: "index_merge_requests_on_source_branch", using: :btree
  add_index "merge_requests", ["source_project_id"], name: "index_merge_requests_on_source_project_id", using: :btree
  add_index "merge_requests", ["target_branch"], name: "index_merge_requests_on_target_branch", using: :btree
  add_index "merge_requests", ["target_project_id", "iid"], name: "index_merge_requests_on_target_project_id_and_iid", unique: true, using: :btree
  add_index "merge_requests", ["title"], name: "index_merge_requests_on_title", using: :btree

  create_table "milestones", force: true do |t|
    t.string   "title",       null: false
    t.integer  "project_id",  null: false
    t.text     "description"
    t.date     "due_date"
    t.datetime "created_at"
    t.datetime "updated_at"
    t.string   "state"
    t.integer  "iid"
  end

  add_index "milestones", ["created_at", "id"], name: "index_milestones_on_created_at_and_id", using: :btree
  add_index "milestones", ["due_date"], name: "index_milestones_on_due_date", using: :btree
  add_index "milestones", ["project_id", "iid"], name: "index_milestones_on_project_id_and_iid", unique: true, using: :btree
  add_index "milestones", ["project_id"], name: "index_milestones_on_project_id", using: :btree

  create_table "namespaces", force: true do |t|
    t.string   "name",                     null: false
    t.string   "path",                     null: false
    t.integer  "owner_id"
    t.datetime "created_at"
    t.datetime "updated_at"
    t.string   "type"
    t.string   "description", default: "", null: false
    t.string   "avatar"
  end

  add_index "namespaces", ["created_at", "id"], name: "index_namespaces_on_created_at_and_id", using: :btree
  add_index "namespaces", ["name"], name: "index_namespaces_on_name", unique: true, using: :btree
  add_index "namespaces", ["owner_id"], name: "index_namespaces_on_owner_id", using: :btree
  add_index "namespaces", ["path"], name: "index_namespaces_on_path", unique: true, using: :btree
  add_index "namespaces", ["type"], name: "index_namespaces_on_type", using: :btree

  create_table "notes", force: true do |t|
    t.text     "note"
    t.string   "noteable_type"
    t.integer  "author_id"
    t.datetime "created_at"
    t.datetime "updated_at"
    t.integer  "project_id"
    t.string   "attachment"
    t.string   "line_code"
    t.string   "commit_id"
    t.integer  "noteable_id"
    t.boolean  "system",        default: false, null: false
    t.text     "st_diff"
  end

  add_index "notes", ["author_id"], name: "index_notes_on_author_id", using: :btree
  add_index "notes", ["commit_id"], name: "index_notes_on_commit_id", using: :btree
  add_index "notes", ["created_at", "id"], name: "index_notes_on_created_at_and_id", using: :btree
  add_index "notes", ["created_at"], name: "index_notes_on_created_at", using: :btree
  add_index "notes", ["noteable_id", "noteable_type"], name: "index_notes_on_noteable_id_and_noteable_type", using: :btree
  add_index "notes", ["noteable_type"], name: "index_notes_on_noteable_type", using: :btree
  add_index "notes", ["project_id", "noteable_type"], name: "index_notes_on_project_id_and_noteable_type", using: :btree
  add_index "notes", ["project_id"], name: "index_notes_on_project_id", using: :btree
  add_index "notes", ["updated_at"], name: "index_notes_on_updated_at", using: :btree

  create_table "oauth_access_grants", force: true do |t|
    t.integer  "resource_owner_id", null: false
    t.integer  "application_id",    null: false
    t.string   "token",             null: false
    t.integer  "expires_in",        null: false
    t.text     "redirect_uri",      null: false
    t.datetime "created_at",        null: false
    t.datetime "revoked_at"
    t.string   "scopes"
  end

  add_index "oauth_access_grants", ["token"], name: "index_oauth_access_grants_on_token", unique: true, using: :btree

  create_table "oauth_access_tokens", force: true do |t|
    t.integer  "resource_owner_id"
    t.integer  "application_id"
    t.string   "token",             null: false
    t.string   "refresh_token"
    t.integer  "expires_in"
    t.datetime "revoked_at"
    t.datetime "created_at",        null: false
    t.string   "scopes"
  end

  add_index "oauth_access_tokens", ["refresh_token"], name: "index_oauth_access_tokens_on_refresh_token", unique: true, using: :btree
  add_index "oauth_access_tokens", ["resource_owner_id"], name: "index_oauth_access_tokens_on_resource_owner_id", using: :btree
  add_index "oauth_access_tokens", ["token"], name: "index_oauth_access_tokens_on_token", unique: true, using: :btree

  create_table "oauth_applications", force: true do |t|
    t.string   "name",                      null: false
    t.string   "uid",                       null: false
    t.string   "secret",                    null: false
    t.text     "redirect_uri",              null: false
    t.string   "scopes",       default: "", null: false
    t.datetime "created_at"
    t.datetime "updated_at"
    t.integer  "owner_id"
    t.string   "owner_type"
  end

  add_index "oauth_applications", ["owner_id", "owner_type"], name: "index_oauth_applications_on_owner_id_and_owner_type", using: :btree
  add_index "oauth_applications", ["uid"], name: "index_oauth_applications_on_uid", unique: true, using: :btree

  create_table "project_import_data", force: true do |t|
    t.integer "project_id"
    t.text    "data"
  end

  create_table "projects", force: true do |t|
    t.string   "name"
    t.string   "path"
    t.text     "description"
    t.datetime "created_at"
    t.datetime "updated_at"
    t.integer  "creator_id"
    t.boolean  "issues_enabled",         default: true,     null: false
    t.boolean  "wall_enabled",           default: true,     null: false
    t.boolean  "merge_requests_enabled", default: true,     null: false
    t.boolean  "wiki_enabled",           default: true,     null: false
    t.integer  "namespace_id"
    t.string   "issues_tracker",         default: "gitlab", null: false
    t.string   "issues_tracker_id"
    t.boolean  "snippets_enabled",       default: true,     null: false
    t.datetime "last_activity_at"
    t.string   "import_url"
    t.integer  "visibility_level",       default: 0,        null: false
    t.boolean  "archived",               default: false,    null: false
    t.string   "avatar"
    t.string   "import_status"
    t.float    "repository_size",        default: 0.0
    t.integer  "star_count",             default: 0,        null: false
    t.string   "import_type"
    t.string   "import_source"
  end

  add_index "projects", ["created_at", "id"], name: "index_projects_on_created_at_and_id", using: :btree
  add_index "projects", ["creator_id"], name: "index_projects_on_creator_id", using: :btree
  add_index "projects", ["last_activity_at"], name: "index_projects_on_last_activity_at", using: :btree
  add_index "projects", ["namespace_id"], name: "index_projects_on_namespace_id", using: :btree
  add_index "projects", ["star_count"], name: "index_projects_on_star_count", using: :btree

  create_table "protected_branches", force: true do |t|
    t.integer  "project_id",                          null: false
    t.string   "name",                                null: false
    t.datetime "created_at"
    t.datetime "updated_at"
    t.boolean  "developers_can_push", default: false, null: false
  end

  add_index "protected_branches", ["project_id"], name: "index_protected_branches_on_project_id", using: :btree

  create_table "services", force: true do |t|
    t.string   "type"
    t.string   "title"
    t.integer  "project_id"
    t.datetime "created_at"
    t.datetime "updated_at"
    t.boolean  "active",                default: false, null: false
    t.text     "properties"
    t.boolean  "template",              default: false
    t.boolean  "push_events",           default: true
    t.boolean  "issues_events",         default: true
    t.boolean  "merge_requests_events", default: true
    t.boolean  "tag_push_events",       default: true
    t.boolean  "note_events",           default: true,  null: false
  end

  add_index "services", ["created_at", "id"], name: "index_services_on_created_at_and_id", using: :btree
  add_index "services", ["project_id"], name: "index_services_on_project_id", using: :btree

  create_table "snippets", force: true do |t|
    t.string   "title"
    t.text     "content"
    t.integer  "author_id",                    null: false
    t.integer  "project_id"
    t.datetime "created_at"
    t.datetime "updated_at"
    t.string   "file_name"
    t.datetime "expires_at"
    t.string   "type"
    t.integer  "visibility_level", default: 0, null: false
  end

  add_index "snippets", ["author_id"], name: "index_snippets_on_author_id", using: :btree
  add_index "snippets", ["created_at", "id"], name: "index_snippets_on_created_at_and_id", using: :btree
  add_index "snippets", ["created_at"], name: "index_snippets_on_created_at", using: :btree
  add_index "snippets", ["expires_at"], name: "index_snippets_on_expires_at", using: :btree
  add_index "snippets", ["project_id"], name: "index_snippets_on_project_id", using: :btree
  add_index "snippets", ["visibility_level"], name: "index_snippets_on_visibility_level", using: :btree

  create_table "subscriptions", force: true do |t|
    t.integer  "user_id"
    t.integer  "subscribable_id"
    t.string   "subscribable_type"
    t.boolean  "subscribed"
    t.datetime "created_at"
    t.datetime "updated_at"
  end

  add_index "subscriptions", ["subscribable_id", "subscribable_type", "user_id"], name: "subscriptions_user_id_and_ref_fields", unique: true, using: :btree

  create_table "taggings", force: true do |t|
    t.integer  "tag_id"
    t.integer  "taggable_id"
    t.string   "taggable_type"
    t.integer  "tagger_id"
    t.string   "tagger_type"
    t.string   "context"
    t.datetime "created_at"
  end

  add_index "taggings", ["tag_id", "taggable_id", "taggable_type", "context", "tagger_id", "tagger_type"], name: "taggings_idx", unique: true, using: :btree
  add_index "taggings", ["taggable_id", "taggable_type", "context"], name: "index_taggings_on_taggable_id_and_taggable_type_and_context", using: :btree

  create_table "tags", force: true do |t|
    t.string  "name"
    t.integer "taggings_count", default: 0
  end

  add_index "tags", ["name"], name: "index_tags_on_name", unique: true, using: :btree

  create_table "users", force: true do |t|
    t.string   "email",                         default: "",    null: false
    t.string   "encrypted_password",            default: "",    null: false
    t.string   "reset_password_token"
    t.datetime "reset_password_sent_at"
    t.datetime "remember_created_at"
    t.integer  "sign_in_count",                 default: 0
    t.datetime "current_sign_in_at"
    t.datetime "last_sign_in_at"
    t.string   "current_sign_in_ip"
    t.string   "last_sign_in_ip"
    t.datetime "created_at"
    t.datetime "updated_at"
    t.string   "name"
    t.boolean  "admin",                         default: false, null: false
    t.integer  "projects_limit",                default: 10
    t.string   "skype",                         default: "",    null: false
    t.string   "linkedin",                      default: "",    null: false
    t.string   "twitter",                       default: "",    null: false
    t.string   "authentication_token"
    t.integer  "theme_id",                      default: 1,     null: false
    t.string   "bio"
    t.integer  "failed_attempts",               default: 0
    t.datetime "locked_at"
    t.string   "username"
    t.boolean  "can_create_group",              default: true,  null: false
    t.boolean  "can_create_team",               default: true,  null: false
    t.string   "state"
    t.integer  "color_scheme_id",               default: 1,     null: false
    t.integer  "notification_level",            default: 1,     null: false
    t.datetime "password_expires_at"
    t.integer  "created_by_id"
    t.datetime "last_credential_check_at"
    t.string   "avatar"
    t.string   "confirmation_token"
    t.datetime "confirmed_at"
    t.datetime "confirmation_sent_at"
    t.string   "unconfirmed_email"
    t.boolean  "hide_no_ssh_key",               default: false
    t.string   "website_url",                   default: "",    null: false
    t.string   "github_access_token"
    t.string   "gitlab_access_token"
    t.string   "notification_email"
    t.boolean  "hide_no_password",              default: false
    t.boolean  "password_automatically_set",    default: false
    t.string   "bitbucket_access_token"
    t.string   "bitbucket_access_token_secret"
    t.string   "location"
    t.string   "public_email",                  default: "",    null: false
  end

  add_index "users", ["admin"], name: "index_users_on_admin", using: :btree
  add_index "users", ["authentication_token"], name: "index_users_on_authentication_token", unique: true, using: :btree
  add_index "users", ["confirmation_token"], name: "index_users_on_confirmation_token", unique: true, using: :btree
  add_index "users", ["created_at", "id"], name: "index_users_on_created_at_and_id", using: :btree
  add_index "users", ["current_sign_in_at"], name: "index_users_on_current_sign_in_at", using: :btree
  add_index "users", ["email"], name: "index_users_on_email", unique: true, using: :btree
  add_index "users", ["name"], name: "index_users_on_name", using: :btree
  add_index "users", ["reset_password_token"], name: "index_users_on_reset_password_token", unique: true, using: :btree
  add_index "users", ["username"], name: "index_users_on_username", using: :btree

  create_table "users_star_projects", force: true do |t|
    t.integer  "project_id", null: false
    t.integer  "user_id",    null: false
    t.datetime "created_at"
    t.datetime "updated_at"
  end

  add_index "users_star_projects", ["project_id"], name: "index_users_star_projects_on_project_id", using: :btree
  add_index "users_star_projects", ["user_id", "project_id"], name: "index_users_star_projects_on_user_id_and_project_id", unique: true, using: :btree
  add_index "users_star_projects", ["user_id"], name: "index_users_star_projects_on_user_id", using: :btree

  create_table "web_hooks", force: true do |t|
    t.string   "url"
    t.integer  "project_id"
    t.datetime "created_at"
    t.datetime "updated_at"
    t.string   "type",                  default: "ProjectHook"
    t.integer  "service_id"
    t.boolean  "push_events",           default: true,          null: false
    t.boolean  "issues_events",         default: false,         null: false
    t.boolean  "merge_requests_events", default: false,         null: false
    t.boolean  "tag_push_events",       default: false
  end

  add_index "web_hooks", ["created_at", "id"], name: "index_web_hooks_on_created_at_and_id", using: :btree
  add_index "web_hooks", ["project_id"], name: "index_web_hooks_on_project_id", using: :btree

end<|MERGE_RESOLUTION|>--- conflicted
+++ resolved
@@ -11,11 +11,7 @@
 #
 # It's strongly recommended that you check this file into your version control system.
 
-<<<<<<< HEAD
 ActiveRecord::Schema.define(version: 20150502064022) do
-=======
-ActiveRecord::Schema.define(version: 20150310194358) do
->>>>>>> edf0a071
 
   # These are extensions that must be enabled in order to support this database
   enable_extension "plpgsql"
@@ -29,19 +25,14 @@
     t.datetime "created_at"
     t.datetime "updated_at"
     t.string   "home_page_url"
-<<<<<<< HEAD
     t.integer  "default_branch_protection",    default: 2
     t.boolean  "twitter_sharing_enabled",      default: true
     t.text     "restricted_visibility_levels"
+    t.boolean  "version_check_enabled",        default: true
     t.integer  "max_attachment_size",          default: 10,   null: false
     t.integer  "default_project_visibility"
     t.integer  "default_snippet_visibility"
     t.text     "restricted_signup_domains"
-=======
-    t.integer  "default_branch_protection", default: 2
-    t.boolean  "twitter_sharing_enabled",   default: true
-    t.boolean  "version_check_enabled",     default: true
->>>>>>> edf0a071
   end
 
   create_table "broadcast_messages", force: true do |t|
