# encoding: UTF-8
# This file is auto-generated from the current state of the database. Instead
# of editing this file, please use the migrations feature of Active Record to
# incrementally modify your database, and then regenerate this schema definition.
#
# Note that this schema.rb definition is the authoritative source for your
# database schema. If you need to create the application database on another
# system, you should be using db:schema:load, not running all the migrations
# from scratch. The latter is a flawed and unsustainable approach (the more migrations
# you'll amass, the slower it'll run and the greater likelihood for issues).
#
# It's strongly recommended that you check this file into your version control system.

ActiveRecord::Schema.define(version: 20150529150354) do

  # These are extensions that must be enabled in order to support this database
  enable_extension "plpgsql"

  create_table "appearances", force: true do |t|
    t.string   "title"
    t.text     "description"
    t.string   "logo"
    t.integer  "updated_by"
    t.datetime "created_at"
    t.datetime "updated_at"
    t.string   "dark_logo"
    t.string   "light_logo"
  end

  create_table "application_settings", force: true do |t|
    t.integer  "default_projects_limit"
    t.boolean  "signup_enabled"
    t.boolean  "signin_enabled"
    t.boolean  "gravatar_enabled"
    t.text     "sign_in_text"
    t.datetime "created_at"
    t.datetime "updated_at"
    t.string   "home_page_url"
    t.integer  "default_branch_protection",    default: 2
    t.boolean  "twitter_sharing_enabled",      default: true
    t.text     "help_text"
    t.text     "restricted_visibility_levels"
    t.boolean  "version_check_enabled",        default: true
    t.integer  "max_attachment_size",          default: 10,   null: false
    t.integer  "default_project_visibility"
    t.integer  "default_snippet_visibility"
    t.text     "restricted_signup_domains"
    t.boolean  "user_oauth_applications",      default: true
    t.string   "after_sign_out_path"
  end

  create_table "audit_events", force: true do |t|
    t.integer  "author_id",   null: false
    t.string   "type",        null: false
    t.integer  "entity_id",   null: false
    t.string   "entity_type", null: false
    t.text     "details"
    t.datetime "created_at"
    t.datetime "updated_at"
  end

  add_index "audit_events", ["author_id"], name: "index_audit_events_on_author_id", using: :btree
  add_index "audit_events", ["entity_id", "entity_type"], name: "index_audit_events_on_entity_id_and_entity_type", using: :btree
  add_index "audit_events", ["type"], name: "index_audit_events_on_type", using: :btree

  create_table "broadcast_messages", force: true do |t|
    t.text     "message",    null: false
    t.datetime "starts_at"
    t.datetime "ends_at"
    t.integer  "alert_type"
    t.datetime "created_at"
    t.datetime "updated_at"
    t.string   "color"
    t.string   "font"
  end

  create_table "deploy_keys_projects", force: true do |t|
    t.integer  "deploy_key_id", null: false
    t.integer  "project_id",    null: false
    t.datetime "created_at"
    t.datetime "updated_at"
  end

  add_index "deploy_keys_projects", ["project_id"], name: "index_deploy_keys_projects_on_project_id", using: :btree

  create_table "emails", force: true do |t|
    t.integer  "user_id",    null: false
    t.string   "email",      null: false
    t.datetime "created_at"
    t.datetime "updated_at"
  end

  add_index "emails", ["email"], name: "index_emails_on_email", unique: true, using: :btree
  add_index "emails", ["user_id"], name: "index_emails_on_user_id", using: :btree

  create_table "events", force: true do |t|
    t.string   "target_type"
    t.integer  "target_id"
    t.string   "title"
    t.text     "data"
    t.integer  "project_id"
    t.datetime "created_at"
    t.datetime "updated_at"
    t.integer  "action"
    t.integer  "author_id"
  end

  add_index "events", ["action"], name: "index_events_on_action", using: :btree
  add_index "events", ["author_id"], name: "index_events_on_author_id", using: :btree
  add_index "events", ["created_at"], name: "index_events_on_created_at", using: :btree
  add_index "events", ["project_id"], name: "index_events_on_project_id", using: :btree
  add_index "events", ["target_id"], name: "index_events_on_target_id", using: :btree
  add_index "events", ["target_type"], name: "index_events_on_target_type", using: :btree

  create_table "forked_project_links", force: true do |t|
    t.integer  "forked_to_project_id",   null: false
    t.integer  "forked_from_project_id", null: false
    t.datetime "created_at"
    t.datetime "updated_at"
  end

  add_index "forked_project_links", ["forked_to_project_id"], name: "index_forked_project_links_on_forked_to_project_id", unique: true, using: :btree

  create_table "git_hooks", force: true do |t|
    t.string   "force_push_regex"
    t.string   "delete_branch_regex"
    t.string   "commit_message_regex"
    t.boolean  "deny_delete_tag"
    t.integer  "project_id"
    t.datetime "created_at"
    t.datetime "updated_at"
    t.string   "author_email_regex"
    t.boolean  "member_check",         default: false, null: false
    t.string   "file_name_regex"
    t.boolean  "is_sample",            default: false
  end

  create_table "historical_data", force: true do |t|
    t.date     "date",              null: false
    t.integer  "active_user_count"
    t.datetime "created_at"
    t.datetime "updated_at"
  end

  create_table "identities", force: true do |t|
    t.string   "extern_uid"
    t.string   "provider"
    t.integer  "user_id"
    t.datetime "created_at"
    t.datetime "updated_at"
  end

  add_index "identities", ["created_at", "id"], name: "index_identities_on_created_at_and_id", using: :btree
  add_index "identities", ["user_id"], name: "index_identities_on_user_id", using: :btree

  create_table "issues", force: true do |t|
    t.string   "title"
    t.integer  "assignee_id"
    t.integer  "author_id"
    t.integer  "project_id"
    t.datetime "created_at"
    t.datetime "updated_at"
    t.integer  "position",     default: 0
    t.string   "branch_name"
    t.text     "description"
    t.integer  "milestone_id"
    t.string   "state"
    t.integer  "iid"
  end

  add_index "issues", ["assignee_id"], name: "index_issues_on_assignee_id", using: :btree
  add_index "issues", ["author_id"], name: "index_issues_on_author_id", using: :btree
  add_index "issues", ["created_at", "id"], name: "index_issues_on_created_at_and_id", using: :btree
  add_index "issues", ["created_at"], name: "index_issues_on_created_at", using: :btree
  add_index "issues", ["milestone_id"], name: "index_issues_on_milestone_id", using: :btree
  add_index "issues", ["project_id", "iid"], name: "index_issues_on_project_id_and_iid", unique: true, using: :btree
  add_index "issues", ["project_id"], name: "index_issues_on_project_id", using: :btree
  add_index "issues", ["title"], name: "index_issues_on_title", using: :btree

  create_table "keys", force: true do |t|
    t.integer  "user_id"
    t.datetime "created_at"
    t.datetime "updated_at"
    t.text     "key"
    t.string   "title"
    t.string   "type"
    t.string   "fingerprint"
    t.boolean  "public",      default: false, null: false
  end

  add_index "keys", ["created_at", "id"], name: "index_keys_on_created_at_and_id", using: :btree
  add_index "keys", ["user_id"], name: "index_keys_on_user_id", using: :btree

  create_table "label_links", force: true do |t|
    t.integer  "label_id"
    t.integer  "target_id"
    t.string   "target_type"
    t.datetime "created_at"
    t.datetime "updated_at"
  end

  add_index "label_links", ["label_id"], name: "index_label_links_on_label_id", using: :btree
  add_index "label_links", ["target_id", "target_type"], name: "index_label_links_on_target_id_and_target_type", using: :btree

  create_table "labels", force: true do |t|
    t.string   "title"
    t.string   "color"
    t.integer  "project_id"
    t.datetime "created_at"
    t.datetime "updated_at"
  end

  add_index "labels", ["project_id"], name: "index_labels_on_project_id", using: :btree

  create_table "ldap_group_links", force: true do |t|
    t.string   "cn",           null: false
    t.integer  "group_access", null: false
    t.integer  "group_id",     null: false
    t.datetime "created_at"
    t.datetime "updated_at"
    t.string   "provider"
  end

  create_table "licenses", force: true do |t|
    t.text     "data",       null: false
    t.datetime "created_at"
    t.datetime "updated_at"
  end

  create_table "members", force: true do |t|
    t.integer  "access_level",       null: false
    t.integer  "source_id",          null: false
    t.string   "source_type",        null: false
    t.integer  "user_id"
    t.integer  "notification_level", null: false
    t.string   "type"
    t.datetime "created_at"
    t.datetime "updated_at"
    t.integer  "created_by_id"
    t.string   "invite_email"
    t.string   "invite_token"
    t.datetime "invite_accepted_at"
  end

  add_index "members", ["access_level"], name: "index_members_on_access_level", using: :btree
  add_index "members", ["created_at", "id"], name: "index_members_on_created_at_and_id", using: :btree
  add_index "members", ["invite_token"], name: "index_members_on_invite_token", unique: true, using: :btree
  add_index "members", ["source_id", "source_type"], name: "index_members_on_source_id_and_source_type", using: :btree
  add_index "members", ["type"], name: "index_members_on_type", using: :btree
  add_index "members", ["user_id"], name: "index_members_on_user_id", using: :btree

  create_table "merge_request_diffs", force: true do |t|
    t.string   "state"
    t.text     "st_commits"
    t.text     "st_diffs"
    t.integer  "merge_request_id", null: false
    t.datetime "created_at"
    t.datetime "updated_at"
  end

  add_index "merge_request_diffs", ["merge_request_id"], name: "index_merge_request_diffs_on_merge_request_id", unique: true, using: :btree

  create_table "merge_requests", force: true do |t|
    t.string   "target_branch",                 null: false
    t.string   "source_branch",                 null: false
    t.integer  "source_project_id",             null: false
    t.integer  "author_id"
    t.integer  "assignee_id"
    t.string   "title"
    t.datetime "created_at"
    t.datetime "updated_at"
    t.integer  "milestone_id"
    t.string   "state"
    t.string   "merge_status"
    t.integer  "target_project_id",             null: false
    t.integer  "iid"
    t.text     "description"
    t.integer  "position",          default: 0
    t.datetime "locked_at"
  end

  add_index "merge_requests", ["assignee_id"], name: "index_merge_requests_on_assignee_id", using: :btree
  add_index "merge_requests", ["author_id"], name: "index_merge_requests_on_author_id", using: :btree
  add_index "merge_requests", ["created_at", "id"], name: "index_merge_requests_on_created_at_and_id", using: :btree
  add_index "merge_requests", ["created_at"], name: "index_merge_requests_on_created_at", using: :btree
  add_index "merge_requests", ["milestone_id"], name: "index_merge_requests_on_milestone_id", using: :btree
  add_index "merge_requests", ["source_branch"], name: "index_merge_requests_on_source_branch", using: :btree
  add_index "merge_requests", ["source_project_id"], name: "index_merge_requests_on_source_project_id", using: :btree
  add_index "merge_requests", ["target_branch"], name: "index_merge_requests_on_target_branch", using: :btree
  add_index "merge_requests", ["target_project_id", "iid"], name: "index_merge_requests_on_target_project_id_and_iid", unique: true, using: :btree
  add_index "merge_requests", ["title"], name: "index_merge_requests_on_title", using: :btree

  create_table "milestones", force: true do |t|
    t.string   "title",       null: false
    t.integer  "project_id",  null: false
    t.text     "description"
    t.date     "due_date"
    t.datetime "created_at"
    t.datetime "updated_at"
    t.string   "state"
    t.integer  "iid"
  end

  add_index "milestones", ["created_at", "id"], name: "index_milestones_on_created_at_and_id", using: :btree
  add_index "milestones", ["due_date"], name: "index_milestones_on_due_date", using: :btree
  add_index "milestones", ["project_id", "iid"], name: "index_milestones_on_project_id_and_iid", unique: true, using: :btree
  add_index "milestones", ["project_id"], name: "index_milestones_on_project_id", using: :btree

  create_table "namespaces", force: true do |t|
    t.string   "name",                            null: false
    t.string   "path",                            null: false
    t.integer  "owner_id"
    t.datetime "created_at"
    t.datetime "updated_at"
    t.string   "type"
    t.string   "description",     default: "",    null: false
    t.string   "avatar"
    t.boolean  "membership_lock", default: false
  end

  add_index "namespaces", ["created_at", "id"], name: "index_namespaces_on_created_at_and_id", using: :btree
  add_index "namespaces", ["name"], name: "index_namespaces_on_name", unique: true, using: :btree
  add_index "namespaces", ["owner_id"], name: "index_namespaces_on_owner_id", using: :btree
  add_index "namespaces", ["path"], name: "index_namespaces_on_path", unique: true, using: :btree
  add_index "namespaces", ["type"], name: "index_namespaces_on_type", using: :btree

  create_table "notes", force: true do |t|
    t.text     "note"
    t.string   "noteable_type"
    t.integer  "author_id"
    t.datetime "created_at"
    t.datetime "updated_at"
    t.integer  "project_id"
    t.string   "attachment"
    t.string   "line_code"
    t.string   "commit_id"
    t.integer  "noteable_id"
    t.boolean  "system",        default: false, null: false
    t.text     "st_diff"
  end

  add_index "notes", ["author_id"], name: "index_notes_on_author_id", using: :btree
  add_index "notes", ["commit_id"], name: "index_notes_on_commit_id", using: :btree
  add_index "notes", ["created_at", "id"], name: "index_notes_on_created_at_and_id", using: :btree
  add_index "notes", ["created_at"], name: "index_notes_on_created_at", using: :btree
  add_index "notes", ["noteable_id", "noteable_type"], name: "index_notes_on_noteable_id_and_noteable_type", using: :btree
  add_index "notes", ["noteable_type"], name: "index_notes_on_noteable_type", using: :btree
  add_index "notes", ["project_id", "noteable_type"], name: "index_notes_on_project_id_and_noteable_type", using: :btree
  add_index "notes", ["project_id"], name: "index_notes_on_project_id", using: :btree
  add_index "notes", ["updated_at"], name: "index_notes_on_updated_at", using: :btree

  create_table "oauth_access_grants", force: true do |t|
    t.integer  "resource_owner_id", null: false
    t.integer  "application_id",    null: false
    t.string   "token",             null: false
    t.integer  "expires_in",        null: false
    t.text     "redirect_uri",      null: false
    t.datetime "created_at",        null: false
    t.datetime "revoked_at"
    t.string   "scopes"
  end

  add_index "oauth_access_grants", ["token"], name: "index_oauth_access_grants_on_token", unique: true, using: :btree

  create_table "oauth_access_tokens", force: true do |t|
    t.integer  "resource_owner_id"
    t.integer  "application_id"
    t.string   "token",             null: false
    t.string   "refresh_token"
    t.integer  "expires_in"
    t.datetime "revoked_at"
    t.datetime "created_at",        null: false
    t.string   "scopes"
  end

  add_index "oauth_access_tokens", ["refresh_token"], name: "index_oauth_access_tokens_on_refresh_token", unique: true, using: :btree
  add_index "oauth_access_tokens", ["resource_owner_id"], name: "index_oauth_access_tokens_on_resource_owner_id", using: :btree
  add_index "oauth_access_tokens", ["token"], name: "index_oauth_access_tokens_on_token", unique: true, using: :btree

  create_table "oauth_applications", force: true do |t|
    t.string   "name",                      null: false
    t.string   "uid",                       null: false
    t.string   "secret",                    null: false
    t.text     "redirect_uri",              null: false
    t.string   "scopes",       default: "", null: false
    t.datetime "created_at"
    t.datetime "updated_at"
    t.integer  "owner_id"
    t.string   "owner_type"
  end

  add_index "oauth_applications", ["owner_id", "owner_type"], name: "index_oauth_applications_on_owner_id_and_owner_type", using: :btree
  add_index "oauth_applications", ["uid"], name: "index_oauth_applications_on_uid", unique: true, using: :btree

  create_table "project_group_links", force: true do |t|
    t.integer  "project_id",                null: false
    t.integer  "group_id",                  null: false
    t.datetime "created_at"
    t.datetime "updated_at"
    t.integer  "group_access", default: 30, null: false
  end

  create_table "project_import_data", force: true do |t|
    t.integer "project_id"
    t.text    "data"
  end

  create_table "projects", force: true do |t|
    t.string   "name"
    t.string   "path"
    t.text     "description"
    t.datetime "created_at"
    t.datetime "updated_at"
    t.integer  "creator_id"
    t.boolean  "issues_enabled",                default: true,     null: false
    t.boolean  "wall_enabled",                  default: true,     null: false
    t.boolean  "merge_requests_enabled",        default: true,     null: false
    t.boolean  "wiki_enabled",                  default: true,     null: false
    t.integer  "namespace_id"
    t.string   "issues_tracker",                default: "gitlab", null: false
    t.string   "issues_tracker_id"
    t.boolean  "snippets_enabled",              default: true,     null: false
    t.datetime "last_activity_at"
    t.string   "import_url"
    t.integer  "visibility_level",              default: 0,        null: false
    t.boolean  "archived",                      default: false,    null: false
    t.string   "avatar"
    t.string   "import_status"
    t.float    "repository_size",               default: 0.0
    t.text     "merge_requests_template"
    t.integer  "star_count",                    default: 0,        null: false
    t.boolean  "merge_requests_rebase_enabled", default: false
    t.string   "import_type"
    t.string   "import_source"
    t.boolean  "merge_requests_rebase_default", default: true
  end

  add_index "projects", ["created_at", "id"], name: "index_projects_on_created_at_and_id", using: :btree
  add_index "projects", ["creator_id"], name: "index_projects_on_creator_id", using: :btree
  add_index "projects", ["last_activity_at"], name: "index_projects_on_last_activity_at", using: :btree
  add_index "projects", ["namespace_id"], name: "index_projects_on_namespace_id", using: :btree
  add_index "projects", ["star_count"], name: "index_projects_on_star_count", using: :btree

  create_table "protected_branches", force: true do |t|
    t.integer  "project_id",                          null: false
    t.string   "name",                                null: false
    t.datetime "created_at"
    t.datetime "updated_at"
    t.boolean  "developers_can_push", default: false, null: false
  end

  add_index "protected_branches", ["project_id"], name: "index_protected_branches_on_project_id", using: :btree

  create_table "services", force: true do |t|
    t.string   "type"
    t.string   "title"
    t.integer  "project_id"
    t.datetime "created_at"
    t.datetime "updated_at"
    t.boolean  "active",                default: false, null: false
    t.text     "properties"
    t.boolean  "template",              default: false
    t.boolean  "push_events",           default: true
    t.boolean  "issues_events",         default: true
    t.boolean  "merge_requests_events", default: true
    t.boolean  "tag_push_events",       default: true
    t.boolean  "note_events",           default: true,  null: false
  end

  add_index "services", ["created_at", "id"], name: "index_services_on_created_at_and_id", using: :btree
  add_index "services", ["project_id"], name: "index_services_on_project_id", using: :btree

  create_table "snippets", force: true do |t|
    t.string   "title"
    t.text     "content"
    t.integer  "author_id",                    null: false
    t.integer  "project_id"
    t.datetime "created_at"
    t.datetime "updated_at"
    t.string   "file_name"
    t.datetime "expires_at"
    t.string   "type"
    t.integer  "visibility_level", default: 0, null: false
  end

  add_index "snippets", ["author_id"], name: "index_snippets_on_author_id", using: :btree
  add_index "snippets", ["created_at", "id"], name: "index_snippets_on_created_at_and_id", using: :btree
  add_index "snippets", ["created_at"], name: "index_snippets_on_created_at", using: :btree
  add_index "snippets", ["expires_at"], name: "index_snippets_on_expires_at", using: :btree
  add_index "snippets", ["project_id"], name: "index_snippets_on_project_id", using: :btree
  add_index "snippets", ["visibility_level"], name: "index_snippets_on_visibility_level", using: :btree

  create_table "subscriptions", force: true do |t|
    t.integer  "user_id"
    t.integer  "subscribable_id"
    t.string   "subscribable_type"
    t.boolean  "subscribed"
    t.datetime "created_at"
    t.datetime "updated_at"
  end

  add_index "subscriptions", ["subscribable_id", "subscribable_type", "user_id"], name: "subscriptions_user_id_and_ref_fields", unique: true, using: :btree

  create_table "taggings", force: true do |t|
    t.integer  "tag_id"
    t.integer  "taggable_id"
    t.string   "taggable_type"
    t.integer  "tagger_id"
    t.string   "tagger_type"
    t.string   "context"
    t.datetime "created_at"
  end

  add_index "taggings", ["tag_id", "taggable_id", "taggable_type", "context", "tagger_id", "tagger_type"], name: "taggings_idx", unique: true, using: :btree
  add_index "taggings", ["taggable_id", "taggable_type", "context"], name: "index_taggings_on_taggable_id_and_taggable_type_and_context", using: :btree

  create_table "tags", force: true do |t|
    t.string  "name"
    t.integer "taggings_count", default: 0
  end

  add_index "tags", ["name"], name: "index_tags_on_name", unique: true, using: :btree

  create_table "users", force: true do |t|
    t.string   "email",                         default: "",    null: false
    t.string   "encrypted_password",            default: "",    null: false
    t.string   "reset_password_token"
    t.datetime "reset_password_sent_at"
    t.datetime "remember_created_at"
    t.integer  "sign_in_count",                 default: 0
    t.datetime "current_sign_in_at"
    t.datetime "last_sign_in_at"
    t.string   "current_sign_in_ip"
    t.string   "last_sign_in_ip"
    t.datetime "created_at"
    t.datetime "updated_at"
    t.string   "name"
    t.boolean  "admin",                         default: false, null: false
    t.integer  "projects_limit",                default: 10
    t.string   "skype",                         default: "",    null: false
    t.string   "linkedin",                      default: "",    null: false
    t.string   "twitter",                       default: "",    null: false
    t.string   "authentication_token"
    t.integer  "theme_id",                      default: 1,     null: false
    t.string   "bio"
    t.integer  "failed_attempts",               default: 0
    t.datetime "locked_at"
    t.string   "username"
    t.boolean  "can_create_group",              default: true,  null: false
    t.boolean  "can_create_team",               default: true,  null: false
    t.string   "state"
    t.integer  "color_scheme_id",               default: 1,     null: false
    t.integer  "notification_level",            default: 1,     null: false
    t.datetime "password_expires_at"
    t.integer  "created_by_id"
    t.datetime "last_credential_check_at"
    t.string   "avatar"
    t.string   "confirmation_token"
    t.datetime "confirmed_at"
    t.datetime "confirmation_sent_at"
    t.string   "unconfirmed_email"
    t.boolean  "hide_no_ssh_key",               default: false
    t.string   "website_url",                   default: "",    null: false
    t.datetime "admin_email_unsubscribed_at"
    t.string   "github_access_token"
    t.string   "gitlab_access_token"
    t.string   "notification_email"
    t.boolean  "hide_no_password",              default: false
    t.boolean  "password_automatically_set",    default: false
    t.string   "bitbucket_access_token"
    t.string   "bitbucket_access_token_secret"
    t.string   "location"
    t.string   "encrypted_otp_secret"
    t.string   "encrypted_otp_secret_iv"
    t.string   "encrypted_otp_secret_salt"
    t.boolean  "otp_required_for_login"
    t.text     "otp_backup_codes"
    t.string   "public_email",                  default: "",    null: false
  end

  add_index "users", ["admin"], name: "index_users_on_admin", using: :btree
  add_index "users", ["authentication_token"], name: "index_users_on_authentication_token", unique: true, using: :btree
  add_index "users", ["confirmation_token"], name: "index_users_on_confirmation_token", unique: true, using: :btree
  add_index "users", ["created_at", "id"], name: "index_users_on_created_at_and_id", using: :btree
  add_index "users", ["current_sign_in_at"], name: "index_users_on_current_sign_in_at", using: :btree
  add_index "users", ["email"], name: "index_users_on_email", unique: true, using: :btree
  add_index "users", ["name"], name: "index_users_on_name", using: :btree
  add_index "users", ["reset_password_token"], name: "index_users_on_reset_password_token", unique: true, using: :btree
  add_index "users", ["username"], name: "index_users_on_username", using: :btree

  create_table "users_star_projects", force: true do |t|
    t.integer  "project_id", null: false
    t.integer  "user_id",    null: false
    t.datetime "created_at"
    t.datetime "updated_at"
  end

  add_index "users_star_projects", ["project_id"], name: "index_users_star_projects_on_project_id", using: :btree
  add_index "users_star_projects", ["user_id", "project_id"], name: "index_users_star_projects_on_user_id_and_project_id", unique: true, using: :btree
  add_index "users_star_projects", ["user_id"], name: "index_users_star_projects_on_user_id", using: :btree

  create_table "web_hooks", force: true do |t|
    t.string   "url"
    t.integer  "project_id"
    t.datetime "created_at"
    t.datetime "updated_at"
    t.string   "type",                  default: "ProjectHook"
    t.integer  "service_id"
    t.boolean  "push_events",           default: true,          null: false
    t.boolean  "issues_events",         default: false,         null: false
    t.boolean  "merge_requests_events", default: false,         null: false
    t.boolean  "tag_push_events",       default: false
<<<<<<< HEAD
    t.integer  "group_id"
=======
    t.boolean  "note_events",           default: false,         null: false
>>>>>>> 22d5d891
  end

  add_index "web_hooks", ["created_at", "id"], name: "index_web_hooks_on_created_at_and_id", using: :btree
  add_index "web_hooks", ["project_id"], name: "index_web_hooks_on_project_id", using: :btree

end<|MERGE_RESOLUTION|>--- conflicted
+++ resolved
@@ -610,11 +610,8 @@
     t.boolean  "issues_events",         default: false,         null: false
     t.boolean  "merge_requests_events", default: false,         null: false
     t.boolean  "tag_push_events",       default: false
-<<<<<<< HEAD
     t.integer  "group_id"
-=======
     t.boolean  "note_events",           default: false,         null: false
->>>>>>> 22d5d891
   end
 
   add_index "web_hooks", ["created_at", "id"], name: "index_web_hooks_on_created_at_and_id", using: :btree
