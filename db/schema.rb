# encoding: UTF-8
# This file is auto-generated from the current state of the database. Instead
# of editing this file, please use the migrations feature of Active Record to
# incrementally modify your database, and then regenerate this schema definition.
#
# Note that this schema.rb definition is the authoritative source for your
# database schema. If you need to create the application database on another
# system, you should be using db:schema:load, not running all the migrations
# from scratch. The latter is a flawed and unsustainable approach (the more migrations
# you'll amass, the slower it'll run and the greater likelihood for issues).
#
# It's strongly recommended to check this file into your version control system.

<<<<<<< HEAD
ActiveRecord::Schema.define(:version => 20130404164628) do
=======
ActiveRecord::Schema.define(:version => 20130403003950) do
>>>>>>> 85e03904

  create_table "events", :force => true do |t|
    t.string   "target_type"
    t.integer  "target_id"
    t.string   "title"
    t.text     "data"
    t.integer  "project_id"
    t.datetime "created_at",  :null => false
    t.datetime "updated_at",  :null => false
    t.integer  "action"
    t.integer  "author_id"
  end

  add_index "events", ["action"], :name => "index_events_on_action"
  add_index "events", ["author_id"], :name => "index_events_on_author_id"
  add_index "events", ["created_at"], :name => "index_events_on_created_at"
  add_index "events", ["project_id"], :name => "index_events_on_project_id"
  add_index "events", ["target_id"], :name => "index_events_on_target_id"
  add_index "events", ["target_type"], :name => "index_events_on_target_type"

  create_table "issues", :force => true do |t|
    t.string   "title"
    t.integer  "assignee_id"
    t.integer  "author_id"
    t.integer  "project_id"
    t.datetime "created_at",                  :null => false
    t.datetime "updated_at",                  :null => false
    t.integer  "position",     :default => 0
    t.string   "branch_name"
    t.text     "description"
    t.integer  "milestone_id"
    t.string   "state"
  end

  add_index "issues", ["assignee_id"], :name => "index_issues_on_assignee_id"
  add_index "issues", ["author_id"], :name => "index_issues_on_author_id"
  add_index "issues", ["created_at"], :name => "index_issues_on_created_at"
  add_index "issues", ["milestone_id"], :name => "index_issues_on_milestone_id"
  add_index "issues", ["project_id"], :name => "index_issues_on_project_id"
  add_index "issues", ["title"], :name => "index_issues_on_title"

  create_table "keys", :force => true do |t|
    t.integer  "user_id"
    t.datetime "created_at", :null => false
    t.datetime "updated_at", :null => false
    t.text     "key"
    t.string   "title"
    t.string   "identifier"
    t.integer  "project_id"
  end

  add_index "keys", ["identifier"], :name => "index_keys_on_identifier"
  add_index "keys", ["project_id"], :name => "index_keys_on_project_id"
  add_index "keys", ["user_id"], :name => "index_keys_on_user_id"

  create_table "merge_requests", :force => true do |t|
    t.string   "target_branch",                       :null => false
    t.string   "source_branch",                       :null => false
    t.integer  "project_id",                          :null => false
    t.integer  "author_id"
    t.integer  "assignee_id"
    t.string   "title"
    t.datetime "created_at",                          :null => false
    t.datetime "updated_at",                          :null => false
    t.text     "st_commits",    :limit => 2147483647
    t.text     "st_diffs",      :limit => 2147483647
    t.integer  "milestone_id"
    t.string   "state"
    t.string   "merge_status"
  end

  add_index "merge_requests", ["assignee_id"], :name => "index_merge_requests_on_assignee_id"
  add_index "merge_requests", ["author_id"], :name => "index_merge_requests_on_author_id"
  add_index "merge_requests", ["created_at"], :name => "index_merge_requests_on_created_at"
  add_index "merge_requests", ["milestone_id"], :name => "index_merge_requests_on_milestone_id"
  add_index "merge_requests", ["project_id"], :name => "index_merge_requests_on_project_id"
  add_index "merge_requests", ["source_branch"], :name => "index_merge_requests_on_source_branch"
  add_index "merge_requests", ["target_branch"], :name => "index_merge_requests_on_target_branch"
  add_index "merge_requests", ["title"], :name => "index_merge_requests_on_title"

  create_table "milestones", :force => true do |t|
    t.string   "title",       :null => false
    t.integer  "project_id",  :null => false
    t.text     "description"
    t.date     "due_date"
    t.datetime "created_at",  :null => false
    t.datetime "updated_at",  :null => false
    t.string   "state"
  end

  add_index "milestones", ["due_date"], :name => "index_milestones_on_due_date"
  add_index "milestones", ["project_id"], :name => "index_milestones_on_project_id"

  create_table "namespaces", :force => true do |t|
    t.string   "name",                        :null => false
    t.string   "path",                        :null => false
    t.integer  "owner_id",                    :null => false
    t.datetime "created_at",                  :null => false
    t.datetime "updated_at",                  :null => false
    t.string   "type"
    t.string   "description", :default => "", :null => false
  end

  add_index "namespaces", ["name"], :name => "index_namespaces_on_name"
  add_index "namespaces", ["owner_id"], :name => "index_namespaces_on_owner_id"
  add_index "namespaces", ["path"], :name => "index_namespaces_on_path"
  add_index "namespaces", ["type"], :name => "index_namespaces_on_type"

  create_table "notes", :force => true do |t|
    t.text     "note"
    t.string   "noteable_type"
    t.integer  "author_id"
    t.datetime "created_at",    :null => false
    t.datetime "updated_at",    :null => false
    t.integer  "project_id"
    t.string   "attachment"
    t.string   "line_code"
    t.string   "commit_id"
    t.integer  "noteable_id"
  end

  add_index "notes", ["commit_id"], :name => "index_notes_on_commit_id"
  add_index "notes", ["created_at"], :name => "index_notes_on_created_at"
  add_index "notes", ["noteable_type"], :name => "index_notes_on_noteable_type"
  add_index "notes", ["project_id", "noteable_type"], :name => "index_notes_on_project_id_and_noteable_type"
  add_index "notes", ["project_id"], :name => "index_notes_on_project_id"

  create_table "projects", :force => true do |t|
    t.string   "name"
    t.string   "path"
    t.text     "description"
    t.datetime "created_at",                                   :null => false
    t.datetime "updated_at",                                   :null => false
    t.integer  "creator_id"
    t.string   "default_branch"
    t.boolean  "issues_enabled",         :default => true,     :null => false
    t.boolean  "wall_enabled",           :default => true,     :null => false
    t.boolean  "merge_requests_enabled", :default => true,     :null => false
    t.boolean  "wiki_enabled",           :default => true,     :null => false
    t.integer  "namespace_id"
    t.boolean  "public",                 :default => false,    :null => false
    t.string   "issues_tracker",         :default => "gitlab", :null => false
    t.string   "issues_tracker_id"
    t.boolean  "snippets_enabled",       :default => true,     :null => false
    t.datetime "last_activity_at"
  end

  add_index "projects", ["creator_id"], :name => "index_projects_on_owner_id"
  add_index "projects", ["last_activity_at"], :name => "index_projects_on_last_activity_at"
  add_index "projects", ["namespace_id"], :name => "index_projects_on_namespace_id"

  create_table "protected_branches", :force => true do |t|
    t.integer  "project_id", :null => false
    t.string   "name",       :null => false
    t.datetime "created_at", :null => false
    t.datetime "updated_at", :null => false
  end

  create_table "services", :force => true do |t|
    t.string   "type"
    t.string   "title"
    t.string   "token"
    t.integer  "project_id",                     :null => false
    t.datetime "created_at",                     :null => false
    t.datetime "updated_at",                     :null => false
    t.boolean  "active",      :default => false, :null => false
    t.string   "project_url"
  end

  add_index "services", ["project_id"], :name => "index_services_on_project_id"

  create_table "snippets", :force => true do |t|
    t.string   "title"
    t.text     "content"
    t.integer  "author_id",  :null => false
    t.integer  "project_id", :null => false
    t.datetime "created_at", :null => false
    t.datetime "updated_at", :null => false
    t.string   "file_name"
    t.datetime "expires_at"
  end

  add_index "snippets", ["created_at"], :name => "index_snippets_on_created_at"
  add_index "snippets", ["expires_at"], :name => "index_snippets_on_expires_at"
  add_index "snippets", ["project_id"], :name => "index_snippets_on_project_id"

  create_table "taggings", :force => true do |t|
    t.integer  "tag_id"
    t.integer  "taggable_id"
    t.string   "taggable_type"
    t.integer  "tagger_id"
    t.string   "tagger_type"
    t.string   "context"
    t.datetime "created_at"
  end

  add_index "taggings", ["tag_id"], :name => "index_taggings_on_tag_id"
  add_index "taggings", ["taggable_id", "taggable_type", "context"], :name => "index_taggings_on_taggable_id_and_taggable_type_and_context"

  create_table "tags", :force => true do |t|
    t.string "name"
  end

  create_table "user_team_project_relationships", :force => true do |t|
    t.integer  "project_id"
    t.integer  "user_team_id"
    t.integer  "greatest_access"
    t.datetime "created_at",      :null => false
    t.datetime "updated_at",      :null => false
  end

  create_table "user_team_user_relationships", :force => true do |t|
    t.integer  "user_id"
    t.integer  "user_team_id"
    t.boolean  "group_admin"
    t.integer  "permission"
    t.datetime "created_at",   :null => false
    t.datetime "updated_at",   :null => false
  end

  create_table "user_teams", :force => true do |t|
    t.string   "name"
    t.string   "path"
    t.integer  "owner_id"
    t.datetime "created_at",                  :null => false
    t.datetime "updated_at",                  :null => false
    t.string   "description", :default => "", :null => false
  end

  create_table "users", :force => true do |t|
    t.string   "email",                  :default => "",    :null => false
    t.string   "encrypted_password",     :default => "",    :null => false
    t.string   "reset_password_token"
    t.datetime "reset_password_sent_at"
    t.datetime "remember_created_at"
    t.integer  "sign_in_count",          :default => 0
    t.datetime "current_sign_in_at"
    t.datetime "last_sign_in_at"
    t.string   "current_sign_in_ip"
    t.string   "last_sign_in_ip"
    t.datetime "created_at",                                :null => false
    t.datetime "updated_at",                                :null => false
    t.string   "name"
    t.boolean  "admin",                  :default => false, :null => false
    t.integer  "projects_limit",         :default => 10
    t.string   "skype",                  :default => "",    :null => false
    t.string   "linkedin",               :default => "",    :null => false
    t.string   "twitter",                :default => "",    :null => false
    t.string   "authentication_token"
    t.integer  "theme_id",               :default => 1,     :null => false
    t.string   "bio"
    t.integer  "failed_attempts",        :default => 0
    t.datetime "locked_at"
    t.string   "extern_uid"
    t.string   "provider"
    t.string   "username"
    t.boolean  "can_create_group",       :default => true,  :null => false
    t.boolean  "can_create_team",        :default => true,  :null => false
    t.string   "state"
    t.integer  "color_scheme_id",        :default => 1,     :null => false
    t.integer  "notification_level",     :default => 1,     :null => false
  end

  add_index "users", ["admin"], :name => "index_users_on_admin"
  add_index "users", ["email"], :name => "index_users_on_email", :unique => true
  add_index "users", ["extern_uid", "provider"], :name => "index_users_on_extern_uid_and_provider", :unique => true
  add_index "users", ["name"], :name => "index_users_on_name"
  add_index "users", ["reset_password_token"], :name => "index_users_on_reset_password_token", :unique => true
  add_index "users", ["username"], :name => "index_users_on_username"

  create_table "users_projects", :force => true do |t|
    t.integer  "user_id",                           :null => false
    t.integer  "project_id",                        :null => false
    t.datetime "created_at",                        :null => false
    t.datetime "updated_at",                        :null => false
    t.integer  "project_access",     :default => 0, :null => false
    t.integer  "notification_level", :default => 3, :null => false
  end

  add_index "users_projects", ["project_access"], :name => "index_users_projects_on_project_access"
  add_index "users_projects", ["project_id"], :name => "index_users_projects_on_project_id"
  add_index "users_projects", ["user_id"], :name => "index_users_projects_on_user_id"

  create_table "web_hooks", :force => true do |t|
    t.string   "url"
    t.integer  "project_id"
    t.datetime "created_at",                            :null => false
    t.datetime "updated_at",                            :null => false
    t.string   "type",       :default => "ProjectHook"
    t.integer  "service_id"
  end

  create_table "wikis", :force => true do |t|
    t.string   "title"
    t.text     "content"
    t.integer  "project_id"
    t.datetime "created_at", :null => false
    t.datetime "updated_at", :null => false
    t.string   "slug"
    t.integer  "user_id"
  end

  add_index "wikis", ["project_id"], :name => "index_wikis_on_project_id"
  add_index "wikis", ["slug"], :name => "index_wikis_on_slug"

end<|MERGE_RESOLUTION|>--- conflicted
+++ resolved
@@ -11,12 +11,7 @@
 #
 # It's strongly recommended to check this file into your version control system.
 
-<<<<<<< HEAD
 ActiveRecord::Schema.define(:version => 20130404164628) do
-=======
-ActiveRecord::Schema.define(:version => 20130403003950) do
->>>>>>> 85e03904
-
   create_table "events", :force => true do |t|
     t.string   "target_type"
     t.integer  "target_id"
