--- conflicted
+++ resolved
@@ -128,23 +128,22 @@
 
   add_index "keys", ["user_id"], name: "index_keys_on_user_id", using: :btree
 
-<<<<<<< HEAD
   create_table "ldap_group_links", force: true do |t|
     t.string   "cn",           null: false
     t.integer  "group_access", null: false
     t.integer  "group_id",     null: false
-=======
+    t.datetime "created_at"
+    t.datetime "updated_at"
+  end
+
   create_table "label_links", force: true do |t|
     t.integer  "label_id"
     t.integer  "target_id"
     t.string   "target_type"
->>>>>>> a81d806b
-    t.datetime "created_at"
-    t.datetime "updated_at"
-  end
-
-<<<<<<< HEAD
-=======
+    t.datetime "created_at"
+    t.datetime "updated_at"
+  end
+
   add_index "label_links", ["label_id"], name: "index_label_links_on_label_id", using: :btree
   add_index "label_links", ["target_id", "target_type"], name: "index_label_links_on_target_id_and_target_type", using: :btree
 
@@ -158,7 +157,6 @@
 
   add_index "labels", ["project_id"], name: "index_labels_on_project_id", using: :btree
 
->>>>>>> a81d806b
   create_table "merge_request_diffs", force: true do |t|
     t.string   "state"
     t.text     "st_commits"
