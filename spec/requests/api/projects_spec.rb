--- conflicted
+++ resolved
@@ -122,22 +122,12 @@
         expect(response.status).to eq(200)
         expect(json_response).to be_an Array
 
-<<<<<<< HEAD
-        expect(json_response.detect do |project|
-          project['name'] == project_name
-        end['name']).to eq(project_name)
-
-        expect(json_response.detect do |project|
-          project['owner']['username'] == user.username
-        end['owner']['username']).to eq(user.username)
-=======
         expect(json_response).to satisfy do |response|
           response.one? do |entry|
             entry['name'] == project.name &&
-            entry['owner']['username'] == user.username
+              entry['owner']['username'] == user.username
           end
         end
->>>>>>> 4aa1fdd3
       end
     end
   end
@@ -146,14 +136,8 @@
     context 'maximum number of projects reached' do
       it 'should not create new project and respond with 403' do
         allow_any_instance_of(User).to receive(:projects_limit_left).and_return(0)
-<<<<<<< HEAD
-        expect do
-          post api('/projects', user2), name: 'foo'
-        end.to change {Project.count}.by(0)
-=======
         expect { post api('/projects', user2), name: 'foo' }.
           to change {Project.count}.by(0)
->>>>>>> 4aa1fdd3
         expect(response.status).to eq(403)
       end
     end
