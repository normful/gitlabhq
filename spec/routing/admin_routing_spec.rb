require 'spec_helper'

# team_update_admin_user PUT    /admin/users/:id/team_update(.:format) admin/users#team_update
#       block_admin_user PUT    /admin/users/:id/block(.:format)       admin/users#block
#     unblock_admin_user PUT    /admin/users/:id/unblock(.:format)     admin/users#unblock
#            admin_users GET    /admin/users(.:format)                 admin/users#index
#                        POST   /admin/users(.:format)                 admin/users#create
#         new_admin_user GET    /admin/users/new(.:format)             admin/users#new
#        edit_admin_user GET    /admin/users/:id/edit(.:format)        admin/users#edit
#             admin_user GET    /admin/users/:id(.:format)             admin/users#show
#                        PUT    /admin/users/:id(.:format)             admin/users#update
#                        DELETE /admin/users/:id(.:format)             admin/users#destroy
describe Admin::UsersController, "routing" do
  it "to #team_update" do
    expect(put("/admin/users/1/team_update")).to route_to('admin/users#team_update', id: '1')
  end

  it "to #block" do
    expect(put("/admin/users/1/block")).to route_to('admin/users#block', id: '1')
  end

  it "to #unblock" do
    expect(put("/admin/users/1/unblock")).to route_to('admin/users#unblock', id: '1')
  end

  it "to #index" do
    expect(get("/admin/users")).to route_to('admin/users#index')
  end

  it "to #show" do
    expect(get("/admin/users/1")).to route_to('admin/users#show', id: '1')
  end

  it "to #create" do
    expect(post("/admin/users")).to route_to('admin/users#create')
  end

  it "to #new" do
    expect(get("/admin/users/new")).to route_to('admin/users#new')
  end

  it "to #edit" do
    expect(get("/admin/users/1/edit")).to route_to('admin/users#edit', id: '1')
  end

  it "to #show" do
    expect(get("/admin/users/1")).to route_to('admin/users#show', id: '1')
  end

  it "to #update" do
    expect(put("/admin/users/1")).to route_to('admin/users#update', id: '1')
  end

  it "to #destroy" do
    expect(delete("/admin/users/1")).to route_to('admin/users#destroy', id: '1')
  end
end

#        team_admin_project GET    /admin/projects/:id/team(.:format)        admin/projects#team {id: /[^\/]+/}
# team_update_admin_project PUT    /admin/projects/:id/team_update(.:format) admin/projects#team_update {id: /[^\/]+/}
#            admin_projects GET    /admin/projects(.:format)                 admin/projects#index {id: /[^\/]+/}
#                           POST   /admin/projects(.:format)                 admin/projects#create {id: /[^\/]+/}
#         new_admin_project GET    /admin/projects/new(.:format)             admin/projects#new {id: /[^\/]+/}
#        edit_admin_project GET    /admin/projects/:id/edit(.:format)        admin/projects#edit {id: /[^\/]+/}
#             admin_project GET    /admin/projects/:id(.:format)             admin/projects#show {id: /[^\/]+/}
#                           PUT    /admin/projects/:id(.:format)             admin/projects#update {id: /[^\/]+/}
#                           DELETE /admin/projects/:id(.:format)             admin/projects#destroy {id: /[^\/]+/}
describe Admin::ProjectsController, "routing" do
  it "to #index" do
    expect(get("/admin/projects")).to route_to('admin/projects#index')
  end

  it "to #show" do
    expect(get("/admin/projects/gitlab")).to route_to('admin/projects#show', namespace_id: 'gitlab')
  end
end

# admin_hook_test GET    /admin/hooks/:hook_id/test(.:format) admin/hooks#test
#     admin_hooks GET    /admin/hooks(.:format)               admin/hooks#index
#                 POST   /admin/hooks(.:format)               admin/hooks#create
#      admin_hook DELETE /admin/hooks/:id(.:format)           admin/hooks#destroy
describe Admin::HooksController, "routing" do
  it "to #test" do
    expect(get("/admin/hooks/1/test")).to route_to('admin/hooks#test', hook_id: '1')
  end

  it "to #index" do
    expect(get("/admin/hooks")).to route_to('admin/hooks#index')
  end

  it "to #create" do
    expect(post("/admin/hooks")).to route_to('admin/hooks#create')
  end

  it "to #destroy" do
    expect(delete("/admin/hooks/1")).to route_to('admin/hooks#destroy', id: '1')
  end

end

# admin_logs GET    /admin/logs(.:format) admin/logs#show
describe Admin::LogsController, "routing" do
  it "to #show" do
    expect(get("/admin/logs")).to route_to('admin/logs#show')
  end
end

# admin_background_jobs GET    /admin/background_jobs(.:format) admin/background_jobs#show
describe Admin::BackgroundJobsController, "routing" do
  it "to #show" do
    expect(get("/admin/background_jobs")).to route_to('admin/background_jobs#show')
  end
end

# admin_root        /admin(.:format) admin/dashboard#index
describe Admin::DashboardController, "routing" do
  it "to #index" do
    expect(get("/admin")).to route_to('admin/dashboard#index')
  end
<<<<<<< HEAD
end

describe Admin::EmailsController, "routing" do
  it "to #show" do
    get("/admin/email").should route_to('admin/emails#show')
  end

  it "to #create" do
    post("/admin/email").should route_to('admin/emails#create')
  end
=======
>>>>>>> a6a0792e
end<|MERGE_RESOLUTION|>--- conflicted
+++ resolved
@@ -117,17 +117,14 @@
   it "to #index" do
     expect(get("/admin")).to route_to('admin/dashboard#index')
   end
-<<<<<<< HEAD
 end
 
 describe Admin::EmailsController, "routing" do
   it "to #show" do
-    get("/admin/email").should route_to('admin/emails#show')
+    expect(get("/admin/email")).to route_to('admin/emails#show')
   end
 
   it "to #create" do
-    post("/admin/email").should route_to('admin/emails#create')
+    expect(post("/admin/email")).to route_to('admin/emails#create')
   end
-=======
->>>>>>> a6a0792e
 end