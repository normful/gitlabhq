--- conflicted
+++ resolved
@@ -257,14 +257,29 @@
       context 'in default issue tracker' do
         subject { Note.create_cross_reference_note(issue, mergereq, author, project) }
 
-        it { should be_valid }
-        its(:noteable) { should == issue }
-        its(:project)  { should == issue.project }
-        its(:author)   { should == author }
-        its(:note) { should == "_mentioned in merge request !#{mergereq.iid}_" }
-      end
-
-<<<<<<< HEAD
+        it { is_expected.to be_valid }
+
+        describe '#noteable' do
+          subject { super().noteable }
+          it { is_expected.to eq(issue) }
+        end
+
+        describe '#project' do
+          subject { super().project }
+          it { is_expected.to eq(issue.project) }
+        end
+
+        describe '#author' do
+          subject { super().author }
+          it { is_expected.to eq(author) }
+        end
+
+        describe '#note' do
+          subject { super().note }
+          it { is_expected.to eq("_mentioned in merge request !#{mergereq.iid}_") }
+        end
+      end
+
       context 'in JIRA issue tracker' do
         before do
           jira_service_settings
@@ -277,29 +292,7 @@
 
         subject { Note.create_cross_reference_note(jira_issue, mergereq, author, project) }
 
-        it { should == jira_status_message }
-=======
-      it { is_expected.to be_valid }
-
-      describe '#noteable' do
-        subject { super().noteable }
-        it { is_expected.to eq(issue) }
-      end
-
-      describe '#project' do
-        subject { super().project }
-        it { is_expected.to eq(issue.project) }
-      end
-
-      describe '#author' do
-        subject { super().author }
-        it { is_expected.to eq(author) }
-      end
-
-      describe '#note' do
-        subject { super().note }
-        it { is_expected.to eq("_mentioned in merge request !#{mergereq.iid}_") }
->>>>>>> 6fa752a8
+        it { is_expected.to eq(jira_status_message) }
       end
     end
 
@@ -307,10 +300,18 @@
       context 'in default issue tracker' do
         subject { Note.create_cross_reference_note(issue, commit, author, project) }
 
-<<<<<<< HEAD
-        it { should be_valid }
-        its(:noteable) { should == issue }
-        its(:note) { should == "_mentioned in commit #{commit.sha}_" }
+
+        it { is_expected.to be_valid }
+
+        describe '#noteable' do
+          subject { super().noteable }
+          it { is_expected.to eq(issue) }
+        end
+
+        describe '#note' do
+          subject { super().note }
+          it { is_expected.to eq("_mentioned in commit #{commit.sha}_") }
+        end
       end
 
       context 'in JIRA issue tracker' do
@@ -325,11 +326,11 @@
 
         subject { Note.create_cross_reference_note(jira_issue, commit, author, project) }
 
-        it { should == jira_status_message }
-      end
-    end
-
-    context 'issue from an isue' do
+        it { is_expected.to eq(jira_status_message) }
+      end
+    end
+
+    context 'issue from an issue' do
       context 'in JIRA issue tracker' do
         before do
           jira_service_settings
@@ -342,19 +343,7 @@
 
         subject { Note.create_cross_reference_note(jira_issue, issue, author, project) }
 
-        it { should == jira_status_message }
-=======
-      it { is_expected.to be_valid }
-
-      describe '#noteable' do
-        subject { super().noteable }
-        it { is_expected.to eq(issue) }
-      end
-
-      describe '#note' do
-        subject { super().note }
-        it { is_expected.to eq("_mentioned in commit #{commit.sha}_") }
->>>>>>> 6fa752a8
+        it { is_expected.to eq(jira_status_message) }
       end
     end
 
