# == Schema Information
#
# Table name: merge_requests
#
#  id                :integer          not null, primary key
#  target_branch     :string(255)      not null
#  source_branch     :string(255)      not null
#  source_project_id :integer          not null
#  author_id         :integer
#  assignee_id       :integer
#  title             :string(255)
#  created_at        :datetime
#  updated_at        :datetime
#  milestone_id      :integer
#  state             :string(255)
#  merge_status      :string(255)
#  target_project_id :integer          not null
#  iid               :integer
#  description       :text
#

require 'spec_helper'

describe MergeRequest do
  describe "Validation" do
    it { should validate_presence_of(:target_branch) }
    it { should validate_presence_of(:source_branch) }
  end

  describe "Mass assignment" do
    it { should_not allow_mass_assignment_of(:author_id) }
    it { should_not allow_mass_assignment_of(:project_id) }
  end

  describe "Respond to" do
    it { should respond_to(:unchecked?) }
    it { should respond_to(:can_be_merged?) }
    it { should respond_to(:cannot_be_merged?) }
  end

  describe 'modules' do
    it { should include_module(Issuable) }
  end

  describe "#mr_and_commit_notes" do
    let!(:merge_request) { create(:merge_request) }

    before do
      merge_request.stub(:commits) { [merge_request.source_project.repository.commit] }
      create(:note, commit_id: merge_request.commits.first.id, noteable_type: 'Commit', project: merge_request.project)
      create(:note, noteable: merge_request, project: merge_request.project)
    end

    it "should include notes for commits" do
      merge_request.commits.should_not be_empty
      merge_request.mr_and_commit_notes.count.should == 2
    end
  end

  subject { create(:merge_request) }

  describe '#is_being_reassigned?' do
    it 'returns true if the merge_request assignee has changed' do
      subject.assignee = create(:user)
      subject.is_being_reassigned?.should be_true
    end
    it 'returns false if the merge request assignee has not changed' do
      subject.is_being_reassigned?.should be_false
    end
  end

  describe '#for_fork?' do
    it 'returns true if the merge request is for a fork' do
      subject.source_project = create(:project, namespace: create(:group))
      subject.target_project = create(:project, namespace: create(:group))

      subject.for_fork?.should be_true
    end

    it 'returns false if is not for a fork' do
      subject.for_fork?.should be_false
    end
  end

  describe 'detection of issues to be closed' do
    let(:issue0) { create :issue, project: subject.project }
    let(:issue1) { create :issue, project: subject.project }
    let(:commit0) { double('commit0', closes_issues: [issue0]) }
    let(:commit1) { double('commit1', closes_issues: [issue0]) }
    let(:commit2) { double('commit2', closes_issues: [issue1]) }

    before do
      subject.stub(commits: [commit0, commit1, commit2])
    end

    it 'accesses the set of issues that will be closed on acceptance' do
      subject.project.stub(default_branch: subject.target_branch)

      subject.closes_issues.should == [issue0, issue1].sort_by(&:id)
    end

    it 'only lists issues as to be closed if it targets the default branch' do
      subject.project.stub(default_branch: 'master')
      subject.target_branch = 'something-else'

      subject.closes_issues.should be_empty
    end

<<<<<<< HEAD
    context 'for a project with JIRA integration' do
      let(:issue0) { JiraIssue.new('JIRA-123') }
      let(:issue1) { JiraIssue.new('FOOBAR-4567') }

      it 'returns sorted JiraIssues' do
        subject.project.stub(default_branch: subject.target_branch)

        subject.closes_issues.should eq([issue1, issue0])
      end
=======
    it 'detects issues mentioned in the description' do
      issue2 = create(:issue, project: subject.project)
      subject.description = "Closes ##{issue2.iid}"
      subject.project.stub(default_branch: subject.target_branch)

      subject.closes_issues.should include(issue2)
>>>>>>> e44e2316
    end
  end

  it_behaves_like 'an editable mentionable' do
    let(:subject) { create :merge_request, source_project: mproject, target_project: mproject }
    let(:backref_text) { "merge request !#{subject.iid}" }
    let(:set_mentionable_text) { ->(txt){ subject.title = txt } }
  end
end<|MERGE_RESOLUTION|>--- conflicted
+++ resolved
@@ -106,7 +106,14 @@
       subject.closes_issues.should be_empty
     end
 
-<<<<<<< HEAD
+    it 'detects issues mentioned in the description' do
+      issue2 = create(:issue, project: subject.project)
+      subject.description = "Closes ##{issue2.iid}"
+      subject.project.stub(default_branch: subject.target_branch)
+
+      subject.closes_issues.should include(issue2)
+    end
+
     context 'for a project with JIRA integration' do
       let(:issue0) { JiraIssue.new('JIRA-123') }
       let(:issue1) { JiraIssue.new('FOOBAR-4567') }
@@ -116,14 +123,6 @@
 
         subject.closes_issues.should eq([issue1, issue0])
       end
-=======
-    it 'detects issues mentioned in the description' do
-      issue2 = create(:issue, project: subject.project)
-      subject.description = "Closes ##{issue2.iid}"
-      subject.project.stub(default_branch: subject.target_branch)
-
-      subject.closes_issues.should include(issue2)
->>>>>>> e44e2316
     end
   end
 
