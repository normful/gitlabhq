require 'spec_helper'

<<<<<<< HEAD
describe Gitlab::Markdown::CrossProjectReference do
  include described_class
=======
module Gitlab::Markdown
  describe CrossProjectReference, lib: true do
    include described_class
>>>>>>> bdc62d70

  describe '#project_from_ref' do
    context 'when no project was referenced' do
      it 'returns the project from context' do
        project = double

        allow(self).to receive(:context).and_return({ project: project })

        expect(project_from_ref(nil)).to eq project
      end
    end

    context 'when referenced project does not exist' do
      it 'returns nil' do
        expect(project_from_ref('invalid/reference')).to be_nil
      end
    end

    context 'when referenced project exists' do
      it 'returns the referenced project' do
        project2 = double('referenced project')

        expect(Project).to receive(:find_with_namespace).
          with('cross/reference').and_return(project2)

        expect(project_from_ref('cross/reference')).to eq project2
      end
    end
  end
end<|MERGE_RESOLUTION|>--- conflicted
+++ resolved
@@ -1,13 +1,7 @@
 require 'spec_helper'
 
-<<<<<<< HEAD
-describe Gitlab::Markdown::CrossProjectReference do
+describe Gitlab::Markdown::CrossProjectReference, lib: true do
   include described_class
-=======
-module Gitlab::Markdown
-  describe CrossProjectReference, lib: true do
-    include described_class
->>>>>>> bdc62d70
 
   describe '#project_from_ref' do
     context 'when no project was referenced' do
