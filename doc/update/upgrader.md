# GitLab Upgrader 

GitLab Upgrader - a ruby script that allows you easily upgrade GitLab to latest minor version.
For example it can update your application from 6.4 to latest GitLab 6 version (like 6.6.1).
You still need to create a a backup and manually restart GitLab after runnning the script but all other operations are done by this upgrade script.
If you have local changes to your GitLab repository the script will stash them and you need to use `git stash pop` after running the script.

__GitLab Upgrader is available only for GitLab version 6.4.2 or higher__

### 0. Backup

    cd /home/git/gitlab
    sudo -u git -H bundle exec rake gitlab:backup:create RAILS_ENV=production

### 1. Stop server

    sudo service gitlab stop

### 2. Run gitlab upgrade tool

    cd /home/git/gitlab
    sudo -u git -H ruby script/upgrade.rb
<<<<<<< HEAD

    # it also supports -y option to avoid waiting for user input
=======
    # to perform a non-interactive install (no user input required) you can add -y
>>>>>>> f1da402b
    # sudo -u git -H ruby script/upgrade.rb -y

### 3. Start application

    sudo service gitlab start
    sudo service nginx restart<|MERGE_RESOLUTION|>--- conflicted
+++ resolved
@@ -20,12 +20,8 @@
 
     cd /home/git/gitlab
     sudo -u git -H ruby script/upgrade.rb
-<<<<<<< HEAD
 
-    # it also supports -y option to avoid waiting for user input
-=======
     # to perform a non-interactive install (no user input required) you can add -y
->>>>>>> f1da402b
     # sudo -u git -H ruby script/upgrade.rb -y
 
 ### 3. Start application
