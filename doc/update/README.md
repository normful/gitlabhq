<<<<<<< HEAD
- [The individual version update guides](https://gitlab.com/gitlab-org/gitlab-ce/tree/master/doc/update)
- [The CE to EE update guides (subscribers only)](https://gitlab.com/subscribers/gitlab-ee/tree/master/doc/update) the steps are very similar to a version upgrade: stop the server, get the code, update config files for the new functionality, install libs and do migrations, update the init script, start the application and check the application status.
- [Upgrader](upgrader.md) automatic script to perform the update
- [Patch versions](patch_versions.md)
- [MySQL to PostgreSQL](mysql_to_postgresql.md)
- [Omnibus update guide](https://gitlab.com/gitlab-org/omnibus-gitlab/blob/master/doc/update.md)
=======
Depending on the installation method and your GitLab version, there are multiple update guides. Choose one that fits your needs.

## Omnibus Packages

- [Omnibus update guide](https://gitlab.com/gitlab-org/omnibus-gitlab/blob/master/doc/update.md) contains the steps needed to update a GitLab [package](https://about.gitlab.com/downloads/).

## Manual Installation

- [The individual upgrade guides](https://gitlab.com/gitlab-org/gitlab-ce/tree/master/doc/update) are for those who have installed GitLab manually.
- [The CE to EE update guides](https://gitlab.com/subscribers/gitlab-ee/tree/master/doc/update) are for subscribers of the Enterprise Edition only. The steps are very similar to a version upgrade: stop the server, get the code, update config files for the new functionality, install libs and do migrations, update the init script, start the application and check the application status.
- [Upgrader](upgrader.md) is an automatic ruby script that performs the update for manual installations.
- [Patch versions](patch_versions.md) guide includes the steps needed for a patch version, eg. 6.2.0 to 6.2.1.

## Miscellaneous

- [MySQL to PostgreSQL](mysql_to_postgresql.md) guides you through migrating your database from MySQL to PostrgreSQL.
>>>>>>> 43217dd5
<|MERGE_RESOLUTION|>--- conflicted
+++ resolved
@@ -1,12 +1,8 @@
-<<<<<<< HEAD
-- [The individual version update guides](https://gitlab.com/gitlab-org/gitlab-ce/tree/master/doc/update)
+Depending on the installation method and your GitLab version, there are multiple update guides. Choose one that fits your needs.
+
+## CE to EE
+
 - [The CE to EE update guides (subscribers only)](https://gitlab.com/subscribers/gitlab-ee/tree/master/doc/update) the steps are very similar to a version upgrade: stop the server, get the code, update config files for the new functionality, install libs and do migrations, update the init script, start the application and check the application status.
-- [Upgrader](upgrader.md) automatic script to perform the update
-- [Patch versions](patch_versions.md)
-- [MySQL to PostgreSQL](mysql_to_postgresql.md)
-- [Omnibus update guide](https://gitlab.com/gitlab-org/omnibus-gitlab/blob/master/doc/update.md)
-=======
-Depending on the installation method and your GitLab version, there are multiple update guides. Choose one that fits your needs.
 
 ## Omnibus Packages
 
@@ -21,5 +17,4 @@
 
 ## Miscellaneous
 
-- [MySQL to PostgreSQL](mysql_to_postgresql.md) guides you through migrating your database from MySQL to PostrgreSQL.
->>>>>>> 43217dd5
+- [MySQL to PostgreSQL](mysql_to_postgresql.md) guides you through migrating your database from MySQL to PostrgreSQL.