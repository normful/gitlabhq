# Installation from source

## Consider the Omnibus package installation

Since an installation from source is a lot of work and error prone we strongly recommend the fast and reliable [Omnibus package installation](https://about.gitlab.com/downloads/) (deb/rpm).

One reason the Omnibus package is more reliable is its use of Runit to restart any of the GitLab processes in case one crashes.
On heavily used GitLab instances the memory usage of the Sidekiq background worker will grow over time.
Omnibus packages solve this by [letting the Sidekiq terminate gracefully](http://doc.gitlab.com/ce/operations/sidekiq_memory_killer.html) if it uses too much memory.
After this termination Runit will detect Sidekiq is not running and will start it.
Since installations from source don't have Runit, Sidekiq can't be terminated and its memory usage will grow over time.

## Select Version to Install

Make sure you view [this installation guide](https://gitlab.com/gitlab-org/gitlab-ce/blob/master/doc/install/installation.md) from the tag (version) of GitLab you would like to install.
In most cases this should be the highest numbered production tag (without rc in it).
You can select the tag in the version dropdown in the top left corner of GitLab (below the menu bar).

If the highest number stable branch is unclear please check the [GitLab Blog](https://about.gitlab.com/blog/) for installation guide links by version.

## Important Notes

This guide is long because it covers many cases and includes all commands you need, this is [one of the few installation scripts that actually works out of the box](https://twitter.com/robinvdvleuten/status/424163226532986880).

This installation guide was created for and tested on **Debian/Ubuntu** operating systems. Please read [doc/install/requirements.md](./requirements.md) for hardware and operating system requirements. If you want to install on RHEL/CentOS we recommend using the [Omnibus packages](https://about.gitlab.com/downloads/).

This is the official installation guide to set up a production server. To set up a **development installation** or for many other installation options please see [the installation section of the readme](https://gitlab.com/gitlab-org/gitlab-ce/blob/master/README.md#installation).

The following steps have been known to work. Please **use caution when you deviate** from this guide. Make sure you don't violate any assumptions GitLab makes about its environment. For example many people run into permission problems because they changed the location of directories or run services as the wrong user.

If you find a bug/error in this guide please **submit a merge request**
following the
[contributing guide](https://gitlab.com/gitlab-org/gitlab-ce/blob/master/CONTRIBUTING.md).

## Overview

The GitLab installation consists of setting up the following components:

1. Packages / Dependencies
1. Ruby
1. System Users
1. Database
1. Redis
1. GitLab
1. Nginx

## 1. Packages / Dependencies

`sudo` is not installed on Debian by default. Make sure your system is
up-to-date and install it.

    # run as root!
    apt-get update -y
    apt-get upgrade -y
    apt-get install sudo -y

**Note:** During this installation some files will need to be edited manually. If you are familiar with vim set it as default editor with the commands below. If you are not familiar with vim please skip this and keep using the default editor.

    # Install vim and set as default editor
    sudo apt-get install -y vim
    sudo update-alternatives --set editor /usr/bin/vim.basic

Install the required packages (needed to compile Ruby and native extensions to Ruby gems):

    sudo apt-get install -y build-essential zlib1g-dev libyaml-dev libssl-dev libgdbm-dev libreadline-dev libncurses5-dev libffi-dev curl openssh-server redis-server checkinstall libxml2-dev libxslt-dev libcurl4-openssl-dev libicu-dev logrotate python-docutils pkg-config cmake nodejs

If you want to use Kerberos for user authentication, then install libkrb5-dev:

    sudo apt-get install libkrb5-dev

**Note:** If you don't know what Kerberos is, you can assume you don't need it.

Make sure you have the right version of Git installed

    # Install Git
    sudo apt-get install -y git-core

    # Make sure Git is version 1.7.10 or higher, for example 1.7.12 or 2.0.0
    git --version

Is the system packaged Git too old? Remove it and compile from source.

    # Remove packaged Git
    sudo apt-get remove git-core

    # Install dependencies
    sudo apt-get install -y libcurl4-openssl-dev libexpat1-dev gettext libz-dev libssl-dev build-essential

    # Download and compile from source
    cd /tmp
    curl -L --progress https://www.kernel.org/pub/software/scm/git/git-2.4.3.tar.gz | tar xz
    cd git-2.4.3/
    ./configure
    make prefix=/usr/local all

    # Install into /usr/local/bin
    sudo make prefix=/usr/local install

    # When editing config/gitlab.yml (Step 5), change the git -> bin_path to /usr/local/bin/git

**Note:** In order to receive mail notifications, make sure to install a mail server. By default, Debian is shipped with exim4 but this [has problems](https://github.com/gitlabhq/gitlabhq/issues/4866#issuecomment-32726573) while Ubuntu does not ship with one. The recommended mail server is postfix and you can install it with:

    sudo apt-get install -y postfix

Then select 'Internet Site' and press enter to confirm the hostname.

## 2. Ruby

The use of Ruby version managers such as [RVM](http://rvm.io/), [rbenv](https://github.com/sstephenson/rbenv) or [chruby](https://github.com/postmodern/chruby) with GitLab in production frequently leads to hard to diagnose problems. For example, GitLab Shell is called from OpenSSH and having a version manager can prevent pushing and pulling over SSH. Version managers are not supported and we strongly advise everyone to follow the instructions below to use a system Ruby.

Remove the old Ruby 1.8 if present

    sudo apt-get remove ruby1.8

Download Ruby and compile it:

    mkdir /tmp/ruby && cd /tmp/ruby
    curl -L --progress http://cache.ruby-lang.org/pub/ruby/2.1/ruby-2.1.6.tar.gz | tar xz
    cd ruby-2.1.6
    ./configure --disable-install-rdoc
    make
    sudo make install

Install the Bundler Gem:

    sudo gem install bundler --no-ri --no-rdoc

## 3. Go

Since GitLab 8.0, Git HTTP requests are handled by gitlab-git-http-server.
This is a small daemon written in Go.
To install gitlab-git-http-server we need a Go compiler.

    curl -O --progress https://storage.googleapis.com/golang/go1.5.linux-amd64.tar.gz
    echo '5817fa4b2252afdb02e11e8b9dc1d9173ef3bd5a  go1.5.linux-amd64.tar.gz' | shasum -c - && \
      sudo tar -C /usr/local -xzf go1.5.linux-amd64.tar.gz
    sudo ln -sf /usr/local/go/bin/{go,godoc,gofmt} /usr/local/bin/
    rm go1.5.linux-amd64.tar.gz

## 4. System Users

Create a `git` user for GitLab:

    sudo adduser --disabled-login --gecos 'GitLab' git

## 5. Database

We recommend using a PostgreSQL database. For MySQL check [MySQL setup guide](database_mysql.md). *Note*: because we need to make use of extensions you need at least pgsql 9.1.

    # Install the database packages
    sudo apt-get install -y postgresql postgresql-client libpq-dev

    # Login to PostgreSQL
    sudo -u postgres psql -d template1

    # Create a user for GitLab
    # Do not type the 'template1=#', this is part of the prompt
    template1=# CREATE USER git CREATEDB;

    # Create the GitLab production database & grant all privileges on database
    template1=# CREATE DATABASE gitlabhq_production OWNER git;

    # Quit the database session
    template1=# \q

    # Try connecting to the new database with the new user
    sudo -u git -H psql -d gitlabhq_production

    # Quit the database session
    gitlabhq_production> \q

## 6. Redis

    sudo apt-get install redis-server

    # Configure redis to use sockets
    sudo cp /etc/redis/redis.conf /etc/redis/redis.conf.orig

    # Disable Redis listening on TCP by setting 'port' to 0
    sed 's/^port .*/port 0/' /etc/redis/redis.conf.orig | sudo tee /etc/redis/redis.conf

    # Enable Redis socket for default Debian / Ubuntu path
    echo 'unixsocket /var/run/redis/redis.sock' | sudo tee -a /etc/redis/redis.conf
    # Grant permission to the socket to all members of the redis group
    echo 'unixsocketperm 770' | sudo tee -a /etc/redis/redis.conf

    # Create the directory which contains the socket
    mkdir /var/run/redis
    chown redis:redis /var/run/redis
    chmod 755 /var/run/redis
    # Persist the directory which contains the socket, if applicable
    if [ -d /etc/tmpfiles.d ]; then
      echo 'd  /var/run/redis  0755  redis  redis  10d  -' | sudo tee -a /etc/tmpfiles.d/redis.conf
    fi

    # Activate the changes to redis.conf
    sudo service redis-server restart

    # Add git to the redis group
    sudo usermod -aG redis git

## 7. GitLab

    # We'll install GitLab into home directory of the user "git"
    cd /home/git

### Clone the Source

    # Clone GitLab repository
<<<<<<< HEAD
    sudo -u git -H git clone https://gitlab.com/gitlab-org/gitlab-ce.git -b 7-14-stable-ee gitlab

**Note:** You can change `7-14-stable-ee` to `master` if you want the *bleeding edge* version, but never install master on a production server!
=======
    sudo -u git -H git clone https://gitlab.com/gitlab-org/gitlab-ce.git -b 8-0-stable gitlab

**Note:** You can change `8-0-stable` to `master` if you want the *bleeding edge* version, but never install master on a production server!
>>>>>>> 8ae026a6

### Configure It

    # Go to GitLab installation folder
    cd /home/git/gitlab

    # Copy the example GitLab config
    sudo -u git -H cp config/gitlab.yml.example config/gitlab.yml

    # Update GitLab config file, follow the directions at top of file
    sudo -u git -H editor config/gitlab.yml

    # Copy the example secrets file
    sudo -u git -H cp config/secrets.yml.example config/secrets.yml
    sudo -u git -H chmod 0600 config/secrets.yml

    # Make sure GitLab can write to the log/ and tmp/ directories
    sudo chown -R git log/
    sudo chown -R git tmp/
    sudo chmod -R u+rwX,go-w log/
    sudo chmod -R u+rwX tmp/

    # Make sure GitLab can write to the tmp/pids/ and tmp/sockets/ directories
    sudo chmod -R u+rwX tmp/pids/
    sudo chmod -R u+rwX tmp/sockets/

    # Make sure GitLab can write to the public/uploads/ directory
    sudo chmod -R u+rwX  public/uploads

    # Change the permissions of the directory where CI build traces are stored
    sudo chmod -R u+rwX builds/

    # Copy the example Unicorn config
    sudo -u git -H cp config/unicorn.rb.example config/unicorn.rb

    # Find number of cores
    nproc

    # Enable cluster mode if you expect to have a high load instance
    # Ex. change amount of workers to 3 for 2GB RAM server
    # Set the number of workers to at least the number of cores
    sudo -u git -H editor config/unicorn.rb

    # Copy the example Rack attack config
    sudo -u git -H cp config/initializers/rack_attack.rb.example config/initializers/rack_attack.rb

    # Configure Git global settings for git user, used when editing via web editor
    sudo -u git -H git config --global core.autocrlf input

    # Configure Redis connection settings
    sudo -u git -H cp config/resque.yml.example config/resque.yml

    # Change the Redis socket path if you are not using the default Debian / Ubuntu configuration
    sudo -u git -H editor config/resque.yml

**Important Note:** Make sure to edit both `gitlab.yml` and `unicorn.rb` to match your setup.

**Note:** If you want to use HTTPS, see [Using HTTPS](#using-https) for the additional steps.

### Configure GitLab DB Settings

    # PostgreSQL only:
    sudo -u git cp config/database.yml.postgresql config/database.yml

    # MySQL only:
    sudo -u git cp config/database.yml.mysql config/database.yml

    # MySQL and remote PostgreSQL only:
    # Update username/password in config/database.yml.
    # You only need to adapt the production settings (first part).
    # If you followed the database guide then please do as follows:
    # Change 'secure password' with the value you have given to $password
    # You can keep the double quotes around the password
    sudo -u git -H editor config/database.yml

    # PostgreSQL and MySQL:
    # Make config/database.yml readable to git only
    sudo -u git -H chmod o-rwx config/database.yml

### Install Gems

**Note:** As of bundler 1.5.2, you can invoke `bundle install -jN` (where `N` the number of your processor cores) and enjoy the parallel gems installation with measurable difference in completion time (~60% faster). Check the number of your cores with `nproc`. For more information check this [post](http://robots.thoughtbot.com/parallel-gem-installing-using-bundler). First make sure you have bundler >= 1.5.2 (run `bundle -v`) as it addresses some [issues](https://devcenter.heroku.com/changelog-items/411) that were [fixed](https://github.com/bundler/bundler/pull/2817) in 1.5.2.

    # For PostgreSQL (note, the option says "without ... mysql")
    sudo -u git -H bundle install --deployment --without development test mysql aws kerberos

    # Or if you use MySQL (note, the option says "without ... postgres")
    sudo -u git -H bundle install --deployment --without development test postgres aws kerberos

**Note:** If you want to use Kerberos for user authentication, then omit `kerberos` in the `--without` option above.

### Install GitLab Shell

GitLab Shell is an SSH access and repository management software developed specially for GitLab.

    # Run the installation task for gitlab-shell (replace `REDIS_URL` if needed):
    sudo -u git -H bundle exec rake gitlab:shell:install[v2.6.5] REDIS_URL=unix:/var/run/redis/redis.sock RAILS_ENV=production

    # By default, the gitlab-shell config is generated from your main GitLab config.
    # You can review (and modify) the gitlab-shell config as follows:
    sudo -u git -H editor /home/git/gitlab-shell/config.yml

**Note:** If you want to use HTTPS, see [Using HTTPS](#using-https) for the additional steps.

**Note:** Make sure your hostname can be resolved on the machine itself by either a proper DNS record or an additional line in /etc/hosts ("127.0.0.1  hostname"). This might be necessary for example if you set up gitlab behind a reverse proxy. If the hostname cannot be resolved, the final installation check will fail with "Check GitLab API access: FAILED. code: 401" and pushing commits will be rejected with "[remote rejected] master -> master (hook declined)".

### Install gitlab-git-http-server

    cd /home/git
    sudo -u git -H git clone https://gitlab.com/gitlab-org/gitlab-git-http-server.git
    cd gitlab-git-http-server
    sudo -u git -H make

### Initialize Database and Activate Advanced Features

    sudo -u git -H bundle exec rake gitlab:setup RAILS_ENV=production

    # Type 'yes' to create the database tables.

    # When done you see 'Administrator account created:'

**Note:** You can set the Administrator/root password by supplying it in environmental variable `GITLAB_ROOT_PASSWORD` as seen below. If you don't set the password (and it is set to the default one) please wait with exposing GitLab to the public internet until the installation is done and you've logged into the server the first time. During the first login you'll be forced to change the default password.

    sudo -u git -H bundle exec rake gitlab:setup RAILS_ENV=production GITLAB_ROOT_PASSWORD=yourpassword

### Secure secrets.yml

The `secrets.yml` file stores encryption keys for sessions and secure variables.
Backup `secrets.yml` someplace safe, but don't store it in the same place as your database backups.
Otherwise your secrets are exposed if one of your backups is compromised.

### Install schedules

    # Setup schedules
    sudo -u gitlab_ci -H bundle exec whenever -w RAILS_ENV=production

### Install Init Script

Download the init script (will be `/etc/init.d/gitlab`):

    sudo cp lib/support/init.d/gitlab /etc/init.d/gitlab

And if you are installing with a non-default folder or user copy and edit the defaults file:

    sudo cp lib/support/init.d/gitlab.default.example /etc/default/gitlab

If you installed GitLab in another directory or as a user other than the default you should change these settings in `/etc/default/gitlab`. Do not edit `/etc/init.d/gitlab` as it will be changed on upgrade.

Make GitLab start on boot:

    sudo update-rc.d gitlab defaults 21

### Setup Logrotate

    sudo cp lib/support/logrotate/gitlab /etc/logrotate.d/gitlab

### Check Application Status

Check if GitLab and its environment are configured correctly:

    sudo -u git -H bundle exec rake gitlab:env:info RAILS_ENV=production

### Compile Assets

    sudo -u git -H bundle exec rake assets:precompile RAILS_ENV=production

### Start Your GitLab Instance

    sudo service gitlab start
    # or
    sudo /etc/init.d/gitlab restart

## 8. Nginx

**Note:** Nginx is the officially supported web server for GitLab. If you cannot or do not want to use Nginx as your web server, have a look at the [GitLab recipes](https://gitlab.com/gitlab-org/gitlab-recipes/).

### Installation

    sudo apt-get install -y nginx

### Site Configuration

Copy the example site config:

    sudo cp lib/support/nginx/gitlab /etc/nginx/sites-available/gitlab
    sudo ln -s /etc/nginx/sites-available/gitlab /etc/nginx/sites-enabled/gitlab

Make sure to edit the config file to match your setup:

    # Change YOUR_SERVER_FQDN to the fully-qualified
    # domain name of your host serving GitLab.
    # If using Ubuntu default nginx install:
    # either remove the default_server from the listen line
    # or else sudo rm -f /etc/nginx/sites-enabled/default
    sudo editor /etc/nginx/sites-available/gitlab

**Note:** If you want to use HTTPS, replace the `gitlab` Nginx config with `gitlab-ssl`. See [Using HTTPS](#using-https) for HTTPS configuration details.

### Test Configuration

Validate your `gitlab` or `gitlab-ssl` Nginx config file with the following command:

    sudo nginx -t

You should receive `syntax is okay` and `test is successful` messages. If you receive errors check your `gitlab` or `gitlab-ssl` Nginx config file for typos, etc. as indicated in the error message given.

### Restart

    sudo service nginx restart

## Done!

### Double-check Application Status

To make sure you didn't miss anything run a more thorough check with:

    sudo -u git -H bundle exec rake gitlab:check RAILS_ENV=production

If all items are green, then congratulations on successfully installing GitLab!

NOTE: Supply `SANITIZE=true` environment variable to `gitlab:check` to omit project names from the output of the check command.

### Initial Login

Visit YOUR_SERVER in your web browser for your first GitLab login. The setup has created a default admin account for you. You can use it to log in:

    root
    5iveL!fe

**Important Note:** On login you'll be prompted to change the password.

**Enjoy!**

You can use `sudo service gitlab start` and `sudo service gitlab stop` to start and stop GitLab.

## Advanced Setup Tips

### Using HTTPS

To use GitLab with HTTPS:

1. In `gitlab.yml`:
    1. Set the `port` option in section 1 to `443`.
    1. Set the `https` option in section 1 to `true`.
1. In the `config.yml` of gitlab-shell:
    1. Set `gitlab_url` option to the HTTPS endpoint of GitLab (e.g. `https://git.example.com`).
    1. Set the certificates using either the `ca_file` or `ca_path` option.
1. Use the `gitlab-ssl` Nginx example config instead of the `gitlab` config.
    1. Update `YOUR_SERVER_FQDN`.
    1. Update `ssl_certificate` and `ssl_certificate_key`.
    1. Review the configuration file and consider applying other security and performance enhancing features.

Using a self-signed certificate is discouraged but if you must use it follow the normal directions then:

1. Generate a self-signed SSL certificate:

    ```
    mkdir -p /etc/nginx/ssl/
    cd /etc/nginx/ssl/
    sudo openssl req -newkey rsa:2048 -x509 -nodes -days 3560 -out gitlab.crt -keyout gitlab.key
    sudo chmod o-r gitlab.key
    ```
1. In the `config.yml` of gitlab-shell set `self_signed_cert` to `true`.

### Additional Markup Styles

Apart from the always supported markdown style there are other rich text files that GitLab can display. But you might have to install a dependency to do so. Please see the [github-markup gem readme](https://github.com/gitlabhq/markup#markups) for more information.

### Custom Redis Connection

If you'd like Resque to connect to a Redis server on a non-standard port or on a different host, you can configure its connection string via the `config/resque.yml` file.

    # example
    production: redis://redis.example.tld:6379

If you want to connect the Redis server via socket, then use the "unix:" URL scheme and the path to the Redis socket file in the `config/resque.yml` file.

    # example
    production: unix:/path/to/redis/socket

### Custom SSH Connection

If you are running SSH on a non-standard port, you must change the GitLab user's SSH config.

    # Add to /home/git/.ssh/config
    host localhost          # Give your setup a name (here: override localhost)
        user git            # Your remote git user
        port 2222           # Your port number
        hostname 127.0.0.1; # Your server name or IP

You also need to change the corresponding options (e.g. `ssh_user`, `ssh_host`, `admin_uri`) in the `config\gitlab.yml` file.

### LDAP Authentication

You can configure LDAP authentication in `config/gitlab.yml`. Please restart GitLab after editing this file.

### Using Custom Omniauth Providers

See the [omniauth integration document](../integration/omniauth.md)

### Build your projects

GitLab can build your projects. To enable that feature you need GitLab Runners to do that for you.
Checkout the [Gitlab Runner section](https://about.gitlab.com/gitlab-ci/#gitlab-runner) to install it<|MERGE_RESOLUTION|>--- conflicted
+++ resolved
@@ -207,15 +207,9 @@
 ### Clone the Source
 
     # Clone GitLab repository
-<<<<<<< HEAD
-    sudo -u git -H git clone https://gitlab.com/gitlab-org/gitlab-ce.git -b 7-14-stable-ee gitlab
-
-**Note:** You can change `7-14-stable-ee` to `master` if you want the *bleeding edge* version, but never install master on a production server!
-=======
-    sudo -u git -H git clone https://gitlab.com/gitlab-org/gitlab-ce.git -b 8-0-stable gitlab
-
-**Note:** You can change `8-0-stable` to `master` if you want the *bleeding edge* version, but never install master on a production server!
->>>>>>> 8ae026a6
+    sudo -u git -H git clone https://gitlab.com/gitlab-org/gitlab-ce.git -b 8-0-stable-ee gitlab
+
+**Note:** You can change `8-0-stable-ee` to `master` if you want the *bleeding edge* version, but never install master on a production server!
 
 ### Configure It
 
