--- conflicted
+++ resolved
@@ -128,11 +128,7 @@
     cd /home/git
 
     # Clone gitlab shell
-<<<<<<< HEAD
-    sudo -u git -H git clone https://github.com/gitlabhq/gitlab-shell.git -b v1.9.1
-=======
     sudo -u git -H git clone https://gitlab.com/gitlab-org/gitlab-shell.git -b v1.9.1
->>>>>>> dbbf4ea2
 
     cd gitlab-shell
 
@@ -177,17 +173,13 @@
 ## Clone the Source
 
     # Clone GitLab repository
-<<<<<<< HEAD
-    sudo -u git -H git clone https://gitlab.com/subscribers/gitlab-ee.git -b 6-6-stable-ee gitlab
-=======
-    sudo -u git -H git clone https://gitlab.com/gitlab-org/gitlab-ce.git -b 6-7-stable gitlab
->>>>>>> dbbf4ea2
+    sudo -u git -H git clone https://gitlab.com/subscribers/gitlab-ee.git -b 6-7-stable-ee gitlab
 
     # Go to gitlab dir
     cd /home/git/gitlab
 
 **Note:**
-You can change `6-6-stable-ee` to `master` if you want the *bleeding edge* version, but never install master on a production server!
+You can change `6-7-stable-ee` to `master` if you want the *bleeding edge* version, but never install master on a production server!
 
 ## Configure it
 
