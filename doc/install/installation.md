--- conflicted
+++ resolved
@@ -171,25 +171,13 @@
 ## Clone the Source
 
     # Clone GitLab repository
-<<<<<<< HEAD
-    sudo -u git -H git clone https://gitlab.com/subscribers/gitlab-ee.git gitlab
-=======
-    sudo -u git -H git clone https://github.com/gitlabhq/gitlabhq.git -b 6-4-stable gitlab
->>>>>>> 0e4a8e23
+    sudo -u git -H git clone https://gitlab.com/subscribers/gitlab-ee.git -b 6-4-stable-ee gitlab
 
     # Go to gitlab dir
     cd /home/git/gitlab
 
-<<<<<<< HEAD
-    # Checkout to stable release
-    sudo -u git -H git checkout 6-3-stable-ee
-
 **Note:**
-You can change `6-3-stable-ee` to `master` if you want the *bleeding edge* version, but never install master on a production server!
-=======
-**Note:**
-You can change `6-4-stable` to `master` if you want the *bleeding edge* version, but never install master on a production server!
->>>>>>> 0e4a8e23
+You can change `6-4-stable-ee` to `master` if you want the *bleeding edge* version, but never install master on a production server!
 
 ## Configure it
 
