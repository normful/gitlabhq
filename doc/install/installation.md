--- conflicted
+++ resolved
@@ -150,21 +150,13 @@
 ## Clone the Source
 
     # Clone GitLab repository
-<<<<<<< HEAD
-    sudo -u git -H git clone https://gitlab.com/gitlab-org/gitlab-ce.git -b 6-8-stable-ee gitlab
-=======
-    sudo -u git -H git clone https://gitlab.com/gitlab-org/gitlab-ce.git -b 6-9-stable gitlab
->>>>>>> f420ae4b
+    sudo -u git -H git clone https://gitlab.com/gitlab-org/gitlab-ce.git -b 6-9-stable-ee gitlab
 
     # Go to gitlab dir
     cd /home/git/gitlab
 
 **Note:**
-<<<<<<< HEAD
-You can change `6-8-stable-ee` to `master` if you want the *bleeding edge* version, but never install master on a production server!
-=======
-You can change `6-9-stable` to `master` if you want the *bleeding edge* version, but never install master on a production server!
->>>>>>> f420ae4b
+You can change `6-9-stable-ee` to `master` if you want the *bleeding edge* version, but never install master on a production server!
 
 ## Configure it
 
