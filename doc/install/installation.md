--- conflicted
+++ resolved
@@ -181,17 +181,11 @@
 ### Clone the Source
 
     # Clone GitLab repository
-<<<<<<< HEAD
     
     sudo -u git -H git clone https://gitlab.com/subscribers/gitlab-ee.git -b 7-6-stable-ee gitlab
 
 
 **Note:** You can change `7-6-stable-ee` to `master` if you want the *bleeding edge* version, but never install master on a production server!
-=======
-    sudo -u git -H git clone https://gitlab.com/gitlab-org/gitlab-ce.git -b 7-6-stable gitlab
-
-**Note:** You can change `7-6-stable` to `master` if you want the *bleeding edge* version, but never install master on a production server!
->>>>>>> b01c5d99
 
 ### Configure It
 
