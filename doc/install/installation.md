# Select Version to Install
Make sure you view this installation guide from the branch (version) of GitLab you would like to install. In most cases
this should be the highest numbered stable branch (example shown below). 

![capture](https://f.cloud.github.com/assets/1192780/564911/2f9f3e1e-c5b7-11e2-9f89-98e527d1adec.png)

If this is unclear check the [GitLab Blog](http://blog.gitlab.org/) for installation guide links by version.

# Important notes

This installation guide was created for and tested on **Debian/Ubuntu** operating systems. Please read [`doc/install/requirements.md`](./requirements.md) for hardware and operating system requirements.

This is the official installation guide to set up a production server. To set up a **development installation** or for many other installation options please consult [the installation section in the readme](https://github.com/gitlabhq/gitlabhq#installation).

The following steps have been known to work. Please **use caution when you deviate** from this guide. Make sure you don't violate any assumptions GitLab makes about its environment. For example many people run into permission problems because they changed the location of directories or run services as the wrong user.

If you find a bug/error in this guide please **submit a pull request** following the [contributing guide](../../CONTRIBUTING.md).

- - -

# Overview

The GitLab installation consists of setting up the following components:

1. Packages / Dependencies
2. Ruby
3. System Users
4. GitLab shell
5. Database
6. GitLab
7. Nginx


# 1. Packages / Dependencies

`sudo` is not installed on Debian by default. Make sure your system is
up-to-date and install it.

    # run as root!
    apt-get update -y
    apt-get upgrade -y
    apt-get install sudo -y

**Note:**
During this installation some files will need to be edited manually.
If you are familiar with vim set it as default editor with the commands below.
If you are not familiar with vim please skip this and keep using the default editor.

    # Install vim and set as default editor
    sudo apt-get install -y vim
    sudo update-alternatives --set editor /usr/bin/vim.basic

Install the required packages:

    sudo apt-get install -y build-essential zlib1g-dev libyaml-dev libssl-dev libgdbm-dev libreadline-dev libncurses5-dev libffi-dev curl git-core openssh-server redis-server checkinstall libxml2-dev libxslt-dev libcurl4-openssl-dev libicu-dev

Make sure you have the right version of Python installed.

    # Install Python
    sudo apt-get install -y python

    # Make sure that Python is 2.5+ (3.x is not supported at the moment)
    python --version

    # If it's Python 3 you might need to install Python 2 separately
    sudo apt-get install python2.7

    # Make sure you can access Python via python2
    python2 --version

    # If you get a "command not found" error create a link to the python binary
    sudo ln -s /usr/bin/python /usr/bin/python2

**Note:** In order to receive mail notifications, make sure to install a
mail server. By default, Debian is shipped with exim4 whereas Ubuntu
does not ship with one. The recommended mail server is postfix and you can install it with:

	sudo apt-get install -y postfix 

Then select 'Internet Site' and press enter to confirm the hostname.

# 2. Ruby

Remove the old Ruby 1.8 if present

    sudo apt-get remove -y ruby1.8

Download Ruby and compile it:

    mkdir /tmp/ruby && cd /tmp/ruby
    curl --progress ftp://ftp.ruby-lang.org/pub/ruby/2.0/ruby-2.0.0-p247.tar.gz | tar xz
    cd ruby-2.0.0-p247
    ./configure
    make
    sudo make install

Install the Bundler Gem:

    sudo gem install bundler --no-ri --no-rdoc


# 3. System Users

Create a `git` user for Gitlab:

    sudo adduser --disabled-login --gecos 'GitLab' git


# 4. GitLab shell

GitLab Shell is a ssh access and repository management software developed specially for GitLab.

    # Go to home directory
    cd /home/git

    # Clone gitlab shell
    sudo -u git -H git clone https://github.com/gitlabhq/gitlab-shell.git

    cd gitlab-shell

    # switch to right version
    sudo -u git -H git checkout v1.4.0

    sudo -u git -H cp config.yml.example config.yml

    # Edit config and replace gitlab_url
    # with something like 'http://domain.com/'
    sudo -u git -H editor config.yml

    # Do setup
    sudo -u git -H ./bin/install


# 5. Database

To setup the MySQL/PostgreSQL database and dependencies please see [`doc/install/databases.md`](./databases.md).


# 6. GitLab

    # We'll install GitLab into home directory of the user "git"
    cd /home/git

## Clone the Source

    # Clone GitLab repository
    sudo -u git -H git clone https://github.com/gitlabhq/gitlabhq.git gitlab

    # Go to gitlab dir
    cd /home/git/gitlab

    # Checkout to stable release
    sudo -u git -H git checkout 5-3-stable

**Note:**
You can change `5-3-stable` to `master` if you want the *bleeding edge* version, but do so with caution!

## Configure it

    cd /home/git/gitlab

    # Copy the example GitLab config
    sudo -u git -H cp config/gitlab.yml.example config/gitlab.yml

    # Make sure to change "localhost" to the fully-qualified domain name of your
    # host serving GitLab where necessary
    sudo -u git -H editor config/gitlab.yml

    # Make sure GitLab can write to the log/ and tmp/ directories
    sudo chown -R git log/
    sudo chown -R git tmp/
    sudo chmod -R u+rwX  log/
    sudo chmod -R u+rwX  tmp/

    # Create directory for satellites
    sudo -u git -H mkdir /home/git/gitlab-satellites

    # Create directories for sockets/pids and make sure GitLab can write to them
    sudo -u git -H mkdir tmp/pids/
    sudo -u git -H mkdir tmp/sockets/
    sudo chmod -R u+rwX  tmp/pids/
    sudo chmod -R u+rwX  tmp/sockets/

    # Create public/uploads directory otherwise backup will fail
    sudo -u git -H mkdir public/uploads
    sudo chmod -R u+rwX  public/uploads

    # Copy the example Puma config
    sudo -u git -H cp config/unicorn.rb.example config/unicorn.rb

    # Enable cluster mode if you expect to have a high load instance
    # Ex. change amount of workers to 3 for 2GB RAM server
<<<<<<< HEAD
    sudo -u git -H vim config/unicorn.rb
=======
    sudo -u git -H editor config/puma.rb
>>>>>>> 381638b7

    # Configure Git global settings for git user, useful when editing via web
    # Edit user.email according to what is set in gitlab.yml
    sudo -u git -H git config --global user.name "GitLab"
    sudo -u git -H git config --global user.email "gitlab@localhost"

**Important Note:**
Make sure to edit both `gitlab.yml` and `unicorn.rb` to match your setup.

## Configure GitLab DB settings

    # Mysql
    sudo -u git cp config/database.yml.mysql config/database.yml

    or

    # PostgreSQL
    sudo -u git cp config/database.yml.postgresql config/database.yml

    # Make sure to update username/password in config/database.yml.
    # You only need to adapt the production settings (first part).
    # If you followed the database guide then please do as follows:
    # Change 'root' to 'gitlab'
    # Change 'secure password' with the value you have given to $password
    # You can keep the double quotes around the password
    sudo -u git -H editor config/database.yml
    
    # Make config/database.yml readable to git only
    sudo -u git -H chmod o-rwx config/database.yml

## Install Gems

    cd /home/git/gitlab

    sudo gem install charlock_holmes --version '0.6.9.4'

    # For MySQL (note, the option says "without ... postgres")
    sudo -u git -H bundle install --deployment --without development test postgres unicorn aws

    # Or for PostgreSQL (note, the option says "without ... mysql")
    sudo -u git -H bundle install --deployment --without development test mysql unicorn aws


## Initialize Database and Activate Advanced Features

    sudo -u git -H bundle exec rake gitlab:setup RAILS_ENV=production

    # Type 'yes' to create the database.

    # When done you see 'Administrator account created:'


## Install Init Script

Download the init script (will be /etc/init.d/gitlab):

    sudo cp lib/support/init.d/gitlab /etc/init.d/gitlab
    sudo chmod +x /etc/init.d/gitlab

Make GitLab start on boot:

    sudo update-rc.d gitlab defaults 21


## Check Application Status

Check if GitLab and its environment are configured correctly:

    sudo -u git -H bundle exec rake gitlab:env:info RAILS_ENV=production

## Start Your GitLab Instance

    sudo service gitlab start
    # or
    sudo /etc/init.d/gitlab restart

## Double-check Application Status

To make sure you didn't miss anything run a more thorough check with:

    sudo -u git -H bundle exec rake gitlab:check RAILS_ENV=production

If all items are green, then congratulations on successfully installing GitLab!
However there are still a few steps left.


# 7. Nginx

**Note:**
If you can't or don't want to use Nginx as your web server, have a look at the
[`Advanced Setup Tips`](./installation.md#advanced-setup-tips) section.

## Installation
    sudo apt-get install -y nginx

## Site Configuration

Download an example site config:

    sudo cp lib/support/nginx/gitlab /etc/nginx/sites-available/gitlab
    sudo ln -s /etc/nginx/sites-available/gitlab /etc/nginx/sites-enabled/gitlab

Make sure to edit the config file to match your setup:

    # Change YOUR_SERVER_FQDN to the fully-qualified
    # domain name of your host serving GitLab.
    sudo editor /etc/nginx/sites-available/gitlab

## Restart

    sudo service nginx restart


# Done!

Visit YOUR_SERVER for your first GitLab login.
The setup has created an admin account for you. You can use it to log in:

    admin@local.host
    5iveL!fe

**Important Note:**
Please go over to your profile page and immediately change the password, so
nobody can access your GitLab by using this login information later on.

**Enjoy!**


- - -


# Advanced Setup Tips

## Custom Redis Connection

If you'd like Resque to connect to a Redis server on a non-standard port or on
a different host, you can configure its connection string via the
`config/resque.yml` file.

    # example
    production: redis://redis.example.tld:6379

## Custom SSH Connection

If you are running SSH on a non-standard port, you must change the gitlab user's SSH config.

    # Add to /home/git/.ssh/config
    host localhost          # Give your setup a name (here: override localhost)
        user git            # Your remote git user
        port 2222           # Your port number
        hostname 127.0.0.1; # Your server name or IP

You also need to change the corresponding options (e.g. ssh_user, ssh_host, admin_uri) in the `config\gitlab.yml` file.

## LDAP authentication

You can configure LDAP authentication in config/gitlab.yml. Please restart GitLab after editing this file.

## Using Custom Omniauth Providers

GitLab uses [Omniauth](http://www.omniauth.org/) for authentication and already ships with a few providers preinstalled (e.g. LDAP, GitHub, Twitter). But sometimes that is not enough and you need to integrate with other authentication solutions. For these cases you can use the Omniauth provider.

### Steps

These steps are fairly general and you will need to figure out the exact details from the Omniauth provider's documentation.

* Add `gem "omniauth-your-auth-provider"` to the [Gemfile](https://github.com/gitlabhq/gitlabhq/blob/5-3-stable/Gemfile#L18)
* Run `sudo -u git -H bundle install` to install the new gem(s)
* Add provider specific configuration options to your `config/gitlab.yml` (you can use the [auth providers section of the example config](https://github.com/gitlabhq/gitlabhq/blob/5-3-stable/config/gitlab.yml.example#L53) as a reference)
* Add icons for the new provider into the [vendor/assets/images/authbuttons](https://github.com/gitlabhq/gitlabhq/tree/5-3-stable/vendor/assets/images/authbuttons) directory (you can find some more popular ones over at https://github.com/intridea/authbuttons)
* Restart GitLab

### Examples

If you have successfully set up a provider that is not shipped with GitLab itself, please let us know.
You can help others by reporting successful configurations and probably share a few insights or provide warnings for common errors or pitfalls by sharing your experience [in the public Wiki](https://github.com/gitlabhq/gitlab-public-wiki/wiki/Working-Custom-Omniauth-Provider-Configurations).
While we can't officially support every possible auth mechanism out there, we'd like to at least help those with special needs.<|MERGE_RESOLUTION|>--- conflicted
+++ resolved
@@ -190,11 +190,7 @@
 
     # Enable cluster mode if you expect to have a high load instance
     # Ex. change amount of workers to 3 for 2GB RAM server
-<<<<<<< HEAD
     sudo -u git -H vim config/unicorn.rb
-=======
-    sudo -u git -H editor config/puma.rb
->>>>>>> 381638b7
 
     # Configure Git global settings for git user, useful when editing via web
     # Edit user.email according to what is set in gitlab.yml
