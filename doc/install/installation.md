# Installation from source

## Consider the Omnibus package installation

Since an installation from source is a lot of work and error prone we strongly recommend the fast and reliable [Omnibus package installation](https://about.gitlab.com/downloads/) (deb/rpm).

One reason the Omnibus package is more reliable is its use of Runit to restart any of the GitLab processes in case one crashes.
On heavily used GitLab instances the memory usage of the Sidekiq background worker will grow over time.
Omnibus packages solve this by [letting the Sidekiq terminate gracefully](http://doc.gitlab.com/ce/operations/sidekiq_memory_killer.html) if it uses too much memory.
After this termination Runit will detect Sidekiq is not running and will start it.
Since installations from source don't have Runit, Sidekiq can't be terminated and its memory usage will grow over time.

## Select Version to Install

Make sure you view [this installation guide](https://gitlab.com/gitlab-org/gitlab-ce/blob/master/doc/install/installation.md) from the tag (version) of GitLab you would like to install.
In most cases this should be the highest numbered production tag (without rc in it).
You can select the tag in the version dropdown in the top left corner of GitLab (below the menu bar).

If the highest number stable branch is unclear please check the [GitLab Blog](https://about.gitlab.com/blog/) for installation guide links by version.

## Important Notes

This guide is long because it covers many cases and includes all commands you need, this is [one of the few installation scripts that actually works out of the box](https://twitter.com/robinvdvleuten/status/424163226532986880).

This installation guide was created for and tested on **Debian/Ubuntu** operating systems. Please read [doc/install/requirements.md](./requirements.md) for hardware and operating system requirements. If you want to install on RHEL/CentOS we recommend using the [Omnibus packages](https://about.gitlab.com/downloads/).

This is the official installation guide to set up a production server. To set up a **development installation** or for many other installation options please see [the installation section of the readme](https://gitlab.com/gitlab-org/gitlab-ce/blob/master/README.md#installation).

The following steps have been known to work. Please **use caution when you deviate** from this guide. Make sure you don't violate any assumptions GitLab makes about its environment. For example many people run into permission problems because they changed the location of directories or run services as the wrong user.

If you find a bug/error in this guide please **submit a merge request**
following the
[contributing guide](https://gitlab.com/gitlab-org/gitlab-ce/blob/master/CONTRIBUTING.md).

## Overview

The GitLab installation consists of setting up the following components:

1. Packages / Dependencies
1. Ruby
1. System Users
1. Database
1. Redis
1. GitLab
1. Nginx

## 1. Packages / Dependencies

`sudo` is not installed on Debian by default. Make sure your system is
up-to-date and install it.

    # run as root!
    apt-get update -y
    apt-get upgrade -y
    apt-get install sudo -y

**Note:** During this installation some files will need to be edited manually. If you are familiar with vim set it as default editor with the commands below. If you are not familiar with vim please skip this and keep using the default editor.

    # Install vim and set as default editor
    sudo apt-get install -y vim
    sudo update-alternatives --set editor /usr/bin/vim.basic

Install the required packages (needed to compile Ruby and native extensions to Ruby gems):

    sudo apt-get install -y build-essential zlib1g-dev libyaml-dev libssl-dev libgdbm-dev libreadline-dev libncurses5-dev libffi-dev curl openssh-server redis-server checkinstall libxml2-dev libxslt-dev libcurl4-openssl-dev libicu-dev logrotate python-docutils pkg-config cmake nodejs

If you want to use Kerberos for user authentication, then install libkrb5-dev:

    sudo apt-get install libkrb5-dev

**Note:** If you don't know what Kerberos is, you can assume you don't need it.

Make sure you have the right version of Git installed

    # Install Git
    sudo apt-get install -y git-core

    # Make sure Git is version 1.7.10 or higher, for example 1.7.12 or 2.0.0
    git --version

Is the system packaged Git too old? Remove it and compile from source.

    # Remove packaged Git
    sudo apt-get remove git-core

    # Install dependencies
    sudo apt-get install -y libcurl4-openssl-dev libexpat1-dev gettext libz-dev libssl-dev build-essential

    # Download and compile from source
    cd /tmp
    curl -L --progress https://www.kernel.org/pub/software/scm/git/git-2.1.2.tar.gz | tar xz
    cd git-2.1.2/
    ./configure
    make prefix=/usr/local all

    # Install into /usr/local/bin
    sudo make prefix=/usr/local install

    # When editing config/gitlab.yml (Step 5), change the git -> bin_path to /usr/local/bin/git

**Note:** In order to receive mail notifications, make sure to install a mail server. By default, Debian is shipped with exim4 but this [has problems](https://github.com/gitlabhq/gitlabhq/issues/4866#issuecomment-32726573) while Ubuntu does not ship with one. The recommended mail server is postfix and you can install it with:

    sudo apt-get install -y postfix

Then select 'Internet Site' and press enter to confirm the hostname.

## 2. Ruby

The use of Ruby version managers such as [RVM](http://rvm.io/), [rbenv](https://github.com/sstephenson/rbenv) or [chruby](https://github.com/postmodern/chruby) with GitLab in production frequently leads to hard to diagnose problems. For example, GitLab Shell is called from OpenSSH and having a version manager can prevent pushing and pulling over SSH. Version managers are not supported and we strongly advise everyone to follow the instructions below to use a system Ruby.

Remove the old Ruby 1.8 if present

    sudo apt-get remove ruby1.8

Download Ruby and compile it:

    mkdir /tmp/ruby && cd /tmp/ruby
    curl -L --progress http://cache.ruby-lang.org/pub/ruby/2.1/ruby-2.1.6.tar.gz | tar xz
    cd ruby-2.1.6
    ./configure --disable-install-rdoc
    make
    sudo make install

Install the Bundler Gem:

    sudo gem install bundler --no-ri --no-rdoc

## 3. System Users

Create a `git` user for GitLab:

    sudo adduser --disabled-login --gecos 'GitLab' git

## 4. Database

We recommend using a PostgreSQL database. For MySQL check [MySQL setup guide](database_mysql.md). *Note*: because we need to make use of extensions you need at least pgsql 9.1.

    # Install the database packages
    sudo apt-get install -y postgresql postgresql-client libpq-dev

    # Login to PostgreSQL
    sudo -u postgres psql -d template1

    # Create a user for GitLab
    # Do not type the 'template1=#', this is part of the prompt
    template1=# CREATE USER git CREATEDB;

    # Create the GitLab production database & grant all privileges on database
    template1=# CREATE DATABASE gitlabhq_production OWNER git;

    # Quit the database session
    template1=# \q

    # Try connecting to the new database with the new user
    sudo -u git -H psql -d gitlabhq_production

    # Quit the database session
    gitlabhq_production> \q

## 5. Redis

    sudo apt-get install redis-server

    # Configure redis to use sockets
    sudo cp /etc/redis/redis.conf /etc/redis/redis.conf.orig

    # Disable Redis listening on TCP by setting 'port' to 0
    sed 's/^port .*/port 0/' /etc/redis/redis.conf.orig | sudo tee /etc/redis/redis.conf

    # Enable Redis socket for default Debian / Ubuntu path
    echo 'unixsocket /var/run/redis/redis.sock' | sudo tee -a /etc/redis/redis.conf
    # Grant permission to the socket to all members of the redis group
    echo 'unixsocketperm 770' | sudo tee -a /etc/redis/redis.conf

    # Create the directory which contains the socket
    mkdir /var/run/redis
    chown redis:redis /var/run/redis
    chmod 755 /var/run/redis
    # Persist the directory which contains the socket, if applicable
    if [ -d /etc/tmpfiles.d ]; then
      echo 'd  /var/run/redis  0755  redis  redis  10d  -' | sudo tee -a /etc/tmpfiles.d/redis.conf
    fi

    # Activate the changes to redis.conf
    sudo service redis-server restart

    # Add git to the redis group
    sudo usermod -aG redis git

## 6. GitLab

    # We'll install GitLab into home directory of the user "git"
    cd /home/git

### Clone the Source

    # Clone GitLab repository
    sudo -u git -H git clone https://gitlab.com/gitlab-org/gitlab-ce.git -b 7-11-stable gitlab

<<<<<<< HEAD
**Note:** You can change `7-10-stable-ee` to `master` if you want the *bleeding edge* version, but never install master on a production server!
=======
**Note:** You can change `7-11-stable` to `master` if you want the *bleeding edge* version, but never install master on a production server!
>>>>>>> 22d5d891

### Configure It

    # Go to GitLab installation folder
    cd /home/git/gitlab

    # Copy the example GitLab config
    sudo -u git -H cp config/gitlab.yml.example config/gitlab.yml

    # Update GitLab config file, follow the directions at top of file
    sudo -u git -H editor config/gitlab.yml

    # Make sure GitLab can write to the log/ and tmp/ directories
    sudo chown -R git log/
    sudo chown -R git tmp/
    sudo chmod -R u+rwX,go-w log/
    sudo chmod -R u+rwX tmp/

    # Create directory for satellites
    sudo -u git -H mkdir /home/git/gitlab-satellites
    sudo chmod u+rwx,g=rx,o-rwx /home/git/gitlab-satellites

    # Make sure GitLab can write to the tmp/pids/ and tmp/sockets/ directories
    sudo chmod -R u+rwX tmp/pids/
    sudo chmod -R u+rwX tmp/sockets/

    # Make sure GitLab can write to the public/uploads/ directory
    sudo chmod -R u+rwX  public/uploads

    # Copy the example Unicorn config
    sudo -u git -H cp config/unicorn.rb.example config/unicorn.rb

    # Find number of cores
    nproc

    # Enable cluster mode if you expect to have a high load instance
    # Ex. change amount of workers to 3 for 2GB RAM server
    # Set the number of workers to at least the number of cores
    sudo -u git -H editor config/unicorn.rb

    # Copy the example Rack attack config
    sudo -u git -H cp config/initializers/rack_attack.rb.example config/initializers/rack_attack.rb

    # Configure Git global settings for git user, used when editing via web editor
    sudo -u git -H git config --global core.autocrlf input

    # Configure Redis connection settings
    sudo -u git -H cp config/resque.yml.example config/resque.yml

    # Change the Redis socket path if you are not using the default Debian / Ubuntu configuration
    sudo -u git -H editor config/resque.yml

**Important Note:** Make sure to edit both `gitlab.yml` and `unicorn.rb` to match your setup.

**Note:** If you want to use HTTPS, see [Using HTTPS](#using-https) for the additional steps.

### Configure GitLab DB Settings

    # PostgreSQL only:
    sudo -u git cp config/database.yml.postgresql config/database.yml

    # MySQL only:
    sudo -u git cp config/database.yml.mysql config/database.yml

    # MySQL and remote PostgreSQL only:
    # Update username/password in config/database.yml.
    # You only need to adapt the production settings (first part).
    # If you followed the database guide then please do as follows:
    # Change 'secure password' with the value you have given to $password
    # You can keep the double quotes around the password
    sudo -u git -H editor config/database.yml

    # PostgreSQL and MySQL:
    # Make config/database.yml readable to git only
    sudo -u git -H chmod o-rwx config/database.yml

### Install Gems

**Note:** As of bundler 1.5.2, you can invoke `bundle install -jN` (where `N` the number of your processor cores) and enjoy the parallel gems installation with measurable difference in completion time (~60% faster). Check the number of your cores with `nproc`. For more information check this [post](http://robots.thoughtbot.com/parallel-gem-installing-using-bundler). First make sure you have bundler >= 1.5.2 (run `bundle -v`) as it addresses some [issues](https://devcenter.heroku.com/changelog-items/411) that were [fixed](https://github.com/bundler/bundler/pull/2817) in 1.5.2.

    # For PostgreSQL (note, the option says "without ... mysql")
    sudo -u git -H bundle install --deployment --without development test mysql aws kerberos

    # Or if you use MySQL (note, the option says "without ... postgres")
    sudo -u git -H bundle install --deployment --without development test postgres aws kerberos

**Note:** If you want to use Kerberos for user authentication, then omit `kerberos` in the `--without` option above.

### Install GitLab Shell

GitLab Shell is an SSH access and repository management software developed specially for GitLab.

    # Run the installation task for gitlab-shell (replace `REDIS_URL` if needed):
    sudo -u git -H bundle exec rake gitlab:shell:install[v2.6.3] REDIS_URL=unix:/var/run/redis/redis.sock RAILS_ENV=production

    # By default, the gitlab-shell config is generated from your main GitLab config.
    # You can review (and modify) the gitlab-shell config as follows:
    sudo -u git -H editor /home/git/gitlab-shell/config.yml

**Note:** If you want to use HTTPS, see [Using HTTPS](#using-https) for the additional steps.

**Note:** Make sure your hostname can be resolved on the machine itself by either a proper DNS record or an additional line in /etc/hosts ("127.0.0.1  hostname"). This might be necessary for example if you set up gitlab behind a reverse proxy. If the hostname cannot be resolved, the final installation check will fail with "Check GitLab API access: FAILED. code: 401" and pushing commits will be rejected with "[remote rejected] master -> master (hook declined)".

### Initialize Database and Activate Advanced Features

    sudo -u git -H bundle exec rake gitlab:setup RAILS_ENV=production

    # Type 'yes' to create the database tables.

    # When done you see 'Administrator account created:'

**Note:** You can set the Administrator/root password by supplying it in environmental variable `GITLAB_ROOT_PASSWORD` as seen below. If you don't set the password (and it is set to the default one) please wait with exposing GitLab to the public internet until the installation is done and you've logged into the server the first time. During the first login you'll be forced to change the default password.

    sudo -u git -H bundle exec rake gitlab:setup RAILS_ENV=production GITLAB_ROOT_PASSWORD=yourpassword

### Install Init Script

Download the init script (will be `/etc/init.d/gitlab`):

    sudo cp lib/support/init.d/gitlab /etc/init.d/gitlab

And if you are installing with a non-default folder or user copy and edit the defaults file:

    sudo cp lib/support/init.d/gitlab.default.example /etc/default/gitlab

If you installed GitLab in another directory or as a user other than the default you should change these settings in `/etc/default/gitlab`. Do not edit `/etc/init.d/gitlab` as it will be changed on upgrade.

Make GitLab start on boot:

    sudo update-rc.d gitlab defaults 21

### Setup Logrotate

    sudo cp lib/support/logrotate/gitlab /etc/logrotate.d/gitlab

### Check Application Status

Check if GitLab and its environment are configured correctly:

    sudo -u git -H bundle exec rake gitlab:env:info RAILS_ENV=production

### Compile Assets

    sudo -u git -H bundle exec rake assets:precompile RAILS_ENV=production

### Start Your GitLab Instance

    sudo service gitlab start
    # or
    sudo /etc/init.d/gitlab restart

## 7. Nginx

**Note:** Nginx is the officially supported web server for GitLab. If you cannot or do not want to use Nginx as your web server, have a look at the [GitLab recipes](https://gitlab.com/gitlab-org/gitlab-recipes/).

### Installation

    sudo apt-get install -y nginx

### Site Configuration

Copy the example site config:

    sudo cp lib/support/nginx/gitlab /etc/nginx/sites-available/gitlab
    sudo ln -s /etc/nginx/sites-available/gitlab /etc/nginx/sites-enabled/gitlab

Make sure to edit the config file to match your setup:

    # Change YOUR_SERVER_FQDN to the fully-qualified
    # domain name of your host serving GitLab.
    sudo editor /etc/nginx/sites-available/gitlab

**Note:** If you want to use HTTPS, replace the `gitlab` Nginx config with `gitlab-ssl`. See [Using HTTPS](#using-https) for HTTPS configuration details.

### Test Configuration

Validate your `gitlab` or `gitlab-ssl` Nginx config file with the following command:

    sudo nginx -t

You should receive `syntax is okay` and `test is successful` messages. If you receive errors check your `gitlab` or `gitlab-ssl` Nginx config file for typos, etc. as indicated in the error message given.

### Restart

    sudo service nginx restart

## Done!

### Double-check Application Status

To make sure you didn't miss anything run a more thorough check with:

    sudo -u git -H bundle exec rake gitlab:check RAILS_ENV=production

If all items are green, then congratulations on successfully installing GitLab!

NOTE: Supply `SANITIZE=true` environment variable to `gitlab:check` to omit project names from the output of the check command.

### Initial Login

Visit YOUR_SERVER in your web browser for your first GitLab login. The setup has created a default admin account for you. You can use it to log in:

    root
    5iveL!fe

**Important Note:** On login you'll be prompted to change the password.

**Enjoy!**

You can use `sudo service gitlab start` and `sudo service gitlab stop` to start and stop GitLab.

## Advanced Setup Tips

### Using HTTPS

To use GitLab with HTTPS:

1. In `gitlab.yml`:
    1. Set the `port` option in section 1 to `443`.
    1. Set the `https` option in section 1 to `true`.
1. In the `config.yml` of gitlab-shell:
    1. Set `gitlab_url` option to the HTTPS endpoint of GitLab (e.g. `https://git.example.com`).
    1. Set the certificates using either the `ca_file` or `ca_path` option.
1. Use the `gitlab-ssl` Nginx example config instead of the `gitlab` config.
    1. Update `YOUR_SERVER_FQDN`.
    1. Update `ssl_certificate` and `ssl_certificate_key`.
    1. Review the configuration file and consider applying other security and performance enhancing features.

Using a self-signed certificate is discouraged but if you must use it follow the normal directions then:

1. Generate a self-signed SSL certificate:

    ```
    mkdir -p /etc/nginx/ssl/
    cd /etc/nginx/ssl/
    sudo openssl req -newkey rsa:2048 -x509 -nodes -days 3560 -out gitlab.crt -keyout gitlab.key
    sudo chmod o-r gitlab.key
    ```
1. In the `config.yml` of gitlab-shell set `self_signed_cert` to `true`.

### Additional Markup Styles

Apart from the always supported markdown style there are other rich text files that GitLab can display. But you might have to install a dependency to do so. Please see the [github-markup gem readme](https://github.com/gitlabhq/markup#markups) for more information.

### Custom Redis Connection

If you'd like Resque to connect to a Redis server on a non-standard port or on a different host, you can configure its connection string via the `config/resque.yml` file.

    # example
    production: redis://redis.example.tld:6379

If you want to connect the Redis server via socket, then use the "unix:" URL scheme and the path to the Redis socket file in the `config/resque.yml` file.

    # example
    production: unix:/path/to/redis/socket

### Custom SSH Connection

If you are running SSH on a non-standard port, you must change the GitLab user's SSH config.

    # Add to /home/git/.ssh/config
    host localhost          # Give your setup a name (here: override localhost)
        user git            # Your remote git user
        port 2222           # Your port number
        hostname 127.0.0.1; # Your server name or IP

You also need to change the corresponding options (e.g. `ssh_user`, `ssh_host`, `admin_uri`) in the `config\gitlab.yml` file.

### LDAP Authentication

You can configure LDAP authentication in `config/gitlab.yml`. Please restart GitLab after editing this file.

### Using Custom Omniauth Providers

See the [omniauth integration document](../integration/omniauth.md)<|MERGE_RESOLUTION|>--- conflicted
+++ resolved
@@ -197,11 +197,7 @@
     # Clone GitLab repository
     sudo -u git -H git clone https://gitlab.com/gitlab-org/gitlab-ce.git -b 7-11-stable gitlab
 
-<<<<<<< HEAD
-**Note:** You can change `7-10-stable-ee` to `master` if you want the *bleeding edge* version, but never install master on a production server!
-=======
-**Note:** You can change `7-11-stable` to `master` if you want the *bleeding edge* version, but never install master on a production server!
->>>>>>> 22d5d891
+**Note:** You can change `7-11-stable-ee` to `master` if you want the *bleeding edge* version, but never install master on a production server!
 
 ### Configure It
 
