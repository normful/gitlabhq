# Select Version to Install
Make sure you view this installation guide from the branch (version) of GitLab you would like to install. In most cases
this should be the highest numbered stable branch (example shown below).

![capture](https://f.cloud.github.com/assets/1192780/564911/2f9f3e1e-c5b7-11e2-9f89-98e527d1adec.png)

If this is unclear check the [GitLab Blog](http://blog.gitlab.org/) for installation guide links by version.

# Important notes

This installation guide was created for and tested on **Debian/Ubuntu** operating systems. Please read [`doc/install/requirements.md`](./requirements.md) for hardware and operating system requirements.

This is the official installation guide to set up a production server. To set up a **development installation** or for many other installation options please consult [the installation section in the readme](https://github.com/gitlabhq/gitlabhq#installation).

The following steps have been known to work. Please **use caution when you deviate** from this guide. Make sure you don't violate any assumptions GitLab makes about its environment. For example many people run into permission problems because they changed the location of directories or run services as the wrong user.

If you find a bug/error in this guide please **submit a pull request** following the [contributing guide](../../CONTRIBUTING.md).

- - -

# Overview

The GitLab installation consists of setting up the following components:

1. Packages / Dependencies
2. Ruby
3. System Users
4. GitLab shell
5. Database
6. GitLab
7. Nginx


# 1. Packages / Dependencies

`sudo` is not installed on Debian by default. Make sure your system is
up-to-date and install it.

    # run as root!
    apt-get update -y
    apt-get upgrade -y
    apt-get install sudo -y

**Note:**
During this installation some files will need to be edited manually.
If you are familiar with vim set it as default editor with the commands below.
If you are not familiar with vim please skip this and keep using the default editor.

    # Install vim and set as default editor
    sudo apt-get install -y vim
    sudo update-alternatives --set editor /usr/bin/vim.basic

Install the required packages:

    sudo apt-get install -y build-essential zlib1g-dev libyaml-dev libssl-dev libgdbm-dev libreadline-dev libncurses5-dev libffi-dev curl openssh-server redis-server checkinstall libxml2-dev libxslt-dev libcurl4-openssl-dev libicu-dev logrotate

Make sure you have the right version of Python installed.

    # Install Python
    sudo apt-get install -y python

    # Make sure that Python is 2.5+ (3.x is not supported at the moment)
    python --version

    # If it's Python 3 you might need to install Python 2 separately
    sudo apt-get install -y python2.7

    # Make sure you can access Python via python2
    python2 --version

    # If you get a "command not found" error create a link to the python binary
    sudo ln -s /usr/bin/python /usr/bin/python2

    # For reStructuredText markup language support install required package:
    sudo apt-get install -y python-docutils

Make sure you have the right version of Git installed

    # Install Git
    sudo apt-get install -y git-core

    # Make sure Git is version 1.7.10 or higher, for example 1.7.12 or 1.8.4
    git --version

Is the system packaged Git too old? Remove it and compile from source.

    # Remove packaged Git
    sudo apt-get remove git-core

    # Install dependencies
    sudo apt-get install -y libcurl4-openssl-dev libexpat1-dev gettext libz-dev libssl-dev build-essential

    # Download and compile from source
    cd /tmp
    curl --progress https://git-core.googlecode.com/files/git-1.8.4.1.tar.gz | tar xz
    cd git-1.8.4.1/
    make prefix=/usr/local all

    # Install into /usr/local/bin
    sudo make prefix=/usr/local install

    # When editing config/gitlab.yml (Step 6), change the git bin_path to /usr/local/bin/git

**Note:** In order to receive mail notifications, make sure to install a
mail server. By default, Debian is shipped with exim4 whereas Ubuntu
does not ship with one. The recommended mail server is postfix and you can install it with:

	sudo apt-get install -y postfix

Then select 'Internet Site' and press enter to confirm the hostname.

# 2. Ruby

Remove the old Ruby 1.8 if present

    sudo apt-get remove ruby1.8

Download Ruby and compile it:

    mkdir /tmp/ruby && cd /tmp/ruby
    curl --progress ftp://ftp.ruby-lang.org/pub/ruby/2.0/ruby-2.0.0-p353.tar.gz | tar xz
    cd ruby-2.0.0-p353
    ./configure --disable-install-rdoc
    make
    sudo make install

Install the Bundler Gem:

    sudo gem install bundler --no-ri --no-rdoc


# 3. System Users

Create a `git` user for Gitlab:

    sudo adduser --disabled-login --gecos 'GitLab' git


# 4. GitLab shell

GitLab Shell is an ssh access and repository management software developed specially for GitLab.

    # Go to home directory
    cd /home/git

    # Clone gitlab shell
    sudo -u git -H git clone https://github.com/gitlabhq/gitlab-shell.git -b v1.8.0

    cd gitlab-shell

    sudo -u git -H cp config.yml.example config.yml

    # Edit config and replace gitlab_url
    # with something like 'http://domain.com/'
    sudo -u git -H editor config.yml

    # Do setup
    sudo -u git -H ./bin/install


# 5. Database

To setup the MySQL/PostgreSQL database and dependencies please see [`doc/install/databases.md`](./databases.md).


# 6. GitLab

    # We'll install GitLab into home directory of the user "git"
    cd /home/git

## Clone the Source

    # Clone GitLab repository
<<<<<<< HEAD
    sudo -u git -H git clone https://gitlab.com/subscribers/gitlab-ee.git -b 6-4-stable-ee gitlab
=======
    sudo -u git -H git clone https://gitlab.com/gitlab-org/gitlab-ce.git -b 6-5-stable gitlab
>>>>>>> 51f06bad

    # Go to gitlab dir
    cd /home/git/gitlab

**Note:**
<<<<<<< HEAD
You can change `6-4-stable-ee` to `master` if you want the *bleeding edge* version, but never install master on a production server!
=======
You can change `6-5-stable` to `master` if you want the *bleeding edge* version, but never install master on a production server!
>>>>>>> 51f06bad

## Configure it

    cd /home/git/gitlab

    # Copy the example GitLab config
    sudo -u git -H cp config/gitlab.yml.example config/gitlab.yml

    # Make sure to change "localhost" to the fully-qualified domain name of your
    # host serving GitLab where necessary
    #
    # If you installed Git from source, change the git bin_path to /usr/local/bin/git
    sudo -u git -H editor config/gitlab.yml

    # Make sure GitLab can write to the log/ and tmp/ directories
    sudo chown -R git log/
    sudo chown -R git tmp/
    sudo chmod -R u+rwX  log/
    sudo chmod -R u+rwX  tmp/

    # Create directory for satellites
    sudo -u git -H mkdir /home/git/gitlab-satellites

    # Create directories for sockets/pids and make sure GitLab can write to them
    sudo -u git -H mkdir tmp/pids/
    sudo -u git -H mkdir tmp/sockets/
    sudo chmod -R u+rwX  tmp/pids/
    sudo chmod -R u+rwX  tmp/sockets/

    # Create public/uploads directory otherwise backup will fail
    sudo -u git -H mkdir public/uploads
    sudo chmod -R u+rwX  public/uploads

    # Copy the example Unicorn config
    sudo -u git -H cp config/unicorn.rb.example config/unicorn.rb

    # Enable cluster mode if you expect to have a high load instance
    # Ex. change amount of workers to 3 for 2GB RAM server
    sudo -u git -H editor config/unicorn.rb

    # Copy the example Rack attack config
    sudo -u git -H cp config/initializers/rack_attack.rb.example config/initializers/rack_attack.rb

    # Configure Git global settings for git user, useful when editing via web
    # Edit user.email according to what is set in gitlab.yml
    sudo -u git -H git config --global user.name "GitLab"
    sudo -u git -H git config --global user.email "gitlab@localhost"
    sudo -u git -H git config --global core.autocrlf input

**Important Note:**
Make sure to edit both `gitlab.yml` and `unicorn.rb` to match your setup.

## Configure GitLab DB settings

    # Mysql
    sudo -u git cp config/database.yml.mysql config/database.yml

    # Make sure to update username/password in config/database.yml.
    # You only need to adapt the production settings (first part).
    # If you followed the database guide then please do as follows:
    # Change 'secure password' with the value you have given to $password
    # You can keep the double quotes around the password
    sudo -u git -H editor config/database.yml

    or

    # PostgreSQL
    sudo -u git cp config/database.yml.postgresql config/database.yml


    # Make config/database.yml readable to git only
    sudo -u git -H chmod o-rwx config/database.yml

## Install Gems

    cd /home/git/gitlab

    # For MySQL (note, the option says "without ... postgres")
    sudo -u git -H bundle install --deployment --without development test postgres aws

    # Or for PostgreSQL (note, the option says "without ... mysql")
    sudo -u git -H bundle install --deployment --without development test mysql aws


## Initialize Database and Activate Advanced Features

    sudo -u git -H bundle exec rake gitlab:setup RAILS_ENV=production

    # Type 'yes' to create the database.

    # When done you see 'Administrator account created:'


## Install Init Script

Download the init script (will be /etc/init.d/gitlab):

    sudo cp lib/support/init.d/gitlab /etc/init.d/gitlab

And if you are installing with a non-default folder or user copy and edit the defaults file:

    sudo cp lib/support/init.d/gitlab.default.example /etc/default/gitlab

If you installed gitlab in another directory or as a user other than the default you should change these settings in /etc/default/gitlab. Do not edit /etc/init.d/gitlab as it will be changed on upgrade.

Make GitLab start on boot:

    sudo update-rc.d gitlab defaults 21

## Set up logrotate

    sudo cp lib/support/logrotate/gitlab /etc/logrotate.d/gitlab

## Check Application Status

Check if GitLab and its environment are configured correctly:

    sudo -u git -H bundle exec rake gitlab:env:info RAILS_ENV=production

## Start Your GitLab Instance

    sudo service gitlab start
    # or
    sudo /etc/init.d/gitlab restart


## Compile assets

    sudo -u git -H bundle exec rake assets:precompile RAILS_ENV=production


# 7. Nginx

**Note:**
Nginx is the officially supported web server for GitLab. If you cannot or do not want to use Nginx as your web server, have a look at the
[GitLab recipes](https://github.com/gitlabhq/gitlab-recipes).

## Installation
    sudo apt-get install -y nginx

## Site Configuration

Download an example site config:

    sudo cp lib/support/nginx/gitlab /etc/nginx/sites-available/gitlab
    sudo ln -s /etc/nginx/sites-available/gitlab /etc/nginx/sites-enabled/gitlab

Make sure to edit the config file to match your setup:

    # Change YOUR_SERVER_FQDN to the fully-qualified
    # domain name of your host serving GitLab.
    sudo editor /etc/nginx/sites-available/gitlab

## Restart

    sudo service nginx restart


# Done!

## Double-check Application Status

To make sure you didn't miss anything run a more thorough check with:

    sudo -u git -H bundle exec rake gitlab:check RAILS_ENV=production

If all items are green, then congratulations on successfully installing GitLab!

## Initial Login

Visit YOUR_SERVER in your web browser for your first GitLab login.
The setup has created an admin account for you. You can use it to log in:

    admin@local.host
    5iveL!fe

**Important Note:**
Please go over to your profile page and immediately change the password, so
nobody can access your GitLab by using this login information later on.

**Enjoy!**


- - -


# Advanced Setup Tips

## Custom Redis Connection

If you'd like Resque to connect to a Redis server on a non-standard port or on
a different host, you can configure its connection string via the
`config/resque.yml` file.

    # example
    production: redis://redis.example.tld:6379

If you want to connect the Redis server via socket, then use the "unix:" URL scheme
and the path to the Redis socket file in the `config/resque.yml` file.

    # example
    production: unix:/path/to/redis/socket

## Custom SSH Connection

If you are running SSH on a non-standard port, you must change the gitlab user's SSH config.

    # Add to /home/git/.ssh/config
    host localhost          # Give your setup a name (here: override localhost)
        user git            # Your remote git user
        port 2222           # Your port number
        hostname 127.0.0.1; # Your server name or IP

You also need to change the corresponding options (e.g. ssh_user, ssh_host, admin_uri) in the `config\gitlab.yml` file.

## LDAP authentication

You can configure LDAP authentication in config/gitlab.yml. Please restart GitLab after editing this file.

## Using Custom Omniauth Providers

GitLab uses [Omniauth](http://www.omniauth.org/) for authentication and already ships with a few providers preinstalled (e.g. LDAP, GitHub, Twitter). But sometimes that is not enough and you need to integrate with other authentication solutions. For these cases you can use the Omniauth provider.

### Steps

These steps are fairly general and you will need to figure out the exact details from the Omniauth provider's documentation.

* Stop GitLab
		`sudo service gitlab stop`

* Add provider specific configuration options to your `config/gitlab.yml` (you can use the [auth providers section of the example config](https://github.com/gitlabhq/gitlabhq/blob/master/config/gitlab.yml.example) as a reference)

* Add the gem to your [Gemfile](https://github.com/gitlabhq/gitlabhq/blob/master/Gemfile)
                `gem "omniauth-your-auth-provider"`
* If you're using MySQL, install the new Omniauth provider gem by running the following command:
		`sudo -u git -H bundle install --without development test postgres --path vendor/bundle --no-deployment`

* If you're using PostgreSQL, install the new Omniauth provider gem by running the following command:
		`sudo -u git -H bundle install --without development test mysql --path vendor/bundle --no-deployment`

> These are the same commands you used in the [Install Gems section](#install-gems) with `--path vendor/bundle --no-deployment` instead of `--deployment`.

* Start GitLab
		`sudo service gitlab start`


### Examples

If you have successfully set up a provider that is not shipped with GitLab itself, please let us know.
You can help others by reporting successful configurations and probably share a few insights or provide warnings for common errors or pitfalls by sharing your experience [in the public Wiki](https://github.com/gitlabhq/gitlab-public-wiki/wiki/Custom-omniauth-provider-configurations).
While we can't officially support every possible auth mechanism out there, we'd like to at least help those with special needs.<|MERGE_RESOLUTION|>--- conflicted
+++ resolved
@@ -171,21 +171,13 @@
 ## Clone the Source
 
     # Clone GitLab repository
-<<<<<<< HEAD
-    sudo -u git -H git clone https://gitlab.com/subscribers/gitlab-ee.git -b 6-4-stable-ee gitlab
-=======
-    sudo -u git -H git clone https://gitlab.com/gitlab-org/gitlab-ce.git -b 6-5-stable gitlab
->>>>>>> 51f06bad
+    sudo -u git -H git clone https://gitlab.com/subscribers/gitlab-ee.git -b 6-5-stable-ee gitlab
 
     # Go to gitlab dir
     cd /home/git/gitlab
 
 **Note:**
-<<<<<<< HEAD
-You can change `6-4-stable-ee` to `master` if you want the *bleeding edge* version, but never install master on a production server!
-=======
-You can change `6-5-stable` to `master` if you want the *bleeding edge* version, but never install master on a production server!
->>>>>>> 51f06bad
+You can change `6-5-stable-ee` to `master` if you want the *bleeding edge* version, but never install master on a production server!
 
 ## Configure it
 
