--- conflicted
+++ resolved
@@ -19,7 +19,6 @@
 
 If multiple LDAP email attributes are present, e.g. `mail: foo@bar.com` and `email: foo@example.com`, then the first attribute found wins -- in this case `foo@bar.com`.
 
-<<<<<<< HEAD
 ## LDAP group synchronization (GitLab Enterprise Edition)
 
 LDAP group synchronization in GitLab Enterprise Edition allows you to synchronize the members of a GitLab group with one or more LDAP groups.
@@ -111,7 +110,7 @@
 ```yaml
     sync_ssh_keys: 'sshpublickey'
 ```
-=======
+
 ## Using an LDAP filter to limit access to your GitLab server
 
 If you want to limit all GitLab access to a subset of the LDAP users on your LDAP server you can set up an LDAP user filter.
@@ -135,5 +134,4 @@
 (memberOf:1.2.840.113556.1.4.1941:=CN=My Group,DC=Example,DC=com)
 ```
 
-Please note that GitLab does not support the custom filter syntax used by omniauth-ldap.
->>>>>>> 9f939c96
+Please note that GitLab does not support the custom filter syntax used by omniauth-ldap.