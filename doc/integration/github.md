# Integrate your server with GitHub

Import projects from GitHub and login to your GitLab instance with your GitHub account.

To enable the GitHub OmniAuth provider you must register your application with GitHub. 
GitHub will generate an application ID and secret key for you to use.

1.  Sign in to GitHub.

1.  Navigate to your individual user settings or an organization's settings, depending on how you want the application registered. It does not matter if the application is registered as an individual or an organization - that is entirely up to you.

1.  Select "Applications" in the left menu.

1.  Select "Register new application".

1.  Provide the required details.
    - Application name: This can be anything. Consider something like "\<Organization\>'s GitLab" or "\<Your Name\>'s GitLab" or something else descriptive.
    - Homepage URL: The URL to your GitLab installation. 'https://gitlab.company.com'
    - Application description: Fill this in if you wish.
    - Authorization callback URL: 'https://gitlab.company.com/'
1.  Select "Register application".

1.  You should now see a Client ID and Client Secret near the top right of the page (see screenshot). 
    Keep this page open as you continue configuration.
    ![GitHub app](github_app.png)

1.  On your GitLab server, open the configuration file.

    For omnibus package:

    ```sh
      sudo editor /etc/gitlab/gitlab.rb
    ```

    For instalations from source:

    ```sh
      cd /home/git/gitlab

      sudo -u git -H editor config/gitlab.yml
    ```

1.  See [Initial OmniAuth Configuration](omniauth.md#initial-omniauth-configuration) for initial settings.

1.  Add the provider configuration:

    For omnibus package:

    ```ruby
      gitlab_rails['omniauth_providers'] = [
        {
          "name" => "github",
          "app_id" => "YOUR_APP_ID",
          "app_secret" => "YOUR_APP_SECRET",
          "url" => "https://github.com/",
          "args" => { "scope" => "user:email" } }
        }
      ]
    ```

    For installation from source:

    ```
<<<<<<< HEAD
      - { name: 'github', app_id: 'YOUR APP ID',
          app_secret: 'YOUR APP SECRET',
          url: "https://github.com/",
          args: { scope: 'user:email' } }
    ```



1. If you want to use GitHub Enterprise then your configuration should look like the following:

    ```
        - { name: 'github', app_id: 'YOUR APP ID',
            app_secret: 'YOUR APP SECRET',
            url: "https://github.example.com/",
            args: { scope: 'user:email' } }
    ```


1.  Change 'YOUR APP ID' to the client ID from the GitHub application page from step 7.
=======
      - { name: 'github', app_id: 'YOUR_APP_ID',
        app_secret: 'YOUR_APP_SECRET',
        args: { scope: 'user:email' } }
    ```

1.  Change 'YOUR_APP_ID' to the client ID from the GitHub application page from step 7.
>>>>>>> 3cc55fe4

1.  Change 'YOUR_APP_SECRET' to the client secret from the GitHub application page  from step 7.

1.  Save the configuration file.

1.  Restart GitLab for the changes to take effect.

On the sign in page there should now be a GitHub icon below the regular sign in form. 
Click the icon to begin the authentication process. GitHub will ask the user to sign in and authorize the GitLab application. 
If everything goes well the user will be returned to GitLab and will be signed in.<|MERGE_RESOLUTION|>--- conflicted
+++ resolved
@@ -60,35 +60,27 @@
 
     For installation from source:
 
-    ```
-<<<<<<< HEAD
-      - { name: 'github', app_id: 'YOUR APP ID',
-          app_secret: 'YOUR APP SECRET',
-          url: "https://github.com/",
-          args: { scope: 'user:email' } }
-    ```
-
-
-
-1. If you want to use GitHub Enterprise then your configuration should look like the following:
+    For GitHub.com:
 
     ```
-        - { name: 'github', app_id: 'YOUR APP ID',
-            app_secret: 'YOUR APP SECRET',
-            url: "https://github.example.com/",
-            args: { scope: 'user:email' } }
-    ```
-
-
-1.  Change 'YOUR APP ID' to the client ID from the GitHub application page from step 7.
-=======
       - { name: 'github', app_id: 'YOUR_APP_ID',
         app_secret: 'YOUR_APP_SECRET',
         args: { scope: 'user:email' } }
     ```
 
+
+    For GitHub Enterprise:
+
+    ```
+      - { name: 'github', app_id: 'YOUR_APP_ID',
+        app_secret: 'YOUR_APP_SECRET',
+        url: "https://github.example.com/",
+        args: { scope: 'user:email' } }
+    ```
+    
+    __Replace `https://github.example.com/` with your GitHub URL__
+
 1.  Change 'YOUR_APP_ID' to the client ID from the GitHub application page from step 7.
->>>>>>> 3cc55fe4
 
 1.  Change 'YOUR_APP_SECRET' to the client secret from the GitHub application page  from step 7.
 
