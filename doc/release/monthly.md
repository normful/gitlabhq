--- conflicted
+++ resolved
@@ -58,18 +58,6 @@
 
 After making the release branch new commits are cherry-picked from master. When the release gets closer we get more selective what is cherry-picked. The days of the month are approximately as follows:
 
-<<<<<<< HEAD
-* 17th: feature freeze (stop merging new features in master)
-* 18th: UI freeze (stop merging changes to the user interface)
-* 19th: code freeze (stop merging non-essential code improvements)
-* 20th: release candidate 1 (VERSION x.x.0.rc1, tag, tweet and upgrade Cloud)
-* 21st: optional release candidate 2 (x.x.0.rc2, only if rc1 had problems)
-* 22nd: release (VERSION x.x.0, create x-x-stable branch, tag, blog and tweet)
-* 23nd: optional patch releases (x.x.1, x.x.2, etc., only if there are serious regressions)
-* 24-end of month: release Enterprise Edition and upgrade GitLab Cloud to latest patch
-* 1-7th: official merge window (see contributing guide)
-* 8-16th: bugfixes and sponsored features
-=======
 * 1-7th: official merge window (see contributing guide)
 * 8-14th: work on bugfixes, sponsored features and GitLab EE
 * 15th: code freeze (stop merging into master except essential bugfixes)
@@ -78,7 +66,6 @@
 * 22nd: release (VERSION x.x.0, create x-x-stable branch, tag, blog and tweet)
 * 23nd: optional patch releases (x.x.1, x.x.2, etc., only if there are serious problems)
 * 24-end of month: release GitLab EE and GitLab CI
->>>>>>> de5e41c6
 
 # Write a blog post
 
