--- conflicted
+++ resolved
@@ -55,11 +55,6 @@
 - [Welcome message](customization/welcome_message.md) Add a custom welcome message to the sign-in page.
 - [Reply by email](incoming_email/README.md) Allow users to comment on issues and merge requests by replying to notification emails.
 - [Migrate GitLab CI to CE/EE](migrate_ci_to_ce/README.md) Follow this guide to migrate your existing GitLab CI data to GitLab CE/EE.
-<<<<<<< HEAD
-- [User permissions](permissions/permissions.md)
-- [API](api/README.md)
-=======
->>>>>>> f197b528
 
 ## Contributor documentation
 
