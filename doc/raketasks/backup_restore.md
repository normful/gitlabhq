--- conflicted
+++ resolved
@@ -373,16 +373,11 @@
 
 ## Note
 This documentation is for GitLab CE.
-<<<<<<< HEAD
 We backup GitLab.com and make sure your data is secure, but you can't use these methods to export / backup your data yourself from GitLab.com.
+
+Issues are stored in the database. They can't be stored in Git itself.
 
 To migrate your repositories from one server to another with an up-to-date version of
 GitLab, you can use the [import rake task](import.md) to do a mass import of the
 repository. Note that if you do an import rake task, rather than a backup restore, you
-will have all your repositories, but not any other data.
-=======
-We backup GitLab.com and make sure your data is secure, but you can't use these methods
-to export / backup your data yourself from GitLab.com.
-
-Issues are stored in the database. They can't be stored in Git itself.
->>>>>>> 54452412
+will have all your repositories, but not any other data.