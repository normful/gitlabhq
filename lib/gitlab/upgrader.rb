require_relative "version_info"

module Gitlab
  class Upgrader
    def execute
      puts "GitLab #{current_version.major} upgrade tool"
      puts "Your version is #{current_version}"
      puts "Latest available version for GitLab #{current_version.major} is #{latest_version}"

      if latest_version?
        puts "You are using the latest GitLab version"
      else
        puts "Newer GitLab version is available"
        answer = if ARGV.first == "-y"
                   "yes"
                 else
                   prompt("Do you want to upgrade (yes/no)? ", %w{yes no})
                 end

        if answer == "yes"
          upgrade
        else
          exit 0
        end
      end
    end

    def latest_version?
      current_version >= latest_version
    end

    def current_version
      @current_version ||= Gitlab::VersionInfo.parse(current_version_raw)
    end

    def latest_version
      @latest_version ||= Gitlab::VersionInfo.parse(latest_version_raw)
    end

    def current_version_raw
      File.read(File.join(gitlab_path, "VERSION")).strip
    end

    def latest_version_raw
<<<<<<< HEAD
      git_tags = `git ls-remote --tags origin | grep tags\/v#{current_version.major}`
      git_tags = git_tags.lines.to_a.select { |version| version =~ /v\d\.\d\.\d-ee\Z/ }
      last_tag = git_tags.last.match(/v\d\.\d\.\d-ee/).to_s
=======
      remote_tags, _ = Gitlab::Popen.popen(%W(git ls-remote --tags origin))
      git_tags = remote_tags.split("\n").grep(/tags\/v#{current_version.major}/)
      git_tags = git_tags.select { |version| version =~ /v\d\.\d\.\d\Z/ }
      last_tag = git_tags.last.match(/v\d\.\d\.\d/).to_s
>>>>>>> 8fa53ce4
    end

    def update_commands
      {
<<<<<<< HEAD
        "Stash changed files" => "git stash",
        "Get latest code" => "git fetch",
        "Switch to new version" => "git checkout v#{latest_version}-ee",
        "Install gems" => "bundle",
        "Migrate DB" => "bundle exec rake db:migrate RAILS_ENV=production",
        "Recompile assets" => "bundle exec rake assets:clean assets:precompile RAILS_ENV=production",
        "Clear cache" => "bundle exec rake cache:clear RAILS_ENV=production"
=======
        "Stash changed files" => %W(git stash),
        "Get latest code" => %W(git fetch),
        "Switch to new version" => %W(git checkout v#{latest_version}),
        "Install gems" => %W(bundle),
        "Migrate DB" => %W(bundle exec rake db:migrate),
        "Recompile assets" => %W(bundle exec rake assets:clean assets:precompile),
        "Clear cache" => %W(bundle exec rake cache:clear)
>>>>>>> 8fa53ce4
      }
    end

    def env
      {'RAILS_ENV' => 'production'}
    end

    def upgrade
      update_commands.each do |title, cmd|
        puts title
        puts " -> #{cmd.join(' ')}"
        if system(env, *cmd)
          puts " -> OK"
        else
          puts " -> FAILED"
          puts "Failed to upgrade. Try to repeat task or proceed with upgrade manually "
          exit 1
        end
      end

      puts "Done"
    end

    def gitlab_path
      File.expand_path(File.join(File.dirname(__FILE__), '../..'))
    end

    # Prompt the user to input something
    #
    # message - the message to display before input
    # choices - array of strings of acceptable answers or nil for any answer
    #
    # Returns the user's answer
    def prompt(message, choices = nil)
      begin
        print(message)
        answer = STDIN.gets.chomp
      end while !choices.include?(answer)
      answer
    end
  end
end<|MERGE_RESOLUTION|>--- conflicted
+++ resolved
@@ -42,37 +42,21 @@
     end
 
     def latest_version_raw
-<<<<<<< HEAD
-      git_tags = `git ls-remote --tags origin | grep tags\/v#{current_version.major}`
-      git_tags = git_tags.lines.to_a.select { |version| version =~ /v\d\.\d\.\d-ee\Z/ }
-      last_tag = git_tags.last.match(/v\d\.\d\.\d-ee/).to_s
-=======
       remote_tags, _ = Gitlab::Popen.popen(%W(git ls-remote --tags origin))
       git_tags = remote_tags.split("\n").grep(/tags\/v#{current_version.major}/)
-      git_tags = git_tags.select { |version| version =~ /v\d\.\d\.\d\Z/ }
-      last_tag = git_tags.last.match(/v\d\.\d\.\d/).to_s
->>>>>>> 8fa53ce4
+      git_tags = git_tags.select { |version| version =~ /v\d\.\d\.\d-ee\Z/ }
+      last_tag = git_tags.last.match(/v\d\.\d\.\d-ee/).to_s
     end
 
     def update_commands
       {
-<<<<<<< HEAD
-        "Stash changed files" => "git stash",
-        "Get latest code" => "git fetch",
-        "Switch to new version" => "git checkout v#{latest_version}-ee",
-        "Install gems" => "bundle",
-        "Migrate DB" => "bundle exec rake db:migrate RAILS_ENV=production",
-        "Recompile assets" => "bundle exec rake assets:clean assets:precompile RAILS_ENV=production",
-        "Clear cache" => "bundle exec rake cache:clear RAILS_ENV=production"
-=======
         "Stash changed files" => %W(git stash),
         "Get latest code" => %W(git fetch),
-        "Switch to new version" => %W(git checkout v#{latest_version}),
+        "Switch to new version" => %W(git checkout v#{latest_version}-ee),
         "Install gems" => %W(bundle),
         "Migrate DB" => %W(bundle exec rake db:migrate),
         "Recompile assets" => %W(bundle exec rake assets:clean assets:precompile),
         "Clear cache" => %W(bundle exec rake cache:clear)
->>>>>>> 8fa53ce4
       }
     end
 
