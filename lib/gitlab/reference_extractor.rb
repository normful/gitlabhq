--- conflicted
+++ resolved
@@ -23,20 +23,20 @@
     end
 
     def issues
-<<<<<<< HEAD
-      references[:issue].uniq.map do |project, identifier|
-        if project.default_issues_tracker?
-          project.issues.where(iid: identifier).first
-        elsif project.jira_tracker?
-          JiraIssue.new(identifier, project)
-        end
-      end.compact.uniq
-=======
       # TODO (rspeicher): What about external issues?
+      #EE code
+#<<<<<<< HEAD
+      #references[:issue].uniq.map do |project, identifier|
+        #if project.default_issues_tracker?
+          #project.issues.where(iid: identifier).first
+        #elsif project.jira_tracker?
+          #JiraIssue.new(identifier, project)
+        #end
+      #end.compact.uniq
+#=======
 
       result = pipeline_result(:issue)
       result.uniq
->>>>>>> 278c3ba4
     end
 
     def merge_requests
