require 'gitlab/oauth/user'

# LDAP extension for User model
#
# * Find or create user from omniauth.auth data
# * Links LDAP account with existing user
# * Auth LDAP user with login and password
#
module Gitlab
  module LDAP
    class User < Gitlab::OAuth::User
      class << self
        def find_by_uid_and_provider(uid, provider)
          # LDAP distinguished name is case-insensitive
          ::User.
            where(provider: [provider, :ldap]).
            where('lower(extern_uid) = ?', uid.downcase).last
        end
      end

      def initialize(auth_hash)
        super
        update_user_attributes
      end

      # instance methods
      def gl_user
        @gl_user ||= find_by_uid_and_provider || find_by_email || build_new_user
      end

      def find_by_uid_and_provider
<<<<<<< HEAD
        # LDAP distinguished name is case-insensitive
        model.
          where(provider: [auth_hash.provider, :ldap]).
          where('lower(extern_uid) = ?', auth_hash.uid.downcase).last
=======
        self.class.find_by_uid_and_provider(
          auth_hash.uid.downcase, auth_hash.provider)
>>>>>>> d9a87891
      end

      def find_by_email
        model.find_by(email: auth_hash.email)
      end

      def update_user_attributes
        gl_user.attributes = {
          extern_uid: auth_hash.uid,
          provider: auth_hash.provider,
          email: auth_hash.email
        }
      end

      def changed?
        gl_user.changed?
      end

      def needs_blocking?
        false
      end

      def allowed?
        Gitlab::LDAP::Access.allowed?(gl_user)
      end
    end
  end
end<|MERGE_RESOLUTION|>--- conflicted
+++ resolved
@@ -29,15 +29,8 @@
       end
 
       def find_by_uid_and_provider
-<<<<<<< HEAD
-        # LDAP distinguished name is case-insensitive
-        model.
-          where(provider: [auth_hash.provider, :ldap]).
-          where('lower(extern_uid) = ?', auth_hash.uid.downcase).last
-=======
         self.class.find_by_uid_and_provider(
           auth_hash.uid.downcase, auth_hash.provider)
->>>>>>> d9a87891
       end
 
       def find_by_email
