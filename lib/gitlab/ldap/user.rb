--- conflicted
+++ resolved
@@ -13,20 +13,6 @@
         def find_or_create(auth_hash)
           self.auth_hash = auth_hash
           find(auth_hash) || find_and_connect_by_email(auth_hash) || create(auth_hash)
-<<<<<<< HEAD
-        end
-
-        def find_and_connect_by_email(auth_hash)
-          self.auth_hash = auth_hash
-          user = model.find_by(email: self.auth_hash.email)
-
-          if user
-            user.update_attributes(extern_uid: auth_hash.uid, provider: auth_hash.provider)
-            Gitlab::AppLogger.info("(LDAP) Updating legacy LDAP user #{self.auth_hash.email} with extern_uid => #{auth_hash.uid}")
-            return user
-          end
-=======
->>>>>>> 79190fe0
         end
 
         def find_and_connect_by_email(auth_hash)
