--- conflicted
+++ resolved
@@ -67,11 +67,8 @@
                  else
                    :push_code
                  end
-<<<<<<< HEAD
-        user.can?(action, project) &&
+        unless user.can?(action, project) &&
           pass_git_hooks?(user, project, ref, oldrev, newrev)
-=======
-        unless user.can?(action, project)
           # If user does not have access to make at least one change - cancel all push
           return false
         end
@@ -87,7 +84,6 @@
       if oldrev !~ /00000000/ && newrev !~ /00000000/
         missed_refs = IO.popen(%W(git --git-dir=#{project.repository.path_to_repo} rev-list #{oldrev} ^#{newrev})).read
         missed_refs.split("\n").size > 0
->>>>>>> 79190fe0
       else
         false
       end
