--- conflicted
+++ resolved
@@ -82,17 +82,13 @@
     end
 
     class Group < Grape::Entity
-<<<<<<< HEAD
       expose :id, :name, :path, :ldap_cn, :ldap_access, :description
       expose :ldap_group_links, using: Entities::LdapGroupLink, if: lambda{ | group, options | group.ldap_group_links.any? }
-=======
-      expose :id, :name, :path, :description
       expose :avatar_url
 
       expose :web_url do |group, options|
         Rails.application.routes.url_helpers.group_url(group)
       end
->>>>>>> bdb4288a
     end
 
     class GroupDetail < Group
