module API
  module Entities
    class UserSafe < Grape::Entity
      expose :name, :username
    end

    class UserBasic < UserSafe
      expose :id, :state, :avatar_url

      expose :web_url do |user, options|
        Gitlab::Application.routes.url_helpers.user_url(user)
      end
    end

    class User < UserBasic
      expose :created_at
      expose :is_admin?, as: :is_admin
      expose :bio, :skype, :linkedin, :twitter, :website_url
    end

    class Identity < Grape::Entity
      expose :provider, :extern_uid
    end

    class UserFull < User
      expose :email
      expose :theme_id, :color_scheme_id, :projects_limit, :current_sign_in_at
      expose :identities, using: Entities::Identity
      expose :can_create_group?, as: :can_create_group
      expose :can_create_project?, as: :can_create_project
      expose :two_factor_enabled
    end

    class UserLogin < UserFull
      expose :private_token
    end

    class Email < Grape::Entity
      expose :id, :email
    end

    class Hook < Grape::Entity
      expose :id, :url, :created_at
    end

    class ProjectHook < Hook
      expose :project_id, :push_events
      expose :issues_events, :merge_requests_events, :tag_push_events, :note_events, :build_events
      expose :enable_ssl_verification
    end

    class ForkedFromProject < Grape::Entity
      expose :id
      expose :name, :name_with_namespace
      expose :path, :path_with_namespace
    end

    class Project < Grape::Entity
      expose :id, :description, :default_branch, :tag_list
      expose :public?, as: :public
      expose :archived?, as: :archived
      expose :visibility_level, :ssh_url_to_repo, :http_url_to_repo, :web_url
      expose :owner, using: Entities::UserBasic, unless: ->(project, options) { project.group }
      expose :name, :name_with_namespace
      expose :path, :path_with_namespace
      expose :issues_enabled, :merge_requests_enabled, :wiki_enabled, :builds_enabled, :snippets_enabled, :created_at, :last_activity_at
      expose :shared_runners_enabled
      expose :creator_id
      expose :namespace
      expose :forked_from_project, using: Entities::ForkedFromProject, if: lambda{ |project, options| project.forked? }
      expose :avatar_url
      expose :star_count, :forks_count
      expose :open_issues_count, if: lambda { |project, options| project.issues_enabled? && project.default_issues_tracker? }
      expose :runners_token, if: lambda { |_project, options| options[:user_can_admin_project] }
    end

    class ProjectMember < UserBasic
      expose :access_level do |user, options|
        options[:project].project_members.find_by(user_id: user.id).access_level
      end
    end

    class Group < Grape::Entity
      expose :id, :name, :path, :description
      expose :avatar_url

      expose :web_url do |group, options|
        Gitlab::Application.routes.url_helpers.group_url(group)
      end
    end

    class GroupDetail < Group
      expose :projects, using: Entities::Project
    end

    class GroupMember < UserBasic
      expose :access_level do |user, options|
        options[:group].group_members.find_by(user_id: user.id).access_level
      end
    end

    class RepoObject < Grape::Entity
      expose :name

      expose :commit do |repo_obj, options|
        if repo_obj.respond_to?(:commit)
          repo_obj.commit
        elsif options[:project]
          options[:project].repository.commit(repo_obj.target)
        end
      end

      expose :protected do |repo, options|
        if options[:project]
          options[:project].protected_branch? repo.name
        end
      end
    end

    class RepoTreeObject < Grape::Entity
      expose :id, :name, :type

      expose :mode do |obj, options|
        filemode = obj.mode.to_s(8)
        filemode = "0" + filemode if filemode.length < 6
        filemode
      end
    end

    class RepoCommit < Grape::Entity
      expose :id, :short_id, :title, :author_name, :author_email, :created_at
      expose :safe_message, as: :message
    end

    class RepoCommitDetail < RepoCommit
      expose :parent_ids, :committed_date, :authored_date
      expose :status
    end

    class ProjectSnippet < Grape::Entity
      expose :id, :title, :file_name
      expose :author, using: Entities::UserBasic
      expose :expires_at, :updated_at, :created_at
    end

    class ProjectEntity < Grape::Entity
      expose :id, :iid
      expose(:project_id) { |entity| entity.project.id }
      expose :title, :description
      expose :state, :created_at, :updated_at
    end

    class RepoDiff < Grape::Entity
      expose :old_path, :new_path, :a_mode, :b_mode, :diff
      expose :new_file, :renamed_file, :deleted_file
    end

    class Milestone < ProjectEntity
      expose :due_date
    end

    class Issue < ProjectEntity
      expose :label_names, as: :labels
      expose :milestone, using: Entities::Milestone
      expose :assignee, :author, using: Entities::UserBasic
    end

    class MergeRequest < ProjectEntity
      expose :target_branch, :source_branch
      expose :upvotes,  :downvotes
      expose :author, :assignee, using: Entities::UserBasic
      expose :source_project_id, :target_project_id
      expose :label_names, as: :labels
      expose :description
      expose :work_in_progress?, as: :work_in_progress
      expose :milestone, using: Entities::Milestone
      expose :merge_when_build_succeeds
    end

    class MergeRequestChanges < MergeRequest
      expose :diffs, as: :changes, using: Entities::RepoDiff do |compare, _|
        compare.diffs
      end
    end

    class SSHKey < Grape::Entity
      expose :id, :title, :key, :created_at
    end

    class SSHKeyWithUser < SSHKey
      expose :user, using: Entities::UserFull
    end

    class Note < Grape::Entity
      expose :id
      expose :note, as: :body
      expose :attachment_identifier, as: :attachment
      expose :author, using: Entities::UserBasic
      expose :created_at
      expose :system?, as: :system
      expose :noteable_id, :noteable_type
      # upvote? and downvote? are deprecated, always return false
      expose :upvote?, as: :upvote
      expose :downvote?, as: :downvote
    end

    class MRNote < Grape::Entity
      expose :note
      expose :author, using: Entities::UserBasic
    end

    class CommitNote < Grape::Entity
      expose :note
      expose(:path) { |note| note.diff_file_name }
      expose(:line) { |note| note.diff_new_line }
      expose(:line_type) { |note| note.diff_line_type }
      expose :author, using: Entities::UserBasic
      expose :created_at
    end

    class CommitStatus < Grape::Entity
      expose :id, :sha, :ref, :status, :name, :target_url, :description,
             :created_at, :started_at, :finished_at, :allow_failure
      expose :author, using: Entities::UserBasic
    end

    class Event < Grape::Entity
      expose :title, :project_id, :action_name
      expose :target_id, :target_type, :author_id
      expose :data, :target_title
      expose :created_at
      expose :note, using: Entities::Note, if: ->(event, options) { event.note? }
      expose :author, using: Entities::UserBasic, if: ->(event, options) { event.author }

      expose :author_username do |event, options|
        if event.author
          event.author.username
        end
      end
    end

    class Namespace < Grape::Entity
      expose :id, :path, :kind
    end

    class ProjectAccess < Grape::Entity
      expose :access_level
      expose :notification_level
    end

    class GroupAccess < Grape::Entity
      expose :access_level
      expose :notification_level
    end

    class ProjectService < Grape::Entity
      expose :id, :title, :created_at, :updated_at, :active
      expose :push_events, :issues_events, :merge_requests_events, :tag_push_events, :note_events, :build_events
      # Expose serialized properties
      expose :properties do |service, options|
        field_names = service.fields.
          select { |field| options[:include_passwords] || field[:type] != 'password' }.
          map { |field| field[:name] }
        service.properties.slice(*field_names)
      end
    end

    class ProjectWithAccess < Project
      expose :permissions do
        expose :project_access, using: Entities::ProjectAccess do |project, options|
          project.project_members.find_by(user_id: options[:user].id)
        end

        expose :group_access, using: Entities::GroupAccess do |project, options|
          if project.group
            project.group.group_members.find_by(user_id: options[:user].id)
          end
        end
      end
    end

    class Label < Grape::Entity
      expose :name, :color
    end

    class Compare < Grape::Entity
      expose :commit, using: Entities::RepoCommit do |compare, options|
        Commit.decorate(compare.commits, nil).last
      end

      expose :commits, using: Entities::RepoCommit do |compare, options|
        Commit.decorate(compare.commits, nil)
      end

      expose :diffs, using: Entities::RepoDiff do |compare, options|
        compare.diffs
      end

      expose :compare_timeout do |compare, options|
        compare.timeout
      end

      expose :same, as: :compare_same_ref
    end

    class Contributor < Grape::Entity
      expose :name, :email, :commits, :additions, :deletions
    end

    class BroadcastMessage < Grape::Entity
      expose :message, :starts_at, :ends_at, :color, :font
    end

    class ApplicationSetting < Grape::Entity
      expose :id
      expose :default_projects_limit
      expose :signup_enabled
      expose :signin_enabled
      expose :gravatar_enabled
      expose :sign_in_text
      expose :created_at
      expose :updated_at
      expose :home_page_url
      expose :default_branch_protection
      expose :twitter_sharing_enabled
      expose :restricted_visibility_levels
      expose :max_attachment_size
      expose :session_expire_delay
      expose :default_project_visibility
      expose :default_snippet_visibility
      expose :restricted_signup_domains
      expose :user_oauth_applications
      expose :after_sign_out_path
    end

    class Release < Grape::Entity
      expose :tag, as: :tag_name
      expose :description
    end

    class RepoTag < Grape::Entity
      expose :name
      expose :message do |repo_obj, _options|
        if repo_obj.respond_to?(:message)
          repo_obj.message
        else
          nil
        end
      end

      expose :commit do |repo_obj, options|
        if repo_obj.respond_to?(:commit)
          repo_obj.commit
        elsif options[:project]
          options[:project].repository.commit(repo_obj.target)
        end
      end

      expose :release, using: Entities::Release do |repo_obj, options|
        if options[:project]
          options[:project].releases.find_by(tag: repo_obj.name)
        end
      end
    end

    class TriggerRequest < Grape::Entity
      expose :id, :variables
    end

<<<<<<< HEAD
    class Trigger < Grape::Entity
      expose :token, :created_at, :updated_at, :deleted_at, :last_used
=======
    class Variable < Grape::Entity
      expose :key, :value
>>>>>>> f981da44
    end
  end
end<|MERGE_RESOLUTION|>--- conflicted
+++ resolved
@@ -367,13 +367,12 @@
       expose :id, :variables
     end
 
-<<<<<<< HEAD
     class Trigger < Grape::Entity
       expose :token, :created_at, :updated_at, :deleted_at, :last_used
-=======
+    end
+
     class Variable < Grape::Entity
       expose :key, :value
->>>>>>> f981da44
     end
   end
 end