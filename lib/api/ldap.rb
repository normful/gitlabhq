--- conflicted
+++ resolved
@@ -16,9 +16,8 @@
       # Example Request:
       #  GET /ldap/groups
       get 'groups' do
-<<<<<<< HEAD
-        provider = Gitlab::LDAP::Config.servers.first.provider_name
-        @groups = get_group_list(provider, params[:search])
+        provider = Gitlab::LDAP::Config.servers.first['provider_name']
+        @groups = Gitlab::LDAP::Adapter.new(provider).groups("#{params[:search]}*", 20)
         present @groups, with: Entities::LdapGroup
       end
 
@@ -29,12 +28,9 @@
       #  GET /ldap/ldapmain/groups
       get ':provider/groups' do
         @groups = get_group_list(params[:provider], params[:search])
-=======
+
         # NOTE: this should be deprecated in favour of /ldap/PROVIDER_NAME/groups
         # for now we just select the first LDAP server
-        provider = Gitlab::LDAP::Config.servers.first['provider_name']
-        @groups = Gitlab::LDAP::Adapter.new(provider).groups("#{params[:search]}*", 20)
->>>>>>> 7b479156
         present @groups, with: Entities::LdapGroup
       end
     end
