--- conflicted
+++ resolved
@@ -38,12 +38,9 @@
     mount ProjectSnippets
     mount DeployKeys
     mount ProjectHooks
-<<<<<<< HEAD
     mount Ldap
-=======
     mount Services
     mount Files
     mount Namespaces
->>>>>>> 232e6b40
   end
 end