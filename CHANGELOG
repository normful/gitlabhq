--- conflicted
+++ resolved
@@ -7,16 +7,13 @@
   - Update ssl_ciphers in Nginx example to remove DHE settings. This will deny forward secrecy for Android 2.3.7, Java 6 and OpenSSL 0.9.8
 
 v 7.12.0 (unreleased)
-<<<<<<< HEAD
   - Fix post-receive errors on a push when an external issue tracker is configured (Stan Hu)
   - Update oauth button logos for Twitter and Google to recommended assets
   - Update browser gem to version 0.8.0 for IE11 support (Stan Hu)
   - Fix timeout when rendering file with thousands of lines.
   - Add "Remember me" checkbox to LDAP signin form.
   - Add session expiration delay configuration through UI application settings
-=======
   - Fix external issue tracker hook/test for HTTPS URLs (Daniel Gerhardt)
->>>>>>> 7f3eb42f
   - Don't notify users mentioned in code blocks or blockquotes.
   - Omit link to generate labels if user does not have access to create them (Stan Hu)
   - Show warning when a comment will add 10 or more people to the discussion.
