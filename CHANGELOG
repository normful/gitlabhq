Please view this file on the master branch, on stable branches it's out of date.

v 7.9.0 (unreleased)
  - Fix mass SQL statements on initial push (Hannes Rosenögger)
  - Add tag push notifications and normalize HipChat and Slack messages to be consistent (Stan Hu)
  - Add comment notification events to HipChat and Slack services (Stan Hu)
  - Add issue and merge request events to HipChat and Slack services (Stan Hu)
  - Fix merge request URL passed to Webhooks. (Stan Hu)
  - Fix bug that caused a server error when editing a comment to "+1" or "-1" (Stan Hu)
  - Fix code preview theme setting for comments, issues, merge requests, and snippets (Stan Hu)
  - Move labels/milestones tabs to sidebar
  - Upgrade Rails gem to version 4.1.9.
  - Improve error messages for file edit failures
  - Improve UI for commits, issues and merge request lists
  - Fix commit comments on first line of diff not rendering in Merge Request Discussion view.
  - Improve trigger merge request hook when source project branch has been updated (Kirill Zaitsev)
  - Save web edit in new branch
  - Fix ordering of imported but unchanged projects (Marco Wessel)
  - Mobile UI improvements: make aside content expandable
  - Expose avatar_url in projects API
  - Fix checkbox alignment on the application settings page.
  - Generalize image upload in drag and drop in markdown to all files (Hannes Rosenögger)
  - Fix mass-unassignment of issues (Robert Speicher)
  - Allow user confirmation to be skipped for new users via API
  - Add a service to send updates to an Irker gateway (Romain Coltel)
  - Add brakeman (security scanner for Ruby on Rails)
  - Slack username and channel options
  - Add grouped milestones from all projects to dashboard.
  - Web hook sends pusher email as well as commiter
  - Add Bitbucket omniauth provider.
  - Add Bitbucket importer.
  - Support referencing issues to a project whose name starts with a digit
  - Condense commits already in target branch when updating merge request source branch.
  - Send notifications and leave system comments when bulk updating issues.
  - Automatically link commit ranges to compare page: sha1...sha4 or sha1..sha4 (includes sha1 in comparison)
  - Move groups page from profile to dashboard
  - Starred projects page at dashboard 
  - Blocking user does not remove him/her from project/groups but show blocked label
<<<<<<< HEAD
  - Change subject of EmailsOnPush emails to include namespace, project and branch.
  - Change subject of EmailsOnPush emails to include first commit message when multiple were pushed.
  - Remove confusing footer from EmailsOnPush mail body.
  - Add list of changed files to EmailsOnPush emails. 
  - Add option to send EmailsOnPush emails from committer email if domain matches. 
  - Add option to disable code diffs in EmailOnPush emails.
  - Wrap commit message in EmailsOnPush email.
  - Send EmailsOnPush emails when deleting commits using force push.  
  - Fix EmailsOnPush email comparison link to include first commit.
  - Fix highliht of selected lines in file
  - Reject access to group/project avatar if the user doesn't have access.
  - Add database migration to clean group duplicates with same path and name (Make sure you have a backup before update)
  - Add GitLab active users count to rake gitlab:check
  - Starred projects page at dashboard
  - Make email display name configurable
  - Improve json validation in hook data
  - Use Emoji One

v 7.8.4
  - Fix issue_tracker_id substitution in custom issue trackers
  - Fix path and name duplication in namespaces

v 7.8.3
  - Bump version of gitlab_git fixing annotated tags without message
=======
  - Allow smb:// links in Markdown text.
>>>>>>> 11e966d7

v 7.8.2
  - Fix service migration issue when upgrading from versions prior to 7.3
  - Fix setting of the default use project limit via admin UI
  - Fix showing of already imported projects for GitLab and Gitorious importers
  - Fix response of push to repository to return "Not found" if user doesn't have access
  - Fix check if user is allowed to view the file attachment
  - Fix import check for case sensetive namespaces
  - Increase timeout for Git-over-HTTP requests to 1 hour since large pulls/pushes can take a long time.
  - Properly handle autosave local storage exceptions.
  - Escape wildcards when searching LDAP by username.

v 7.8.1
  - Fix run of custom post receive hooks
  - Fix migration that caused issues when upgrading to version 7.8 from versions prior to 7.3
  - Fix the warning for LDAP users about need to set password
  - Fix avatars which were not shown for non logged in users
  - Fix urls for the issues when relative url was enabled

v 7.8.0
  - Fix access control and protection against XSS for note attachments and other uploads.
  - Replace highlight.js with rouge-fork rugments (Stefan Tatschner)
  - Make project search case insensitive (Hannes Rosenögger)
  - Include issue/mr participants in list of recipients for reassign/close/reopen emails
  - Expose description in groups API
  - Better UI for project services page
  - Cleaner UI for web editor
  - Add diff syntax highlighting in email-on-push service notifications (Hannes Rosenögger)
  - Add API endpoint to fetch all changes on a MergeRequest (Jeroen van Baarsen)
  - View note image attachments in new tab when clicked instead of downloading them
  - Improve sorting logic in UI and API. Explicitly define what sorting method is used by default
  - Allow more variations for commit messages closing issues (Julien Bianchi and Hannes Rosenögger)
  - Fix overflow at sidebar when have several items
  - Add notes for label changes in issue and merge requests
  - Show tags in commit view (Hannes Rosenögger)
  - Only count a user's vote once on a merge request or issue (Michael Clarke)
  - Increase font size when browse source files and diffs
  - Service Templates now let you set default values for all services
  - Create new file in empty repository using GitLab UI
  - Ability to clone project using oauth2 token
  - Upgrade Sidekiq gem to version 3.3.0
  - Stop git zombie creation during force push check
  - Show success/error messages for test setting button in services
  - Added Rubocop for code style checks
  - Fix commits pagination
  - Async load a branch information at the commit page
  - Disable blacklist validation for project names
  - Allow configuring protection of the default branch upon first push (Marco Wessel)
  - Add gitlab.com importer
  - Add an ability to login with gitlab.com
  - Add a commit calendar to the user profile (Hannes Rosenögger)
  - Submit comment on command-enter
  - Notify all members of a group when that group is mentioned in a comment, for example: `@gitlab-org` or `@sales`.
  - Extend issue clossing pattern to include "Resolve", "Resolves", "Resolved", "Resolving" and "Close"
  - Fix long broadcast message cut-off on left sidebar (Visay Keo)
  - Add Project Avatars (Steven Thonus and Hannes Rosenögger)
  - Password reset token validity increased from 2 hours to 2 days since it is also send on account creation.
  - Edit group members via API
  - Enable raw image paste from clipboard, currently Chrome only (Marco Cyriacks)
  - Add action property to merge request hook (Julien Bianchi)
  - Remove duplicates from group milestone participants list.
  - Add a new API function that retrieves all issues assigned to a single milestone (Justin Whear and Hannes Rosenögger)
  - API: Access groups with their path (Julien Bianchi)
  - Added link to milestone and keeping resource context on smaller viewports for issues and merge requests (Jason Blanchard)
  - Allow notification email to be set separately from primary email.
  - API: Add support for editing an existing project (Mika Mäenpää and Hannes Rosenögger)
  - Don't have Markdown preview fail for long comments/wiki pages.
  - When test web hook - show error message instead of 500 error page if connection to hook url was reset
  - Added support for firing system hooks on group create/destroy and adding/removing users to group (Boyan Tabakov)
  - Added persistent collapse button for left side nav bar (Jason Blanchard)
  - Prevent losing unsaved comments by automatically restoring them when comment page is loaded again.
  - Don't allow page to be scaled on mobile.
  - Clean the username acquired from OAuth/LDAP so it doesn't fail username validation and block signing up.
  - Show assignees in merge request index page (Kelvin Mutuma)
  - Link head panel titles to relevant root page.
  - Allow users that signed up via OAuth to set their password in order to use Git over HTTP(S).
  - Show users button to share their newly created public or internal projects on twitter
  - Add quick help links to the GitLab pricing and feature comparison pages.
  - Fix duplicate authorized applications in user profile and incorrect application client count in admin area.
  - Make sure Markdown previews always use the same styling as the eventual destination.
  - Remove deprecated Group#owner_id from API
  - Show projects user contributed to on user page. Show stars near project on user page.
  - Improve database performance for GitLab
  - Add Asana service (Jeremy Benoist)
  - Improve project web hooks with extra data

v 7.7.2
  - Update GitLab Shell to version 2.4.2 that fixes a bug when developers can push to protected branch
  - Fix issue when LDAP user can't login with existing GitLab account

v 7.7.1
  - Improve mention autocomplete performance
  - Show setup instructions for GitHub import if disabled
  - Allow use http for OAuth applications

v 7.7.0
  - Import from GitHub.com feature
  - Add Jetbrains Teamcity CI service (Jason Lippert)
  - Mention notification level
  - Markdown preview in wiki (Yuriy Glukhov)
  - Raise group avatar filesize limit to 200kb
  - OAuth applications feature
  - Show user SSH keys in admin area
  - Developer can push to protected branches option
  - Set project path instead of project name in create form
  - Block Git HTTP access after 10 failed authentication attempts
  - Updates to the messages returned by API (sponsored by O'Reilly Media)
  - New UI layout with side navigation
  - Add alert message in case of outdated browser (IE < 10)
  - Added API support for sorting projects
  - Update gitlab_git to version 7.0.0.rc14
  - Add API project search filter option for authorized projects
  - Fix File blame not respecting branch selection
  - Change some of application settings on fly in admin area UI
  - Redesign signin/signup pages
  - Close standard input in Gitlab::Popen.popen
  - Trigger GitLab CI when push tags
  - When accept merge request - do merge using sidaekiq job
  - Enable web signups by default
  - Fixes for diff comments: drag-n-drop images, selecting images
  - Fixes for edit comments: drag-n-drop images, preview mode, selecting images, save & update
  - Remove password strength indicator



v 7.6.0
  - Fork repository to groups
  - New rugged version
  - Add CRON=1 backup setting for quiet backups
  - Fix failing wiki restore
  - Add optional Sidekiq MemoryKiller middleware (enabled via SIDEKIQ_MAX_RSS env variable)
  - Monokai highlighting style now more faithful to original design (Mark Riedesel)
  - Create project with repository in synchrony
  - Added ability to create empty repo or import existing one if project does not have repository
  - Reactivate highlight.js language autodetection
  - Mobile UI improvements
  - Change maximum avatar file size from 100KB to 200KB
  - Strict validation for snippet file names
  - Enable Markdown preview for issues, merge requests, milestones, and notes (Vinnie Okada)
  - In the docker directory is a container template based on the Omnibus packages.
  - Update Sidekiq to version 2.17.8
  - Add author filter to project issues and merge requests pages
  - Atom feed for user activity
  - Support multiple omniauth providers for the same user
  - Rendering cross reference in issue title and tooltip for merge request
  - Show username in comments
  - Possibility to create Milestones or Labels when Issues are disabled
  - Fix bug with showing gpg signature in tag

v 7.5.3
  - Bump gitlab_git to 7.0.0.rc12 (includes Rugged 0.21.2)

v 7.5.2
  - Don't log Sidekiq arguments by default
  - Fix restore of wiki repositories from backups

v 7.5.1
  - Add missing timestamps to 'members' table

v 7.5.0
  - API: Add support for Hipchat (Kevin Houdebert)
  - Add time zone configuration in gitlab.yml (Sullivan Senechal)
  - Fix LDAP authentication for Git HTTP access
  - Run 'GC.start' after every EmailsOnPushWorker job
  - Fix LDAP config lookup for provider 'ldap'
  - Drop all sequences during Postgres database restore
  - Project title links to project homepage (Ben Bodenmiller)
  - Add Atlassian Bamboo CI service (Drew Blessing)
  - Mentioned @user will receive email even if he is not participating in issue or commit
  - Session API: Use case-insensitive authentication like in UI (Andrey Krivko)
  - Tie up loose ends with annotated tags: API & UI (Sean Edge)
  - Return valid json for deleting branch via API (sponsored by O'Reilly Media)
  - Expose username in project events API (sponsored by O'Reilly Media)
  - Adds comments to commits in the API
  - Performance improvements
  - Fix post-receive issue for projects with deleted forks
  - New gitlab-shell version with custom hooks support
  - Improve code
  - GitLab CI 5.2+ support (does not support older versions)
  - Fixed bug when you can not push commits starting with 000000 to protected branches
  - Added a password strength indicator
  - Change project name and path in one form
  - Display renamed files in diff views (Vinnie Okada)
  - Fix raw view for public snippets
  - Use secret token with GitLab internal API.
  - Add missing timestamps to 'members' table

v 7.4.3
  - Fix raw snippets view
  - Fix security issue for member api
  - Fix buildbox integration

v 7.4.2
  - Fix internal snippet exposing for unauthenticated users

v 7.4.1
  - Fix LDAP authentication for Git HTTP access
  - Fix LDAP config lookup for provider 'ldap'
  - Fix public snippets
  - Fix 500 error on projects with nested submodules

v 7.4.0
  - Refactored membership logic
  - Improve error reporting on users API (Julien Bianchi)
  - Refactor test coverage tools usage. Use SIMPLECOV=true to generate it locally
  - Default branch is protected by default
  - Increase unicorn timeout to 60 seconds
  - Sort search autocomplete projects by stars count so most popular go first
  - Add README to tab on project show page
  - Do not delete tmp/repositories itself during clean-up, only its contents
  - Support for backup uploads to remote storage
  - Prevent notes polling when there are not notes
  - Internal ForkService: Prepare support for fork to a given namespace
  - API: Add support for forking a project via the API (Bernhard Kaindl)
  - API: filter project issues by milestone (Julien Bianchi)
  - Fail harder in the backup script
  - Changes to Slack service structure, only webhook url needed
  - Zen mode for wiki and milestones (Robert Schilling)
  - Move Emoji parsing to html-pipeline-gitlab (Robert Schilling)
  - Font Awesome 4.2 integration (Sullivan Senechal)
  - Add Pushover service integration (Sullivan Senechal)
  - Add select field type for services options (Sullivan Senechal)
  - Add cross-project references to the Markdown parser (Vinnie Okada)
  - Add task lists to issue and merge request descriptions (Vinnie Okada)
  - Snippets can be public, internal or private
  - Improve danger zone: ask project path to confirm data-loss action
  - Raise exception on forgery
  - Show build coverage in Merge Requests (requires GitLab CI v5.1)
  - New milestone and label links on issue edit form
  - Improved repository graphs
  - Improve event note display in dashboard and project activity views (Vinnie Okada)
  - Add users sorting to admin area
  - UI improvements
  - Fix ambiguous sha problem with mentioned commit
  - Fixed bug with apostrophe when at mentioning users
  - Add active directory ldap option
  - Developers can push to wiki repo. Protected branches does not affect wiki repo any more
  - Faster rev list
  - Fix branch removal

v 7.3.2
  - Fix creating new file via web editor
  - Use gitlab-shell v2.0.1

v 7.3.1
  - Fix ref parsing in Gitlab::GitAccess
  - Fix error 500 when viewing diff on a file with changed permissions
  - Fix adding comments to MR when source branch is master
  - Fix error 500 when searching description contains relative link

v 7.3.0
  - Always set the 'origin' remote in satellite actions
  - Write authorized_keys in tmp/ during tests
  - Use sockets to connect to Redis
  - Add dormant New Relic gem (can be enabled via environment variables)
  - Expire Rack sessions after 1 week
  - Cleaner signin/signup pages
  - Improved comments UI
  - Better search with filtering, pagination etc
  - Added a checkbox to toggle line wrapping in diff (Yuriy Glukhov)
  - Prevent project stars duplication when fork project
  - Use the default Unicorn socket backlog value of 1024
  - Support Unix domain sockets for Redis
  - Store session Redis keys in 'session:gitlab:' namespace
  - Deprecate LDAP account takeover based on partial LDAP email / GitLab username match
  - Use /bin/sh instead of Bash in bin/web, bin/background_jobs (Pavel Novitskiy)
  - Keyboard shortcuts for productivity (Robert Schilling)
  - API: filter issues by state (Julien Bianchi)
  - API: filter issues by labels (Julien Bianchi)
  - Add system hook for ssh key changes
  - Add blob permalink link (Ciro Santilli)
  - Create annotated tags through UI and API (Sean Edge)
  - Snippets search (Charles Bushong)
  - Comment new push to existing MR
  - Add 'ci' to the blacklist of forbidden names
  - Improve text filtering on issues page
  - Comment & Close button
  - Process git push --all much faster
  - Don't allow edit of system notes
  - Project wiki search (Ralf Seidler)
  - Enabled Shibboleth authentication support (Matus Banas)
  - Zen mode (fullscreen) for issues/MR/notes (Robert Schilling)
  - Add ability to configure webhook timeout via gitlab.yml (Wes Gurney)
  - Sort project merge requests in asc or desc order for updated_at or created_at field (sponsored by O'Reilly Media)
  - Add Redis socket support to 'rake gitlab:shell:install'

v 7.2.1
  - Delete orphaned labels during label migration (James Brooks)
  - Security: prevent XSS with stricter MIME types for raw repo files

v 7.2.0
  - Explore page
  - Add project stars (Ciro Santilli)
  - Log Sidekiq arguments
  - Better labels: colors, ability to rename and remove
  - Improve the way merge request collects diffs
  - Improve compare page for large diffs
  - Expose the full commit message via API
  - Fix 500 error on repository rename
  - Fix bug when MR download patch return invalid diff
  - Test gitlab-shell integration
  - Repository import timeout increased from 2 to 4 minutes allowing larger repos to be imported
  - API for labels (Robert Schilling)
  - API: ability to set an import url when creating project for specific user

v 7.1.1
  - Fix cpu usage issue in Firefox
  - Fix redirect loop when changing password by new user
  - Fix 500 error on new merge request page

v 7.1.0
  - Remove observers
  - Improve MR discussions
  - Filter by description on Issues#index page
  - Fix bug with namespace select when create new project page
  - Show README link after description for non-master members
  - Add @all mention for comments
  - Dont show reply button if user is not signed in
  - Expose more information for issues with webhook
  - Add a mention of the merge request into the default merge request commit message
  - Improve code highlight, introduce support for more languages like Go, Clojure, Erlang etc
  - Fix concurrency issue in repository download
  - Dont allow repository name start with ?
  - Improve email threading (Pierre de La Morinerie)
  - Cleaner help page
  - Group milestones
  - Improved email notifications
  - Contributors API (sponsored by Mobbr)
  - Fix LDAP TLS authentication (Boris HUISGEN)
  - Show VERSION information on project sidebar
  - Improve branch removal logic when accept MR
  - Fix bug where comment form is spawned inside the Reply button
  - Remove Dir.chdir from Satellite#lock for thread-safety
  - Increased default git max_size value from 5MB to 20MB in gitlab.yml. Please update your configs!
  - Show error message in case of timeout in satellite when create MR
  - Show first 100 files for huge diff instead of hiding all
  - Change default admin email from admin@local.host to admin@example.com

v 7.0.0
  - The CPU no longer overheats when you hold down the spacebar
  - Improve edit file UI
  - Add ability to upload group avatar when create
  - Protected branch cannot be removed
  - Developers can remove normal branches with UI
  - Remove branch via API (sponsored by O'Reilly Media)
  - Move protected branches page to Project settings area
  - Redirect to Files view when create new branch via UI
  - Drag and drop upload of image in every markdown-area (Earle Randolph Bunao and Neil Francis Calabroso)
  - Refactor the markdown relative links processing
  - Make it easier to implement other CI services for GitLab
  - Group masters can create projects in group
  - Deprecate ruby 1.9.3 support
  - Only masters can rewrite/remove git tags
  - Add X-Frame-Options SAMEORIGIN to Nginx config so Sidekiq admin is visible
  - UI improvements
  - Case-insensetive search for issues
  - Update to rails 4.1
  - Improve performance of application for projects and groups with a lot of members
  - Formally support Ruby 2.1
  - Include Nginx gitlab-ssl config
  - Add manual language detection for highlight.js
  - Added example.com/:username routing
  - Show notice if your profile is public
  - UI improvements for mobile devices
  - Improve diff rendering performance
  - Drag-n-drop for issues and merge requests between states at milestone page
  - Fix '0 commits' message for huge repositories on project home page
  - Prevent 500 error page when visit commit page from large repo
  - Add notice about huge push over http to unicorn config
  - File action in satellites uses default 30 seconds timeout instead of old 10 seconds one
  - Overall performance improvements
  - Skip init script check on omnibus-gitlab
  - Be more selective when killing stray Sidekiqs
  - Check LDAP user filter during sign-in
  - Remove wall feature (no data loss - you can take it from database)
  - Dont expose user emails via API unless you are admin
  - Detect issues closed by Merge Request description
  - Better email subject lines from email on push service (Alex Elman)
  - Enable identicon for gravatar be default

v 6.9.2
  - Revert the commit that broke the LDAP user filter

v 6.9.1
  - Fix scroll to highlighted line
  - Fix the pagination on load for commits page

v 6.9.0
  - Store Rails cache data in the Redis `cache:gitlab` namespace
  - Adjust MySQL limits for existing installations
  - Add db index on project_id+iid column. This prevents duplicate on iid (During migration duplicates will be removed)
  - Markdown preview or diff during editing via web editor (Evgeniy Sokovikov)
  - Give the Rails cache its own Redis namespace
  - Add ability to set different ssh host, if different from http/https
  - Fix syntax highlighting for code comments blocks
  - Improve comments loading logic
  - Stop refreshing comments when the tab is hidden
  - Improve issue and merge request mobile UI (Drew Blessing)
  - Document how to convert a backup to PostgreSQL
  - Fix locale bug in backup manager
  - Fix can not automerge when MR description is too long
  - Fix wiki backup skip bug
  - Two Step MR creation process
  - Remove unwanted files from satellite working directory with git clean -fdx
  - Accept merge request via API (sponsored by O'Reilly Media)
  - Add more access checks during API calls
  - Block SSH access for 'disabled' Active Directory users
  - Labels for merge requests (Drew Blessing)
  - Threaded emails by setting a Message-ID (Philip Blatter)

v 6.8.0
  - Ability to at mention users that are participating in issue and merge req. discussion
  - Enabled GZip Compression for assets in example Nginx, make sure that Nginx is compiled with --with-http_gzip_static_module flag (this is default in Ubuntu)
  - Make user search case-insensitive (Christopher Arnold)
  - Remove omniauth-ldap nickname bug workaround
  - Drop all tables before restoring a Postgres backup
  - Make the repository downloads path configurable
  - Create branches via API (sponsored by O'Reilly Media)
  - Changed permission of gitlab-satellites directory not to be world accessible
  - Protected branch does not allow force push
  - Fix popen bug in `rake gitlab:satellites:create`
  - Disable connection reaping for MySQL
  - Allow oauth signup without email for twitter and github
  - Fix faulty namespace names that caused 500 on user creation
  - Option to disable standard login
  - Clean old created archives from repository downloads directory
  - Fix download link for huge MR diffs
  - Expose event and mergerequest timestamps in API
  - Fix emails on push service when only one commit is pushed

v 6.7.3
  - Fix the merge notification email not being sent (Pierre de La Morinerie)
  - Drop all tables before restoring a Postgres backup
  - Remove yanked modernizr gem

v 6.7.2
  - Fix upgrader script

v 6.7.1
  - Fix GitLab CI integration

v 6.7.0
  - Increased the example Nginx client_max_body_size from 5MB to 20MB, consider updating it manually on existing installations
  - Add support for Gemnasium as a Project Service (Olivier Gonzalez)
  - Add edit file button to MergeRequest diff
  - Public groups (Jason Hollingsworth)
  - Cleaner headers in Notification Emails (Pierre de La Morinerie)
  - Blob and tree gfm links to anchors work
  - Piwik Integration (Sebastian Winkler)
  - Show contribution guide link for new issue form (Jeroen van Baarsen)
  - Fix CI status for merge requests from fork
  - Added option to remove issue assignee on project issue page and issue edit page (Jason Blanchard)
  - New page load indicator that includes a spinner that scrolls with the page
  - Converted all the help sections into markdown
  - LDAP user filters
  - Streamline the content of notification emails (Pierre de La Morinerie)
  - Fixes a bug with group member administration (Matt DeTullio)
  - Sort tag names using VersionSorter (Robert Speicher)
  - Add GFM autocompletion for MergeRequests (Robert Speicher)
  - Add webhook when a new tag is pushed (Jeroen van Baarsen)
  - Add button for toggling inline comments in diff view
  - Add retry feature for repository import
  - Reuse the GitLab LDAP connection within each request
  - Changed markdown new line behaviour to conform to markdown standards
  - Fix global search
  - Faster authorized_keys rebuilding in `rake gitlab:shell:setup` (requires gitlab-shell 1.8.5)
  - Create and Update MR calls now support the description parameter (Greg Messner)
  - Markdown relative links in the wiki link to wiki pages, markdown relative links in repositories link to files in the repository
  - Added Slack service integration (Federico Ravasio)
  - Better API responses for access_levels (sponsored by O'Reilly Media)
  - Requires at least 2 unicorn workers
  - Requires gitlab-shell v1.9+
  - Replaced gemoji(due to closed licencing problem) with Phantom Open Emoji library(combined SIL Open Font License, MIT License and the CC 3.0 License)
  - Fix `/:username.keys` response content type (Dmitry Medvinsky)

v 6.6.5
  - Added option to remove issue assignee on project issue page and issue edit page (Jason Blanchard)
  - Hide mr close button for comment form if merge request was closed or inline comment
  - Adds ability to reopen closed merge request

v 6.6.4
  - Add missing html escape for highlighted code blocks in comments, issues

v 6.6.3
  - Fix 500 error when edit yourself from admin area
  - Hide private groups for public profiles

v 6.6.2
  - Fix 500 error on branch/tag create or remove via UI

v 6.6.1
  - Fix 500 error on files tab if submodules presents

v 6.6.0
  - Retrieving user ssh keys publically(github style): http://__HOST__/__USERNAME__.keys
  - Permissions: Developer now can manage issue tracker (modify any issue)
  - Improve Code Compare page performance
  - Group avatar
  - Pygments.rb replaced with highlight.js
  - Improve Merge request diff store logic
  - Improve render performnace for MR show page
  - Fixed Assembla hardcoded project name
  - Jira integration documentation
  - Refactored app/services
  - Remove snippet expiration
  - Mobile UI improvements (Drew Blessing)
  - Fix block/remove UI for admin::users#show page
  - Show users' group membership on users' activity page (Robert Djurasaj)
  - User pages are visible without login if user is authorized to a public project
  - Markdown rendered headers have id derived from their name and link to their id
  - Improve application to work faster with large groups (100+ members)
  - Multiple emails per user
  - Show last commit for file when view file source
  - Restyle Issue#show page and MR#show page
  - Ability to filter by multiple labels for Issues page
  - Rails version to 4.0.3
  - Fixed attachment identifier displaying underneath note text (Jason Blanchard)

v 6.5.1
  - Fix branch selectbox when create merge request from fork

v 6.5.0
  - Dropdown menus on issue#show page for assignee and milestone (Jason Blanchard)
  - Add color custimization and previewing to broadcast messages
  - Fixed notes anchors
  - Load new comments in issues dynamically
  - Added sort options to Public page
  - New filters (assigned/authored/all) for Dashboard#issues/merge_requests (sponsored by Say Media)
  - Add project visibility icons to dashboard
  - Enable secure cookies if https used
  - Protect users/confirmation with rack_attack
  - Default HTTP headers to protect against MIME-sniffing, force https if enabled
  - Bootstrap 3 with responsive UI
  - New repository download formats: tar.bz2, zip, tar (Jason Hollingsworth)
  - Restyled accept widgets for MR
  - SCSS refactored
  - Use jquery timeago plugin
  - Fix 500 error for rdoc files
  - Ability to customize merge commit message (sponsored by Say Media)
  - Search autocomplete via ajax
  - Add website url to user profile
  - Files API supports base64 encoded content (sponsored by O'Reilly Media)
  - Added support for Go's repository retrieval (Bruno Albuquerque)

v6.4.3
  - Don't use unicorn worker killer if PhusionPassenger is defined

v6.4.2
  - Fixed wrong behaviour of script/upgrade.rb

v6.4.1
  - Fixed bug with repository rename
  - Fixed bug with project transfer

v 6.4.0
  - Added sorting to project issues page (Jason Blanchard)
  - Assembla integration (Carlos Paramio)
  - Fixed another 500 error with submodules
  - UI: More compact issues page
  - Minimal password length increased to 8 symbols
  - Side-by-side diff view (Steven Thonus)
  - Internal projects (Jason Hollingsworth)
  - Allow removal of avatar (Drew Blessing)
  - Project web hooks now support issues and merge request events
  - Visiting project page while not logged in will redirect to sign-in instead of 404 (Jason Hollingsworth)
  - Expire event cache on avatar creation/removal (Drew Blessing)
  - Archiving old projects (Steven Thonus)
  - Rails 4
  - Add time ago tooltips to show actual date/time
  - UI: Fixed UI for admin system hooks
  - Ruby script for easier GitLab upgrade
  - Do not remove Merge requests if fork project was removed
  - Improve sign-in/signup UX
  - Add resend confirmation link to sign-in page
  - Set noreply@HOSTNAME for reply_to field in all emails
  - Show GitLab API version on Admin#dashboard
  - API Cross-origin resource sharing
  - Show READMe link at project home page
  - Show repo size for projects in Admin area

v 6.3.0
  - API for adding gitlab-ci service
  - Init script now waits for pids to appear after (re)starting before reporting status (Rovanion Luckey)
  - Restyle project home page
  - Grammar fixes
  - Show branches list (which branches contains commit) on commit page (Andrew Kumanyaev)
  - Security improvements
  - Added support for GitLab CI 4.0
  - Fixed issue with 500 error when group did not exist
  - Ability to leave project
  - You can create file in repo using UI
  - You can remove file from repo using UI
  - API: dropped default_branch attribute from project during creation
  - Project default_branch is not stored in db any more. It takes from repo now.
  - Admin broadcast messages
  - UI improvements
  - Dont show last push widget if user removed this branch
  - Fix 500 error for repos with newline in file name
  - Extended html titles
  - API: create/update/delete repo files
  - Admin can transfer project to any namespace
  - API: projects/all for admin users
  - Fix recent branches order

v 6.2.4
  - Security: Cast API private_token to string (CVE-2013-4580)
  - Security: Require gitlab-shell 1.7.8 (CVE-2013-4581, CVE-2013-4582, CVE-2013-4583)
  - Fix for Git SSH access for LDAP users

v 6.2.3
  - Security: More protection against CVE-2013-4489
  - Security: Require gitlab-shell 1.7.4 (CVE-2013-4490, CVE-2013-4546)
  - Fix sidekiq rake tasks

v 6.2.2
  - Security: Update gitlab_git (CVE-2013-4489)

v 6.2.1
  - Security: Fix issue with generated passwords for new users

v 6.2.0
  - Public project pages are now visible to everyone (files, issues, wik, etc.)
    THIS MEANS YOUR ISSUES AND WIKI FOR PUBLIC PROJECTS ARE PUBLICLY VISIBLE AFTER THE UPGRADE
  - Add group access to permissions page
  - Require current password to change one
  - Group owner or admin can remove other group owners
  - Remove group transfer since we have multiple owners
  - Respect authorization in Repository API
  - Improve UI for Project#files page
  - Add more security specs
  - Added search for projects by name to api (Izaak Alpert)
  - Make default user theme configurable (Izaak Alpert)
  - Update logic for validates_merge_request for tree of MR (Andrew Kumanyaev)
  - Rake tasks for web hooks management (Jonhnny Weslley)
  - Extended User API to expose admin and can_create_group for user creation/updating (Boyan Tabakov)
  - API: Remove group
  - API: Remove project
  - Avatar upload on profile page with a maximum of 100KB (Steven Thonus)
  - Store the sessions in Redis instead of the cookie store
  - Fixed relative links in markdown
  - User must confirm their email if signup enabled
  - User must confirm changed email

v 6.1.0
  - Project specific IDs for issues, mr, milestones
    Above items will get a new id and for example all bookmarked issue urls will change.
    Old issue urls are redirected to the new one if the issue id is too high for an internal id.
  - Description field added to Merge Request
  - API: Sudo api calls (Izaak Alpert)
  - API: Group membership api (Izaak Alpert)
  - Improved commit diff
  - Improved large commit handling (Boyan Tabakov)
  - Rewrite: Init script now less prone to errors and keeps better track of the service (Rovanion Luckey)
  - Link issues, merge requests, and commits when they reference each other with GFM (Ash Wilson)
  - Close issues automatically when pushing commits with a special message
  - Improve user removal from admin area
  - Invalidate events cache when project was moved
  - Remove deprecated classes and rake tasks
  - Add event filter for group and project show pages
  - Add links to create branch/tag from project home page
  - Add public-project? checkbox to new-project view
  - Improved compare page. Added link to proceed into Merge Request
  - Send an email to a user when they are added to group
  - New landing page when you have 0 projects

v 6.0.0
  - Feature: Replace teams with group membership
    We introduce group membership in 6.0 as a replacement for teams.
    The old combination of groups and teams was confusing for a lot of people.
    And when the members of a team where changed this wasn't reflected in the project permissions.
    In GitLab 6.0 you will be able to add members to a group with a permission level for each member.
    These group members will have access to the projects in that group.
    Any changes to group members will immediately be reflected in the project permissions.
    You can even have multiple owners for a group, greatly simplifying administration.
  - Feature: Ability to have multiple owners for group
  - Feature: Merge Requests between fork and project (Izaak Alpert)
  - Feature: Generate fingerprint for ssh keys
  - Feature: Ability to create and remove branches with UI
  - Feature: Ability to create and remove git tags with UI
  - Feature: Groups page in profile. You can leave group there
  - API: Allow login with LDAP credentials
  - Redesign: project settings navigation
  - Redesign: snippets area
  - Redesign: ssh keys page
  - Redesign: buttons, blocks and other ui elements
  - Add comment title to rss feed
  - You can use arrows to navigate at tree view
  - Add project filter on dashboard
  - Cache project graph
  - Drop support of root namespaces
  - Default theme is classic now
  - Cache result of methods like authorize_projects, project.team.members etc
  - Remove $.ready events
  - Fix onclick events being double binded
  - Add notification level to group membership
  - Move all project controllers/views under Projects:: module
  - Move all profile controllers/views under Profiles:: module
  - Apply user project limit only for personal projects
  - Unicorn is default web server again
  - Store satellites lock files inside satellites dir
  - Disabled threadsafety mode in rails
  - Fixed bug with loosing MR comments
  - Improved MR comments logic
  - Render readme file for projects in public area

v 5.4.2
  - Security: Cast API private_token to string (CVE-2013-4580)
  - Security: Require gitlab-shell 1.7.8 (CVE-2013-4581, CVE-2013-4582, CVE-2013-4583)

v 5.4.1
  - Security: Fixes for CVE-2013-4489
  - Security: Require gitlab-shell 1.7.4 (CVE-2013-4490, CVE-2013-4546)

v 5.4.0
  - Ability to edit own comments
  - Documentation improvements
  - Improve dashboard projects page
  - Fixed nav for empty repos
  - GitLab Markdown help page
  - Misspelling fixes
  - Added support of unicorn and fog gems
  - Added client list to API doc
  - Fix PostgreSQL database restoration problem
  - Increase snippet content column size
  - allow project import via git:// url
  - Show participants on issues, including mentions
  - Notify mentioned users with email

v 5.3.0
  - Refactored services
  - Campfire service added
  - HipChat service added
  - Fixed bug with LDAP + git over http
  - Fixed bug with google analytics code being ignored
  - Improve sign-in page if ldap enabled
  - Respect newlines in wall messages
  - Generate the Rails secret token on first run
  - Rename repo feature
  - Init.d: remove gitlab.socket on service start
  - Api: added teams api
  - Api: Prevent blob content being escaped
  - Api: Smart deploy key add behaviour
  - Api: projects/owned.json return user owned project
  - Fix bug with team assignation on project from #4109
  - Advanced snippets: public/private, project/personal (Andrew Kulakov)
  - Repository Graphs (Karlo Nicholas T. Soriano)
  - Fix dashboard lost if comment on commit
  - Update gitlab-grack. Fixes issue with --depth option
  - Fix project events duplicate on project page
  - Fix postgres error when displaying network graph.
  - Fix dashboard event filter when navigate via turbolinks
  - init.d: Ensure socket is removed before starting service
  - Admin area: Style teams:index, group:show pages
  - Own page for failed forking
  - Scrum view for milestone

v 5.2.0
  - Turbolinks
  - Git over http with ldap credentials
  - Diff with better colors and some spacing on the corners
  - Default values for project features
  - Fixed huge_commit view
  - Restyle project clone panel
  - Move Gitlab::Git code to gitlab_git gem
  - Move update docs in repo
  - Requires gitlab-shell v1.4.0
  - Fixed submodules listing under file tab
  - Fork feature (Angus MacArthur)
  - git version check in gitlab:check
  - Shared deploy keys feature
  - Ability to generate default labels set for issues
  - Improve gfm autocomplete (Harold Luo)
  - Added support for Google Analytics
  - Code search feature (Javier Castro)

v 5.1.0
  - You can login with email or username now
  - Corrected project transfer rollback when repository cannot be moved
  - Move both repo and wiki when project transfer requested
  - Admin area: project editing was removed from admin namespace
  - Access: admin user has now access to any project.
  - Notification settings
  - Gitlab::Git set of objects to abstract from grit library
  - Replace Unicorn web server with Puma
  - Backup/Restore refactored. Backup dump project wiki too now
  - Restyled Issues list. Show milestone version in issue row
  - Restyled Merge Request list
  - Backup now dump/restore uploads
  - Improved performance of dashboard (Andrew Kumanyaev)
  - File history now tracks renames (Akzhan Abdulin)
  - Drop wiki migration tools
  - Drop sqlite migration tools
  - project tagging
  - Paginate users in API
  - Restyled network graph (Hiroyuki Sato)

v 5.0.1
  - Fixed issue with gitlab-grit being overridden by grit

v 5.0.0
  - Replaced gitolite with gitlab-shell
  - Removed gitolite-related libraries
  - State machine added
  - Setup gitlab as git user
  - Internal API
  - Show team tab for empty projects
  - Import repository feature
  - Updated rails
  - Use lambda for scopes
  - Redesign admin area -> users
  - Redesign admin area -> user
  - Secure link to file attachments
  - Add validations for Group and Team names
  - Restyle team page for project
  - Update capybara, rspec-rails, poltergeist to recent versions
  - Wiki on git using Gollum
  - Added Solarized Dark theme for code review
  - Don't show user emails in autocomplete lists, profile pages
  - Added settings tab for group, team, project
  - Replace user popup with icons in header
  - Handle project moving with gitlab-shell
  - Added select2-rails for selectboxes with ajax data load
  - Fixed search field on projects page
  - Added teams to search autocomplete
  - Move groups and teams on dashboard sidebar to sub-tabs
  - API: improved return codes and docs. (Felix Gilcher, Sebastian Ziebell)
  - Redesign wall to be more like chat
  - Snippets, Wall features are disabled by default for new projects

v 4.2.0
  - Teams
  - User show page. Via /u/username
  - Show help contents on pages for better navigation
  - Async gitolite calls
  - added satellites logs
  - can_create_group, can_create_team booleans for User
  - Process web hooks async
  - GFM: Fix images escaped inside links
  - Network graph improved
  - Switchable branches for network graph
  - API: Groups
  - Fixed project download

v 4.1.0
  - Optional Sign-Up
  - Discussions
  - Satellites outside of tmp
  - Line numbers for blame
  - Project public mode
  - Public area with unauthorized access
  - Load dashboard events with ajax
  - remember dashboard filter in cookies
  - replace resque with sidekiq
  - fix routing issues
  - cleanup rake tasks
  - fix backup/restore
  - scss cleanup
  - show preview for note images
  - improved network-graph
  - get rid of app/roles/
  - added new classes Team, Repository
  - Reduce amount of gitolite calls
  - Ability to add user in all group projects
  - remove deprecated configs
  - replaced Korolev font with open font
  - restyled admin/dashboard page
  - restyled admin/projects page

v 4.0.0
  - Remove project code and path from API. Use id instead
  - Return valid cloneable url to repo for web hook
  - Fixed backup issue
  - Reorganized settings
  - Fixed commits compare
  - Refactored scss
  - Improve status checks
  - Validates presence of User#name
  - Fixed postgres support
  - Removed sqlite support
  - Modified post-receive hook
  - Milestones can be closed now
  - Show comment events on dashboard
  - Quick add team members via group#people page
  - [API] expose created date for hooks and SSH keys
  - [API] list, create issue notes
  - [API] list, create snippet notes
  - [API] list, create wall notes
  - Remove project code - use path instead
  - added username field to user
  - rake task to fill usernames based on emails create namespaces for users
  - STI Group < Namespace
  - Project has namespace_id
  - Projects with namespaces also namespaced in gitolite and stored in subdir
  - Moving project to group will move it under group namespace
  - Ability to move project from namespaces to another
  - Fixes commit patches getting escaped (see #2036)
  - Support diff and patch generation for commits and merge request
  - MergeReqest doesn't generate a temporary file for the patch any more
  - Update the UI to allow downloading Patch or Diff

v 3.1.0
  - Updated gems
  - Services: Gitlab CI integration
  - Events filter on dashboard
  - Own namespace for redis/resque
  - Optimized commit diff views
  - add alphabetical order for projects admin page
  - Improved web editor
  - Commit stats page
  - Documentation split and cleanup
  - Link to commit authors everywhere
  - Restyled milestones list
  - added Milestone to Merge Request
  - Restyled Top panel
  - Refactored Satellite Code
  - Added file line links
  - moved from capybara-webkit to poltergeist + phantomjs

v 3.0.3
  - Fixed bug with issues list in Chrome
  - New Feature: Import team from another project

v 3.0.2
  - Fixed gitlab:app:setup
  - Fixed application error on empty project in admin area
  - Restyled last push widget

v 3.0.1
  - Fixed git over http

v 3.0.0
  - Projects groups
  - Web Editor
  - Fixed bug with gitolite keys
  - UI improved
  - Increased performance of application
  - Show user avatar in last commit when browsing Files
  - Refactored Gitlab::Merge
  - Use Font Awesome for icons
  - Separate observing of Note and MergeRequests
  - Milestone "All Issues" filter
  - Fix issue close and reopen button text and styles
  - Fix forward/back while browsing Tree hierarchy
  - Show number of notes for commits and merge requests
  - Added support pg from box and update installation doc
  - Reject ssh keys that break gitolite
  - [API] list one project hook
  - [API] edit project hook
  - [API] list project snippets
  - [API] allow to authorize using private token in HTTP header
  - [API] add user creation

v 2.9.1
  - Fixed resque custom config init

v 2.9.0
  - fixed inline notes bugs
  - refactored rspecs
  - refactored gitolite backend
  - added factory_girl
  - restyled projects list on dashboard
  - ssh keys validation to prevent gitolite crash
  - send notifications if changed permission in project
  - scss refactoring. gitlab_bootstrap/ dir
  - fix git push http body bigger than 112k problem
  - list of labels  page under issues tab
  - API for milestones, keys
  - restyled buttons
  - OAuth
  - Comment order changed

v 2.8.1
  - ability to disable gravatars
  - improved MR diff logic
  - ssh key help page

v 2.8.0
  - Gitlab Flavored Markdown
  - Bulk issues update
  - Issues API
  - Cucumber coverage increased
  - Post-receive files fixed
  - UI improved
  - Application cleanup
  - more cucumber
  - capybara-webkit + headless

v 2.7.0
  - Issue Labels
  - Inline diff
  - Git HTTP
  - API
  - UI improved
  - System hooks
  - UI improved
  - Dashboard events endless scroll
  - Source performance increased

v 2.6.0
  - UI polished
  - Improved network graph + keyboard nav
  - Handle huge commits
  - Last Push widget
  - Bugfix
  - Better performance
  - Email in resque
  - Increased test coverage
  - Ability to remove branch with MR accept
  - a lot of code refactored

v 2.5.0
  - UI polished
  - Git blame for file
  - Bugfix
  - Email in resque
  - Better test coverage

v 2.4.0
  - Admin area stats page
  - Ability to block user
  - Simplified dashboard area
  - Improved admin area
  - Bootstrap 2.0
  - Responsive layout
  - Big commits handling
  - Performance improved
  - Milestones

v 2.3.1
  - Issues pagination
  - ssl fixes
  - Merge Request pagination

v 2.3.0
  - Dashboard r1
  - Search r1
  - Project page
  - Close merge request on push
  - Persist MR diff after merge
  - mysql support
  - Documentation

v 2.2.0
  - We’ve added support of LDAP auth
  - Improved permission logic (4 roles system)
  - Protected branches (now only masters can push to protected branches)
  - Usability improved
  - twitter bootstrap integrated
  - compare view between commits
  - wiki feature
  - now you can enable/disable issues, wiki, wall features per project
  - security fixes
  - improved code browsing (ajax branch switch etc)
  - improved per-line commenting
  - git submodules displayed
  - moved to rails 3.2
  - help section improved

v 2.1.0
  - Project tab r1
  - List branches/tags
  - per line comments
  - mass user import

v 2.0.0
  - gitolite as main git host system
  - merge requests
  - project/repo access
  - link to commit/issue feed
  - design tab
  - improved email notifications
  - restyled dashboard
  - bugfix

v 1.2.2
  - common config file gitlab.yml
  - issues restyle
  - snippets restyle
  - clickable news feed header on dashboard
  - bugfix

v 1.2.1
  - bugfix

v 1.2.0
  - new design
  - user dashboard
  - network graph
  - markdown support for comments
  - encoding issues
  - wall like twitter timeline

v 1.1.0
  - project dashboard
  - wall redesigned
  - feature: code snippets
  - fixed horizontal scroll on file preview
  - fixed app crash if commit message has invalid chars
  - bugfix & code cleaning

v 1.0.2
  - fixed bug with empty project
  - added adv validation for project path & code
  - feature: issues can be sortable
  - bugfix
  - username displayed on top panel

v 1.0.1
  - fixed: with invalid source code for commit
  - fixed: lose branch/tag selection when use tree navigation
  - when history clicked - display path
  - bug fix & code cleaning

v 1.0.0
  - bug fix
  - projects preview mode

v 0.9.6
  - css fix
  - new repo empty tree until restart server - fixed

v 0.9.4
  - security improved
  - authorization improved
  - html escaping
  - bug fix
  - increased test coverage
  - design improvements

v 0.9.1
  - increased test coverage
  - design improvements
  - new issue email notification
  - updated app name
  - issue redesigned
  - issue can be edit

v 0.8.0
  - syntax highlight for main file types
  - redesign
  - stability
  - security fixes
  - increased test coverage
  - email notification<|MERGE_RESOLUTION|>--- conflicted
+++ resolved
@@ -36,7 +36,6 @@
   - Move groups page from profile to dashboard
   - Starred projects page at dashboard 
   - Blocking user does not remove him/her from project/groups but show blocked label
-<<<<<<< HEAD
   - Change subject of EmailsOnPush emails to include namespace, project and branch.
   - Change subject of EmailsOnPush emails to include first commit message when multiple were pushed.
   - Remove confusing footer from EmailsOnPush mail body.
@@ -61,9 +60,7 @@
 
 v 7.8.3
   - Bump version of gitlab_git fixing annotated tags without message
-=======
   - Allow smb:// links in Markdown text.
->>>>>>> 11e966d7
 
 v 7.8.2
   - Fix service migration issue when upgrading from versions prior to 7.3
