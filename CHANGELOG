--- conflicted
+++ resolved
@@ -26,7 +26,6 @@
   - Update Asciidoctor gem to version 1.5.2. (Jakub Jirutka)
   - Fix resolving of relative links to repository files in AsciiDoc documents. (Jakub Jirutka)
   - Use the user list from the target project in a merge request (Stan Hu)
-<<<<<<< HEAD
   - Default extention for wiki pages is now .md instead of .markdown (Jeroen van Baarsen)
   - Add validation to wiki page creation (only [a-zA-Z0-9/_-] are allowed) (Jeroen van Baarsen)
   - Fix new/empty milestones showing 100% completion value (Jonah Bishop)
@@ -55,9 +54,7 @@
 
 v 7.11.3
   - no changes
-=======
   - Fix upgrader script (Martins Polakovs)
->>>>>>> 61811605
 
 v 7.11.2
   - no changes
