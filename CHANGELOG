Please view this file on the master branch, on stable branches it's out of date.

v 7.14.0 (unreleased)
  - Show incompatible projects in Bitbucket import status (Stan Hu)
  - Fix coloring of diffs on MR Discussion-tab (Gert Goet)
  - Fix "Network" and "Graphs" pages for branches with encoded slashes (Stan Hu)
  - Fix errors deleting and creating branches with encoded slashes (Stan Hu)
  - Always add current user to autocomplete controller to support filter by "Me" (Stan Hu)
  - Fix multi-line syntax highlighting (Stan Hu)
  - Fix network graph when branch name has single quotes (Stan Hu)
  - Add "Confirm user" button in user admin page (Stan Hu)
  - Upgrade gitlab_git to version 7.2.6 to fix Error 500 when creating network graphs (Stan Hu)
  - Add support for Unicode filenames in relative links (Hiroyuki Sato)
  - Fix URL used for refreshing notes if relative_url is present (Bartłomiej Święcki)
  - Fix commit data retrieval when branch name has single quotes (Stan Hu)
  - Check that project was actually created rather than just validated in import:repos task (Stan Hu)
  - Fix full screen mode for snippet comments (Daniel Gerhardt)
  - Fix 404 error in files view after deleting the last file in a repository (Stan Hu)
  - Fix the "Reload with full diff" URL button (Stan Hu)
  - Fix label read access for unauthenticated users (Daniel Gerhardt)
  - Fix access to disabled features for unauthenticated users (Daniel Gerhardt)
  - Fix OAuth provider bug where GitLab would not go return to the redirect_uri after sign-in (Stan Hu)
  - Fix file upload dialog for comment editing (Daniel Gerhardt)
  - Set OmniAuth full_host parameter to ensure redirect URIs are correct (Stan Hu)
  - Return comments in created order in merge request API (Stan Hu)
  - Expire Rails cache entries after two weeks to prevent endless Redis growth
  - Add support for destroying project milestones (Stan Hu)
  - Add fetch command to the MR page.
  - Allow custom backup archive permissions
  - Add fetch command to the MR page
  - Add project star and fork count, group avatar URL and user/group web URL attributes to API
  - Fix bug causing Bitbucket importer to crash when OAuth application had been removed.
  - Add fetch command to the MR page.
  - Show who last edited a comment if it wasn't the original author
  - Send notification to all participants when MR is merged.
  - Add ability to manage user email addresses via the API.
  - Show buttons to add license, changelog and contribution guide if they're missing.
  - Tweak project page buttons.
  - Disabled autocapitalize and autocorrect on login field (Daryl Chan)
  - Mention group and project name in creation, update and deletion notices (Achilleas Pipinellis)
  - Update gravatar link on profile page to link to configured gravatar host (Ben Bodenmiller)
  - Remove redis-store TTL monkey patch
  - Add support for CI skipped status
  - Fetch code from forks to refs/merge-requests/:id/head when merge request created
  - Remove satellites
  - Remove comments and email addresses when publicly exposing ssh keys (Zeger-Jan van de Weg)
<<<<<<< HEAD
  - Add "Check out branch" button to the MR page.
=======
  - Improve MR merge widget text and UI consistency.
  - Improve text in MR "How To Merge" modal.
>>>>>>> 151d9fb3
  - Cache all events

v 7.13.3
  - Fix bug causing Bitbucket importer to crash when OAuth application had been removed.
  - Allow users to send abuse reports

v 7.13.2
  - Fix randomly failed spec
  - Create project services on Project creation
  - Add admin_merge_request ability to Developer level and up
  - Fix Error 500 when browsing projects with no HEAD (Stan Hu)
  - Fix labels / assignee / milestone for the merge requests when issues are disabled
  - Show the first tab automatically on MergeRequests#new
  - Add rake task 'gitlab:update_commit_count' (Daniel Gerhardt)
  - Fix Gmail Actions

v 7.13.1
  - Fix: Label modifications are not reflected in existing notes and in the issue list
  - Fix: Label not shown in the Issue list, although it's set through web interface
  - Fix: Group/project references are linked incorrectly
  - Improve documentation
  - Fix of migration: Check if session_expire_delay column exists before adding the column
  - Fix: ActionView::Template::Error
  - Fix: "Create Merge Request" isn't always shown in event for newly pushed branch
  - Fix bug causing "Remove source-branch" option not to work for merge requests from the same project.
  - Render Note field hints consistently for "new" and "edit" forms

v 7.13.0
  - Remove repository graph log to fix slow cache updates after push event (Stan Hu)
  - Only enable HSTS header for HTTPS and port 443 (Stan Hu)
  - Fix user autocomplete for unauthenticated users accessing public projects (Stan Hu)
  - Fix redirection to home page URL for unauthorized users (Daniel Gerhardt)
  - Add branch switching support for graphs (Daniel Gerhardt)
  - Fix external issue tracker hook/test for HTTPS URLs (Daniel Gerhardt)
  - Remove link leading to a 404 error in Deploy Keys page (Stan Hu)
  - Add support for unlocking users in admin settings (Stan Hu)
  - Add Irker service configuration options (Stan Hu)
  - Fix order of issues imported from GitHub (Hiroyuki Sato)
  - Bump rugments to 1.0.0beta8 to fix C prototype function highlighting (Jonathon Reinhart)
  - Fix Merge Request webhook to properly fire "merge" action when accepted from the web UI
  - Add `two_factor_enabled` field to admin user API (Stan Hu)
  - Fix invalid timestamps in RSS feeds (Rowan Wookey)
  - Fix downloading of patches on public merge requests when user logged out (Stan Hu)
  - Fix Error 500 when relative submodule resolves to a namespace that has a different name from its path (Stan Hu)
  - Extract the longest-matching ref from a commit path when multiple matches occur (Stan Hu)
  - Update maintenance documentation to explain no need to recompile asssets for omnibus installations (Stan Hu)
  - Support commenting on diffs in side-by-side mode (Stan Hu)
  - Fix JavaScript error when clicking on the comment button on a diff line that has a comment already (Stan Hu)
  - Return 40x error codes if branch could not be deleted in UI (Stan Hu)
  - Remove project visibility icons from dashboard projects list
  - Rename "Design" profile settings page to "Preferences".
  - Allow users to customize their default Dashboard page.
  - Update ssl_ciphers in Nginx example to remove DHE settings. This will deny forward secrecy for Android 2.3.7, Java 6 and OpenSSL 0.9.8
  - Admin can edit and remove user identities
  - Convert CRLF newlines to LF when committing using the web editor.
  - API request /projects/:project_id/merge_requests?state=closed will return only closed merge requests without merged one. If you need ones that were merged - use state=merged.
  - Allow Administrators to filter the user list by those with or without Two-factor Authentication enabled.
  - Show a user's Two-factor Authentication status in the administration area.
  - Explicit error when commit not found in the CI
  - Improve performance for issue and merge request pages
  - Users with guest access level can not set assignee, labels or milestones for issue and merge request
  - Reporter role can manage issue tracker now: edit any issue, set assignee or milestone and manage labels
  - Better performance for pages with events list, issues list and commits list
  - Faster automerge check and merge itself when source and target branches are in same repository
  - Correctly show anonymous authorized applications under Profile > Applications.
  - Query Optimization in MySQL.
  - Allow users to be blocked and unblocked via the API
  - Use native Postgres database cleaning during backup restore
  - Redesign project page. Show README as default instead of activity. Move project activity to separate page
  - Make left menu more hierarchical and less contextual by adding back item at top
  - A fork can’t have a visibility level that is greater than the original project.
  - Faster code search in repository and wiki. Fixes search page timeout for big repositories
  - Allow administrators to disable 2FA for a specific user
  - Add error message for SSH key linebreaks
  - Store commits count in database (will populate with valid values only after first push)
  - Rebuild cache after push to repository in background job
  - Fix transferring of project to another group using the API.

v 7.12.2
  - Correctly show anonymous authorized applications under Profile > Applications.
  - Faster automerge check and merge itself when source and target branches are in same repository
  - Audit log for user authentication
  - Allow custom label to be set for authentication providers.

v 7.12.1
  - Fix error when deleting a user who has projects (Stan Hu)
  - Fix post-receive errors on a push when an external issue tracker is configured (Stan Hu)
  - Add SAML to list of social_provider (Matt Firtion)
  - Fix merge requests API scope to keep compatibility in 7.12.x patch release (Dmitriy Zaporozhets)
  - Fix closed merge request scope at milestone page (Dmitriy Zaporozhets)
  - Revert merge request states renaming
  - Fix hooks for web based events with external issue references (Daniel Gerhardt)
  - Improve performance for issue and merge request pages
  - Compress database dumps to reduce backup size

v 7.12.0
  - Fix Error 500 when one user attempts to access a personal, internal snippet (Stan Hu)
  - Disable changing of target branch in new merge request page when a branch has already been specified (Stan Hu)
  - Fix post-receive errors on a push when an external issue tracker is configured (Stan Hu)
  - Update oauth button logos for Twitter and Google to recommended assets
  - Update browser gem to version 0.8.0 for IE11 support (Stan Hu)
  - Fix timeout when rendering file with thousands of lines.
  - Add "Remember me" checkbox to LDAP signin form.
  - Add session expiration delay configuration through UI application settings
  - Don't notify users mentioned in code blocks or blockquotes.
  - Omit link to generate labels if user does not have access to create them (Stan Hu)
  - Show warning when a comment will add 10 or more people to the discussion.
  - Disable changing of the source branch in merge request update API (Stan Hu)
  - Shorten merge request WIP text.
  - Add option to disallow users from registering any application to use GitLab as an OAuth provider
  - Support editing target branch of merge request (Stan Hu)
  - Refactor permission checks with issues and merge requests project settings (Stan Hu)
  - Fix Markdown preview not working in Edit Milestone page (Stan Hu)
  - Fix Zen Mode not closing with ESC key (Stan Hu)
  - Allow HipChat API version to be blank and default to v2 (Stan Hu)
  - Add file attachment support in Milestone description (Stan Hu)
  - Fix milestone "Browse Issues" button.
  - Set milestone on new issue when creating issue from index with milestone filter active.
  - Make namespace API available to all users (Stan Hu)
  - Add web hook support for note events (Stan Hu)
  - Disable "New Issue" and "New Merge Request" buttons when features are disabled in project settings (Stan Hu)
  - Remove Rack Attack monkey patches and bump to version 4.3.0 (Stan Hu)
  - Fix clone URL losing selection after a single click in Safari and Chrome (Stan Hu)
  - Fix git blame syntax highlighting when different commits break up lines (Stan Hu)
  - Add "Resend confirmation e-mail" link in profile settings (Stan Hu)
  - Allow to configure location of the `.gitlab_shell_secret` file. (Jakub Jirutka)
  - Disabled expansion of top/bottom blobs for new file diffs
  - Update Asciidoctor gem to version 1.5.2. (Jakub Jirutka)
  - Fix resolving of relative links to repository files in AsciiDoc documents. (Jakub Jirutka)
  - Use the user list from the target project in a merge request (Stan Hu)
  - Default extention for wiki pages is now .md instead of .markdown (Jeroen van Baarsen)
  - Add validation to wiki page creation (only [a-zA-Z0-9/_-] are allowed) (Jeroen van Baarsen)
  - Fix new/empty milestones showing 100% completion value (Jonah Bishop)
  - Add a note when an Issue or Merge Request's title changes
  - Consistently refer to MRs as either Merged or Closed.
  - Add Merged tab to MR lists.
  - Prefix EmailsOnPush email subject with `[Git]`.
  - Group project contributions by both name and email.
  - Clarify navigation labels for Project Settings and Group Settings.
  - Move user avatar and logout button to sidebar
  - You can not remove user if he/she is an only owner of group
  - User should be able to leave group. If not - show him proper message
  - User has ability to leave project
  - Add SAML support as an omniauth provider
  - Allow to configure a URL to show after sign out
  - Add an option to automatically sign-in with an Omniauth provider
  - Better performance for web editor (switched from satellites to rugged)
  - GitLab CI service sends .gitlab-ci.yml in each push call
  - When remove project - move repository and schedule it removal
  - Improve group removing logic
  - Trigger create-hooks on backup restore task
  - Add option to automatically link omniauth and LDAP identities
  - Allow special character in users bio. I.e.: I <3 GitLab

v 7.11.4
  - Fix missing bullets when creating lists
  - Set rel="nofollow" on external links

v 7.11.3
  - no changes
  - Fix upgrader script (Martins Polakovs)

v 7.11.2
  - no changes

v 7.11.1
  - no changes

v 7.11.0
  - Fall back to Plaintext when Syntaxhighlighting doesn't work. Fixes some buggy lexers (Hannes Rosenögger)
  - Get editing comments to work in Chrome 43 again.
  - Fix broken view when viewing history of a file that includes a path that used to be another file (Stan Hu)
  - Don't show duplicate deploy keys
  - Fix commit time being displayed in the wrong timezone in some cases (Hannes Rosenögger)
  - Make the first branch pushed to an empty repository the default HEAD (Stan Hu)
  - Fix broken view when using a tag to display a tree that contains git submodules (Stan Hu)
  - Make Reply-To config apply to change e-mail confirmation and other Devise notifications (Stan Hu)
  - Add application setting to restrict user signups to e-mail domains (Stan Hu)
  - Don't allow a merge request to be merged when its title starts with "WIP".
  - Add a page title to every page.
  - Allow primary email to be set to an email that you've already added.
  - Fix clone URL field and X11 Primary selection (Dmitry Medvinsky)
  - Ignore invalid lines in .gitmodules
  - Fix "Cannot move project" error message from popping up after a successful transfer (Stan Hu)
  - Redirect to sign in page after signing out.
  - Fix "Hello @username." references not working by no longer allowing usernames to end in period.
  - Fix "Revspec not found" errors when viewing diffs in a forked project with submodules (Stan Hu)
  - Improve project page UI
  - Fix broken file browsing with relative submodule in personal projects (Stan Hu)
  - Add "Reply quoting selected text" shortcut key (`r`)
  - Fix bug causing `@whatever` inside an issue's first code block to be picked up as a user mention.
  - Fix bug causing `@whatever` inside an inline code snippet (backtick-style) to be picked up as a user mention.
  - When use change branches link at MR form - save source branch selection instead of target one
  - Improve handling of large diffs
  - Added GitLab Event header for project hooks
  - Add Two-factor authentication (2FA) for GitLab logins
  - Show Atom feed buttons everywhere where applicable.
  - Add project activity atom feed.
  - Don't crash when an MR from a fork has a cross-reference comment from the target project on one of its commits.
  - Explain how to get a new password reset token in welcome emails
  - Include commit comments in MR from a forked project.
  - Group milestones by title in the dashboard and all other issue views.
  - Query issues, merge requests and milestones with their IID through API (Julien Bianchi)
  - Add default project and snippet visibility settings to the admin web UI.
  - Show incompatible projects in Google Code import status (Stan Hu)
  - Fix bug where commit data would not appear in some subdirectories (Stan Hu)
  - Task lists are now usable in comments, and will show up in Markdown previews.
  - Fix bug where avatar filenames were not actually deleted from the database during removal (Stan Hu)
  - Fix bug where Slack service channel was not saved in admin template settings. (Stan Hu)
  - Protect OmniAuth request phase against CSRF.
  - Don't send notifications to mentioned users that don't have access to the project in question.
  - Add search issues/MR by number
  - Move snippets UI to fluid layout
  - Improve UI for sidebar. Increase separation between navigation and content
  - Improve new project command options (Ben Bodenmiller)
  - Add common method to force UTF-8 and use it to properly handle non-ascii OAuth user properties (Onur Küçük)
  - Prevent sending empty messages to HipChat (Chulki Lee)
  - Improve UI for mobile phones on dashboard and project pages
  - Add room notification and message color option for HipChat
  - Allow to use non-ASCII letters and dashes in project and namespace name. (Jakub Jirutka)
  - Add footnotes support to Markdown (Guillaume Delbergue)
  - Add current_sign_in_at to UserFull REST api.
  - Make Sidekiq MemoryKiller shutdown signal configurable
  - Add "Create Merge Request" buttons to commits and branches pages and push event.
  - Show user roles by comments.
  - Fix automatic blocking of auto-created users from Active Directory.
  - Call merge request web hook for each new commits (Arthur Gautier)
  - Use SIGKILL by default in Sidekiq::MemoryKiller
  - Fix mentioning of private groups.
  - Add style for <kbd> element in markdown
  - Spin spinner icon next to "Checking for CI status..." on MR page.
  - Fix reference links in dashboard activity and ATOM feeds.
  - Ensure that the first added admin performs repository imports

v 7.10.4
  - Fix migrations broken in 7.10.2
  - Make tags for GitLab installations running on MySQL case sensitive
  - Get Gitorious importer to work again.
  - Fix adding new group members from admin area
  - Fix DB error when trying to tag a repository (Stan Hu)
  - Fix Error 500 when searching Wiki pages (Stan Hu)
  - Unescape branch names in compare commit (Stan Hu)
  - Order commit comments chronologically in API.

v 7.10.2
  - Fix CI links on MR page

v 7.10.0
  - Ignore submodules that are defined in .gitmodules but are checked in as directories.
  - Allow projects to be imported from Google Code.
  - Remove access control for uploaded images to fix broken images in emails (Hannes Rosenögger)
  - Allow users to be invited by email to join a group or project.
  - Don't crash when project repository doesn't exist.
  - Add config var to block auto-created LDAP users.
  - Don't use HTML ellipsis in EmailsOnPush subject truncated commit message.
  - Set EmailsOnPush reply-to address to committer email when enabled.
  - Fix broken file browsing with a submodule that contains a relative link (Stan Hu)
  - Fix persistent XSS vulnerability around profile website URLs.
  - Fix project import URL regex to prevent arbitary local repos from being imported.
  - Fix directory traversal vulnerability around uploads routes.
  - Fix directory traversal vulnerability around help pages.
  - Don't leak existence of project via search autocomplete.
  - Don't leak existence of group or project via search.
  - Fix bug where Wiki pages that included a '/' were no longer accessible (Stan Hu)
  - Fix bug where error messages from Dropzone would not be displayed on the issues page (Stan Hu)
  - Add a rake task to check repository integrity with `git fsck`
  - Add ability to configure Reply-To address in gitlab.yml (Stan Hu)
  - Move current user to the top of the list in assignee/author filters (Stan Hu)
  - Fix broken side-by-side diff view on merge request page (Stan Hu)
  - Set Application controller default URL options to ensure all url_for calls are consistent (Stan Hu)
  - Allow HTML tags in Markdown input
  - Fix code unfold not working on Compare commits page (Stan Hu)
  - Fix generating SSH key fingerprints with OpenSSH 6.8. (Sašo Stanovnik)
  - Fix "Import projects from" button to show the correct instructions (Stan Hu)
  - Fix dots in Wiki slugs causing errors (Stan Hu)
  - Make maximum attachment size configurable via Application Settings (Stan Hu)
  - Update poltergeist to version 1.6.0 to support PhantomJS 2.0 (Zeger-Jan van de Weg)
  - Fix cross references when usernames, milestones, or project names contain underscores (Stan Hu)
  - Disable reference creation for comments surrounded by code/preformatted blocks (Stan Hu)
  - Reduce Rack Attack false positives causing 403 errors during HTTP authentication (Stan Hu)
  - enable line wrapping per default and remove the checkbox to toggle it (Hannes Rosenögger)
  - Fix a link in the patch update guide
  - Add a service to support external wikis (Hannes Rosenögger)
  - Omit the "email patches" link and fix plain diff view for merge commits
  - List new commits for newly pushed branch in activity view.
  - Add sidetiq gem dependency to match EE
  - Add changelog, license and contribution guide links to project tab bar.
  - Improve diff UI
  - Fix alignment of navbar toggle button (Cody Mize)
  - Fix checkbox rendering for nested task lists
  - Identical look of selectboxes in UI
  - Upgrade the gitlab_git gem to version 7.1.3
  - Move "Import existing repository by URL" option to button.
  - Improve error message when save profile has error.
  - Passing the name of pushed ref to CI service (requires GitLab CI 7.9+)
  - Add location field to user profile
  - Fix print view for markdown files and wiki pages
  - Fix errors when deleting old backups
  - Improve GitLab performance when working with git repositories
  - Add tag message and last commit to tag hook (Kamil Trzciński)
  - Restrict permissions on backup files
  - Improve oauth accounts UI in profile page
  - Add ability to unlink connected accounts
  - Replace commits calendar with faster contribution calendar that includes issues and merge requests
  - Add inifinite scroll to user page activity
  - Don't include system notes in issue/MR comment count.
  - Don't mark merge request as updated when merge status relative to target branch changes.
  - Link note avatar to user.
  - Make Git-over-SSH errors more descriptive.
  - Fix EmailsOnPush.
  - Refactor issue filtering
  - AJAX selectbox for issue assignee and author filters
  - Fix issue with missing options in issue filtering dropdown if selected one
  - Prevent holding Control-Enter or Command-Enter from posting comment multiple times.
  - Prevent note form from being cleared when submitting failed.
  - Improve file icons rendering on tree (Sullivan Sénéchal)
  - API: Add pagination to project events
  - Get issue links in notification mail to work again.
  - Don't show commit comment button when user is not signed in.
  - Fix admin user projects lists.
  - Don't leak private group existence by redirecting from namespace controller to group controller.
  - Ability to skip some items from backup (database, respositories or uploads)
  - Archive repositories in background worker.
  - Import GitHub, Bitbucket or GitLab.com projects owned by authenticated user into current namespace.
  - Project labels are now available over the API under the "tag_list" field (Cristian Medina)
  - Fixed link paths for HTTP and SSH on the admin project view (Jeremy Maziarz)
  - Fix and improve help rendering (Sullivan Sénéchal)
  - Fix final line in EmailsOnPush email diff being rendered as error.
  - Prevent duplicate Buildkite service creation.
  - Fix git over ssh errors 'fatal: protocol error: bad line length character'
  - Automatically setup GitLab CI project for forks if origin project has GitLab CI enabled
  - Bust group page project list cache when namespace name or path changes.
  - Explicitly set image alt-attribute to prevent graphical glitches if gravatars could not be loaded
  - Allow user to choose a public email to show on public profile
  - Remove truncation from issue titles on milestone page (Jason Blanchard)
  - Fix stuck Merge Request merging events from old installations (Ben Bodenmiller)
  - Fix merge request comments on files with multiple commits
  - Fix Resource Owner Password Authentication Flow

v 7.9.4
  - Security: Fix project import URL regex to prevent arbitary local repos from being imported
  - Fixed issue where only 25 commits would load in file listings
  - Fix LDAP identities  after config update

v 7.9.3
  - Contains no changes
  - Add icons to Add dropdown items.
  - Allow admin to create public deploy keys that are accessible to any project.
  - Warn when gitlab-shell version doesn't match requirement.
  - Skip email confirmation when set by admin or via LDAP.
  - Only allow users to reference groups, projects, issues, MRs, commits they have access to.

v 7.9.3
  - Contains no changes

v 7.9.2
  - Contains no changes

v 7.9.1
  - Include missing events and fix save functionality in admin service template settings form (Stan Hu)
  - Fix "Import projects from" button to show the correct instructions (Stan Hu)
  - Fix OAuth2 issue importing a new project from GitHub and GitLab (Stan Hu)
  - Fix for LDAP with commas in DN
  - Fix missing events and in admin Slack service template settings form (Stan Hu)
  - Don't show commit comment button when user is not signed in.
  - Downgrade gemnasium-gitlab-service gem

v 7.9.0
  - Add HipChat integration documentation (Stan Hu)
  - Update documentation for object_kind field in Webhook push and tag push Webhooks (Stan Hu)
  - Fix broken email images (Hannes Rosenögger)
  - Automatically config git if user forgot, where possible (Zeger-Jan van de Weg)
  - Fix mass SQL statements on initial push (Hannes Rosenögger)
  - Add tag push notifications and normalize HipChat and Slack messages to be consistent (Stan Hu)
  - Add comment notification events to HipChat and Slack services (Stan Hu)
  - Add issue and merge request events to HipChat and Slack services (Stan Hu)
  - Fix merge request URL passed to Webhooks. (Stan Hu)
  - Fix bug that caused a server error when editing a comment to "+1" or "-1" (Stan Hu)
  - Fix code preview theme setting for comments, issues, merge requests, and snippets (Stan Hu)
  - Move labels/milestones tabs to sidebar
  - Upgrade Rails gem to version 4.1.9.
  - Improve error messages for file edit failures
  - Improve UI for commits, issues and merge request lists
  - Fix commit comments on first line of diff not rendering in Merge Request Discussion view.
  - Allow admins to override restricted project visibility settings.
  - Move restricted visibility settings from gitlab.yml into the web UI.
  - Improve trigger merge request hook when source project branch has been updated (Kirill Zaitsev)
  - Save web edit in new branch
  - Fix ordering of imported but unchanged projects (Marco Wessel)
  - Mobile UI improvements: make aside content expandable
  - Expose avatar_url in projects API
  - Fix checkbox alignment on the application settings page.
  - Generalize image upload in drag and drop in markdown to all files (Hannes Rosenögger)
  - Fix mass-unassignment of issues (Robert Speicher)
  - Fix hidden diff comments in merge request discussion view
  - Allow user confirmation to be skipped for new users via API
  - Add a service to send updates to an Irker gateway (Romain Coltel)
  - Add brakeman (security scanner for Ruby on Rails)
  - Slack username and channel options
  - Add grouped milestones from all projects to dashboard.
  - Web hook sends pusher email as well as commiter
  - Add Bitbucket omniauth provider.
  - Add Bitbucket importer.
  - Support referencing issues to a project whose name starts with a digit
  - Condense commits already in target branch when updating merge request source branch.
  - Send notifications and leave system comments when bulk updating issues.
  - Automatically link commit ranges to compare page: sha1...sha4 or sha1..sha4 (includes sha1 in comparison)
  - Move groups page from profile to dashboard
  - Starred projects page at dashboard
  - Blocking user does not remove him/her from project/groups but show blocked label
  - Change subject of EmailsOnPush emails to include namespace, project and branch.
  - Change subject of EmailsOnPush emails to include first commit message when multiple were pushed.
  - Remove confusing footer from EmailsOnPush mail body.
  - Add list of changed files to EmailsOnPush emails.
  - Add option to send EmailsOnPush emails from committer email if domain matches.
  - Add option to disable code diffs in EmailOnPush emails.
  - Wrap commit message in EmailsOnPush email.
  - Send EmailsOnPush emails when deleting commits using force push.
  - Fix EmailsOnPush email comparison link to include first commit.
  - Fix highliht of selected lines in file
  - Reject access to group/project avatar if the user doesn't have access.
  - Add database migration to clean group duplicates with same path and name (Make sure you have a backup before update)
  - Add GitLab active users count to rake gitlab:check
  - Starred projects page at dashboard
  - Make email display name configurable
  - Improve json validation in hook data
  - Use Emoji One
  - Updated emoji help documentation to properly reference EmojiOne.
  - Fix missing GitHub organisation repositories on import page.
  - Added blue theme
  - Remove annoying notice messages when create/update merge request
  - Allow smb:// links in Markdown text.
  - Filter merge request by title or description at Merge Requests page
  - Block user if he/she was blocked in Active Directory
  - Fix import pages not working after first load.
  - Use custom LDAP label in LDAP signin form.
  - Execute hooks and services when branch or tag is created or deleted through web interface.
  - Block and unblock user if he/she was blocked/unblocked in Active Directory
  - Raise recommended number of unicorn workers from 2 to 3
  - Use same layout and interactivity for project members as group members.
  - Prevent gitlab-shell character encoding issues by receiving its changes as raw data.
  - Ability to unsubscribe/subscribe to issue or merge request
  - Delete deploy key when last connection to a project is destroyed.
  - Fix invalid Atom feeds when using emoji, horizontal rules, or images (Christian Walther)
  - Backup of repositories with tar instead of git bundle (only now are git-annex files included in the backup)
  - Add canceled status for CI
  - Send EmailsOnPush email when branch or tag is created or deleted.
  - Faster merge request processing for large repository
  - Prevent doubling AJAX request with each commit visit via Turbolink
  - Prevent unnecessary doubling of js events on import pages and user calendar

v 7.8.4
  - Fix issue_tracker_id substitution in custom issue trackers
  - Fix path and name duplication in namespaces

v 7.8.3
  - Bump version of gitlab_git fixing annotated tags without message

v 7.8.2
  - Fix service migration issue when upgrading from versions prior to 7.3
  - Fix setting of the default use project limit via admin UI
  - Fix showing of already imported projects for GitLab and Gitorious importers
  - Fix response of push to repository to return "Not found" if user doesn't have access
  - Fix check if user is allowed to view the file attachment
  - Fix import check for case sensetive namespaces
  - Increase timeout for Git-over-HTTP requests to 1 hour since large pulls/pushes can take a long time.
  - Properly handle autosave local storage exceptions.
  - Escape wildcards when searching LDAP by username.

v 7.8.1
  - Fix run of custom post receive hooks
  - Fix migration that caused issues when upgrading to version 7.8 from versions prior to 7.3
  - Fix the warning for LDAP users about need to set password
  - Fix avatars which were not shown for non logged in users
  - Fix urls for the issues when relative url was enabled

v 7.8.0
  - Fix access control and protection against XSS for note attachments and other uploads.
  - Replace highlight.js with rouge-fork rugments (Stefan Tatschner)
  - Make project search case insensitive (Hannes Rosenögger)
  - Include issue/mr participants in list of recipients for reassign/close/reopen emails
  - Expose description in groups API
  - Better UI for project services page
  - Cleaner UI for web editor
  - Add diff syntax highlighting in email-on-push service notifications (Hannes Rosenögger)
  - Add API endpoint to fetch all changes on a MergeRequest (Jeroen van Baarsen)
  - View note image attachments in new tab when clicked instead of downloading them
  - Improve sorting logic in UI and API. Explicitly define what sorting method is used by default
  - Fix overflow at sidebar when have several items
  - Add notes for label changes in issue and merge requests
  - Show tags in commit view (Hannes Rosenögger)
  - Only count a user's vote once on a merge request or issue (Michael Clarke)
  - Increase font size when browse source files and diffs
  - Service Templates now let you set default values for all services
  - Create new file in empty repository using GitLab UI
  - Ability to clone project using oauth2 token
  - Upgrade Sidekiq gem to version 3.3.0
  - Stop git zombie creation during force push check
  - Show success/error messages for test setting button in services
  - Added Rubocop for code style checks
  - Fix commits pagination
  - Async load a branch information at the commit page
  - Disable blacklist validation for project names
  - Allow configuring protection of the default branch upon first push (Marco Wessel)
  - Add gitlab.com importer
  - Add an ability to login with gitlab.com
  - Add a commit calendar to the user profile (Hannes Rosenögger)
  - Submit comment on command-enter
  - Notify all members of a group when that group is mentioned in a comment, for example: `@gitlab-org` or `@sales`.
  - Extend issue clossing pattern to include "Resolve", "Resolves", "Resolved", "Resolving" and "Close" (Julien Bianchi and Hannes Rosenögger)
  - Fix long broadcast message cut-off on left sidebar (Visay Keo)
  - Add Project Avatars (Steven Thonus and Hannes Rosenögger)
  - Password reset token validity increased from 2 hours to 2 days since it is also send on account creation.
  - Edit group members via API
  - Enable raw image paste from clipboard, currently Chrome only (Marco Cyriacks)
  - Add action property to merge request hook (Julien Bianchi)
  - Remove duplicates from group milestone participants list.
  - Add a new API function that retrieves all issues assigned to a single milestone (Justin Whear and Hannes Rosenögger)
  - API: Access groups with their path (Julien Bianchi)
  - Added link to milestone and keeping resource context on smaller viewports for issues and merge requests (Jason Blanchard)
  - Allow notification email to be set separately from primary email.
  - API: Add support for editing an existing project (Mika Mäenpää and Hannes Rosenögger)
  - Don't have Markdown preview fail for long comments/wiki pages.
  - When test web hook - show error message instead of 500 error page if connection to hook url was reset
  - Added support for firing system hooks on group create/destroy and adding/removing users to group (Boyan Tabakov)
  - Added persistent collapse button for left side nav bar (Jason Blanchard)
  - Prevent losing unsaved comments by automatically restoring them when comment page is loaded again.
  - Don't allow page to be scaled on mobile.
  - Clean the username acquired from OAuth/LDAP so it doesn't fail username validation and block signing up.
  - Show assignees in merge request index page (Kelvin Mutuma)
  - Link head panel titles to relevant root page.
  - Allow users that signed up via OAuth to set their password in order to use Git over HTTP(S).
  - Show users button to share their newly created public or internal projects on twitter
  - Add quick help links to the GitLab pricing and feature comparison pages.
  - Fix duplicate authorized applications in user profile and incorrect application client count in admin area.
  - Make sure Markdown previews always use the same styling as the eventual destination.
  - Remove deprecated Group#owner_id from API
  - Show projects user contributed to on user page. Show stars near project on user page.
  - Improve database performance for GitLab
  - Add Asana service (Jeremy Benoist)
  - Improve project web hooks with extra data

v 7.7.2
  - Update GitLab Shell to version 2.4.2 that fixes a bug when developers can push to protected branch
  - Fix issue when LDAP user can't login with existing GitLab account

v 7.7.1
  - Improve mention autocomplete performance
  - Show setup instructions for GitHub import if disabled
  - Allow use http for OAuth applications

v 7.7.0
  - Import from GitHub.com feature
  - Add Jetbrains Teamcity CI service (Jason Lippert)
  - Mention notification level
  - Markdown preview in wiki (Yuriy Glukhov)
  - Raise group avatar filesize limit to 200kb
  - OAuth applications feature
  - Show user SSH keys in admin area
  - Developer can push to protected branches option
  - Set project path instead of project name in create form
  - Block Git HTTP access after 10 failed authentication attempts
  - Updates to the messages returned by API (sponsored by O'Reilly Media)
  - New UI layout with side navigation
  - Add alert message in case of outdated browser (IE < 10)
  - Added API support for sorting projects
  - Update gitlab_git to version 7.0.0.rc14
  - Add API project search filter option for authorized projects
  - Fix File blame not respecting branch selection
  - Change some of application settings on fly in admin area UI
  - Redesign signin/signup pages
  - Close standard input in Gitlab::Popen.popen
  - Trigger GitLab CI when push tags
  - When accept merge request - do merge using sidaekiq job
  - Enable web signups by default
  - Fixes for diff comments: drag-n-drop images, selecting images
  - Fixes for edit comments: drag-n-drop images, preview mode, selecting images, save & update
  - Remove password strength indicator



v 7.6.0
  - Fork repository to groups
  - New rugged version
  - Add CRON=1 backup setting for quiet backups
  - Fix failing wiki restore
  - Add optional Sidekiq MemoryKiller middleware (enabled via SIDEKIQ_MAX_RSS env variable)
  - Monokai highlighting style now more faithful to original design (Mark Riedesel)
  - Create project with repository in synchrony
  - Added ability to create empty repo or import existing one if project does not have repository
  - Reactivate highlight.js language autodetection
  - Mobile UI improvements
  - Change maximum avatar file size from 100KB to 200KB
  - Strict validation for snippet file names
  - Enable Markdown preview for issues, merge requests, milestones, and notes (Vinnie Okada)
  - In the docker directory is a container template based on the Omnibus packages.
  - Update Sidekiq to version 2.17.8
  - Add author filter to project issues and merge requests pages
  - Atom feed for user activity
  - Support multiple omniauth providers for the same user
  - Rendering cross reference in issue title and tooltip for merge request
  - Show username in comments
  - Possibility to create Milestones or Labels when Issues are disabled
  - Fix bug with showing gpg signature in tag

v 7.5.3
  - Bump gitlab_git to 7.0.0.rc12 (includes Rugged 0.21.2)

v 7.5.2
  - Don't log Sidekiq arguments by default
  - Fix restore of wiki repositories from backups

v 7.5.1
  - Add missing timestamps to 'members' table

v 7.5.0
  - API: Add support for Hipchat (Kevin Houdebert)
  - Add time zone configuration in gitlab.yml (Sullivan Senechal)
  - Fix LDAP authentication for Git HTTP access
  - Run 'GC.start' after every EmailsOnPushWorker job
  - Fix LDAP config lookup for provider 'ldap'
  - Drop all sequences during Postgres database restore
  - Project title links to project homepage (Ben Bodenmiller)
  - Add Atlassian Bamboo CI service (Drew Blessing)
  - Mentioned @user will receive email even if he is not participating in issue or commit
  - Session API: Use case-insensitive authentication like in UI (Andrey Krivko)
  - Tie up loose ends with annotated tags: API & UI (Sean Edge)
  - Return valid json for deleting branch via API (sponsored by O'Reilly Media)
  - Expose username in project events API (sponsored by O'Reilly Media)
  - Adds comments to commits in the API
  - Performance improvements
  - Fix post-receive issue for projects with deleted forks
  - New gitlab-shell version with custom hooks support
  - Improve code
  - GitLab CI 5.2+ support (does not support older versions)
  - Fixed bug when you can not push commits starting with 000000 to protected branches
  - Added a password strength indicator
  - Change project name and path in one form
  - Display renamed files in diff views (Vinnie Okada)
  - Fix raw view for public snippets
  - Use secret token with GitLab internal API.
  - Add missing timestamps to 'members' table

v 7.4.5
  - Bump gitlab_git to 7.0.0.rc12 (includes Rugged 0.21.2)

v 7.4.4
  - No changes

v 7.4.3
  - Fix raw snippets view
  - Fix security issue for member api
  - Fix buildbox integration

v 7.4.2
  - Fix internal snippet exposing for unauthenticated users

v 7.4.1
  - Fix LDAP authentication for Git HTTP access
  - Fix LDAP config lookup for provider 'ldap'
  - Fix public snippets
  - Fix 500 error on projects with nested submodules

v 7.4.0
  - Refactored membership logic
  - Improve error reporting on users API (Julien Bianchi)
  - Refactor test coverage tools usage. Use SIMPLECOV=true to generate it locally
  - Default branch is protected by default
  - Increase unicorn timeout to 60 seconds
  - Sort search autocomplete projects by stars count so most popular go first
  - Add README to tab on project show page
  - Do not delete tmp/repositories itself during clean-up, only its contents
  - Support for backup uploads to remote storage
  - Prevent notes polling when there are not notes
  - Internal ForkService: Prepare support for fork to a given namespace
  - API: Add support for forking a project via the API (Bernhard Kaindl)
  - API: filter project issues by milestone (Julien Bianchi)
  - Fail harder in the backup script
  - Changes to Slack service structure, only webhook url needed
  - Zen mode for wiki and milestones (Robert Schilling)
  - Move Emoji parsing to html-pipeline-gitlab (Robert Schilling)
  - Font Awesome 4.2 integration (Sullivan Senechal)
  - Add Pushover service integration (Sullivan Senechal)
  - Add select field type for services options (Sullivan Senechal)
  - Add cross-project references to the Markdown parser (Vinnie Okada)
  - Add task lists to issue and merge request descriptions (Vinnie Okada)
  - Snippets can be public, internal or private
  - Improve danger zone: ask project path to confirm data-loss action
  - Raise exception on forgery
  - Show build coverage in Merge Requests (requires GitLab CI v5.1)
  - New milestone and label links on issue edit form
  - Improved repository graphs
  - Improve event note display in dashboard and project activity views (Vinnie Okada)
  - Add users sorting to admin area
  - UI improvements
  - Fix ambiguous sha problem with mentioned commit
  - Fixed bug with apostrophe when at mentioning users
  - Add active directory ldap option
  - Developers can push to wiki repo. Protected branches does not affect wiki repo any more
  - Faster rev list
  - Fix branch removal

v 7.3.2
  - Fix creating new file via web editor
  - Use gitlab-shell v2.0.1

v 7.3.1
  - Fix ref parsing in Gitlab::GitAccess
  - Fix error 500 when viewing diff on a file with changed permissions
  - Fix adding comments to MR when source branch is master
  - Fix error 500 when searching description contains relative link

v 7.3.0
  - Always set the 'origin' remote in satellite actions
  - Write authorized_keys in tmp/ during tests
  - Use sockets to connect to Redis
  - Add dormant New Relic gem (can be enabled via environment variables)
  - Expire Rack sessions after 1 week
  - Cleaner signin/signup pages
  - Improved comments UI
  - Better search with filtering, pagination etc
  - Added a checkbox to toggle line wrapping in diff (Yuriy Glukhov)
  - Prevent project stars duplication when fork project
  - Use the default Unicorn socket backlog value of 1024
  - Support Unix domain sockets for Redis
  - Store session Redis keys in 'session:gitlab:' namespace
  - Deprecate LDAP account takeover based on partial LDAP email / GitLab username match
  - Use /bin/sh instead of Bash in bin/web, bin/background_jobs (Pavel Novitskiy)
  - Keyboard shortcuts for productivity (Robert Schilling)
  - API: filter issues by state (Julien Bianchi)
  - API: filter issues by labels (Julien Bianchi)
  - Add system hook for ssh key changes
  - Add blob permalink link (Ciro Santilli)
  - Create annotated tags through UI and API (Sean Edge)
  - Snippets search (Charles Bushong)
  - Comment new push to existing MR
  - Add 'ci' to the blacklist of forbidden names
  - Improve text filtering on issues page
  - Comment & Close button
  - Process git push --all much faster
  - Don't allow edit of system notes
  - Project wiki search (Ralf Seidler)
  - Enabled Shibboleth authentication support (Matus Banas)
  - Zen mode (fullscreen) for issues/MR/notes (Robert Schilling)
  - Add ability to configure webhook timeout via gitlab.yml (Wes Gurney)
  - Sort project merge requests in asc or desc order for updated_at or created_at field (sponsored by O'Reilly Media)
  - Add Redis socket support to 'rake gitlab:shell:install'

v 7.2.1
  - Delete orphaned labels during label migration (James Brooks)
  - Security: prevent XSS with stricter MIME types for raw repo files

v 7.2.0
  - Explore page
  - Add project stars (Ciro Santilli)
  - Log Sidekiq arguments
  - Better labels: colors, ability to rename and remove
  - Improve the way merge request collects diffs
  - Improve compare page for large diffs
  - Expose the full commit message via API
  - Fix 500 error on repository rename
  - Fix bug when MR download patch return invalid diff
  - Test gitlab-shell integration
  - Repository import timeout increased from 2 to 4 minutes allowing larger repos to be imported
  - API for labels (Robert Schilling)
  - API: ability to set an import url when creating project for specific user

v 7.1.1
  - Fix cpu usage issue in Firefox
  - Fix redirect loop when changing password by new user
  - Fix 500 error on new merge request page

v 7.1.0
  - Remove observers
  - Improve MR discussions
  - Filter by description on Issues#index page
  - Fix bug with namespace select when create new project page
  - Show README link after description for non-master members
  - Add @all mention for comments
  - Dont show reply button if user is not signed in
  - Expose more information for issues with webhook
  - Add a mention of the merge request into the default merge request commit message
  - Improve code highlight, introduce support for more languages like Go, Clojure, Erlang etc
  - Fix concurrency issue in repository download
  - Dont allow repository name start with ?
  - Improve email threading (Pierre de La Morinerie)
  - Cleaner help page
  - Group milestones
  - Improved email notifications
  - Contributors API (sponsored by Mobbr)
  - Fix LDAP TLS authentication (Boris HUISGEN)
  - Show VERSION information on project sidebar
  - Improve branch removal logic when accept MR
  - Fix bug where comment form is spawned inside the Reply button
  - Remove Dir.chdir from Satellite#lock for thread-safety
  - Increased default git max_size value from 5MB to 20MB in gitlab.yml. Please update your configs!
  - Show error message in case of timeout in satellite when create MR
  - Show first 100 files for huge diff instead of hiding all
  - Change default admin email from admin@local.host to admin@example.com

v 7.0.0
  - The CPU no longer overheats when you hold down the spacebar
  - Improve edit file UI
  - Add ability to upload group avatar when create
  - Protected branch cannot be removed
  - Developers can remove normal branches with UI
  - Remove branch via API (sponsored by O'Reilly Media)
  - Move protected branches page to Project settings area
  - Redirect to Files view when create new branch via UI
  - Drag and drop upload of image in every markdown-area (Earle Randolph Bunao and Neil Francis Calabroso)
  - Refactor the markdown relative links processing
  - Make it easier to implement other CI services for GitLab
  - Group masters can create projects in group
  - Deprecate ruby 1.9.3 support
  - Only masters can rewrite/remove git tags
  - Add X-Frame-Options SAMEORIGIN to Nginx config so Sidekiq admin is visible
  - UI improvements
  - Case-insensetive search for issues
  - Update to rails 4.1
  - Improve performance of application for projects and groups with a lot of members
  - Formally support Ruby 2.1
  - Include Nginx gitlab-ssl config
  - Add manual language detection for highlight.js
  - Added example.com/:username routing
  - Show notice if your profile is public
  - UI improvements for mobile devices
  - Improve diff rendering performance
  - Drag-n-drop for issues and merge requests between states at milestone page
  - Fix '0 commits' message for huge repositories on project home page
  - Prevent 500 error page when visit commit page from large repo
  - Add notice about huge push over http to unicorn config
  - File action in satellites uses default 30 seconds timeout instead of old 10 seconds one
  - Overall performance improvements
  - Skip init script check on omnibus-gitlab
  - Be more selective when killing stray Sidekiqs
  - Check LDAP user filter during sign-in
  - Remove wall feature (no data loss - you can take it from database)
  - Dont expose user emails via API unless you are admin
  - Detect issues closed by Merge Request description
  - Better email subject lines from email on push service (Alex Elman)
  - Enable identicon for gravatar be default

v 6.9.2
  - Revert the commit that broke the LDAP user filter

v 6.9.1
  - Fix scroll to highlighted line
  - Fix the pagination on load for commits page

v 6.9.0
  - Store Rails cache data in the Redis `cache:gitlab` namespace
  - Adjust MySQL limits for existing installations
  - Add db index on project_id+iid column. This prevents duplicate on iid (During migration duplicates will be removed)
  - Markdown preview or diff during editing via web editor (Evgeniy Sokovikov)
  - Give the Rails cache its own Redis namespace
  - Add ability to set different ssh host, if different from http/https
  - Fix syntax highlighting for code comments blocks
  - Improve comments loading logic
  - Stop refreshing comments when the tab is hidden
  - Improve issue and merge request mobile UI (Drew Blessing)
  - Document how to convert a backup to PostgreSQL
  - Fix locale bug in backup manager
  - Fix can not automerge when MR description is too long
  - Fix wiki backup skip bug
  - Two Step MR creation process
  - Remove unwanted files from satellite working directory with git clean -fdx
  - Accept merge request via API (sponsored by O'Reilly Media)
  - Add more access checks during API calls
  - Block SSH access for 'disabled' Active Directory users
  - Labels for merge requests (Drew Blessing)
  - Threaded emails by setting a Message-ID (Philip Blatter)

v 6.8.0
  - Ability to at mention users that are participating in issue and merge req. discussion
  - Enabled GZip Compression for assets in example Nginx, make sure that Nginx is compiled with --with-http_gzip_static_module flag (this is default in Ubuntu)
  - Make user search case-insensitive (Christopher Arnold)
  - Remove omniauth-ldap nickname bug workaround
  - Drop all tables before restoring a Postgres backup
  - Make the repository downloads path configurable
  - Create branches via API (sponsored by O'Reilly Media)
  - Changed permission of gitlab-satellites directory not to be world accessible
  - Protected branch does not allow force push
  - Fix popen bug in `rake gitlab:satellites:create`
  - Disable connection reaping for MySQL
  - Allow oauth signup without email for twitter and github
  - Fix faulty namespace names that caused 500 on user creation
  - Option to disable standard login
  - Clean old created archives from repository downloads directory
  - Fix download link for huge MR diffs
  - Expose event and mergerequest timestamps in API
  - Fix emails on push service when only one commit is pushed

v 6.7.3
  - Fix the merge notification email not being sent (Pierre de La Morinerie)
  - Drop all tables before restoring a Postgres backup
  - Remove yanked modernizr gem

v 6.7.2
  - Fix upgrader script

v 6.7.1
  - Fix GitLab CI integration

v 6.7.0
  - Increased the example Nginx client_max_body_size from 5MB to 20MB, consider updating it manually on existing installations
  - Add support for Gemnasium as a Project Service (Olivier Gonzalez)
  - Add edit file button to MergeRequest diff
  - Public groups (Jason Hollingsworth)
  - Cleaner headers in Notification Emails (Pierre de La Morinerie)
  - Blob and tree gfm links to anchors work
  - Piwik Integration (Sebastian Winkler)
  - Show contribution guide link for new issue form (Jeroen van Baarsen)
  - Fix CI status for merge requests from fork
  - Added option to remove issue assignee on project issue page and issue edit page (Jason Blanchard)
  - New page load indicator that includes a spinner that scrolls with the page
  - Converted all the help sections into markdown
  - LDAP user filters
  - Streamline the content of notification emails (Pierre de La Morinerie)
  - Fixes a bug with group member administration (Matt DeTullio)
  - Sort tag names using VersionSorter (Robert Speicher)
  - Add GFM autocompletion for MergeRequests (Robert Speicher)
  - Add webhook when a new tag is pushed (Jeroen van Baarsen)
  - Add button for toggling inline comments in diff view
  - Add retry feature for repository import
  - Reuse the GitLab LDAP connection within each request
  - Changed markdown new line behaviour to conform to markdown standards
  - Fix global search
  - Faster authorized_keys rebuilding in `rake gitlab:shell:setup` (requires gitlab-shell 1.8.5)
  - Create and Update MR calls now support the description parameter (Greg Messner)
  - Markdown relative links in the wiki link to wiki pages, markdown relative links in repositories link to files in the repository
  - Added Slack service integration (Federico Ravasio)
  - Better API responses for access_levels (sponsored by O'Reilly Media)
  - Requires at least 2 unicorn workers
  - Requires gitlab-shell v1.9+
  - Replaced gemoji(due to closed licencing problem) with Phantom Open Emoji library(combined SIL Open Font License, MIT License and the CC 3.0 License)
  - Fix `/:username.keys` response content type (Dmitry Medvinsky)

v 6.6.5
  - Added option to remove issue assignee on project issue page and issue edit page (Jason Blanchard)
  - Hide mr close button for comment form if merge request was closed or inline comment
  - Adds ability to reopen closed merge request

v 6.6.4
  - Add missing html escape for highlighted code blocks in comments, issues

v 6.6.3
  - Fix 500 error when edit yourself from admin area
  - Hide private groups for public profiles

v 6.6.2
  - Fix 500 error on branch/tag create or remove via UI

v 6.6.1
  - Fix 500 error on files tab if submodules presents

v 6.6.0
  - Retrieving user ssh keys publically(github style): http://__HOST__/__USERNAME__.keys
  - Permissions: Developer now can manage issue tracker (modify any issue)
  - Improve Code Compare page performance
  - Group avatar
  - Pygments.rb replaced with highlight.js
  - Improve Merge request diff store logic
  - Improve render performnace for MR show page
  - Fixed Assembla hardcoded project name
  - Jira integration documentation
  - Refactored app/services
  - Remove snippet expiration
  - Mobile UI improvements (Drew Blessing)
  - Fix block/remove UI for admin::users#show page
  - Show users' group membership on users' activity page (Robert Djurasaj)
  - User pages are visible without login if user is authorized to a public project
  - Markdown rendered headers have id derived from their name and link to their id
  - Improve application to work faster with large groups (100+ members)
  - Multiple emails per user
  - Show last commit for file when view file source
  - Restyle Issue#show page and MR#show page
  - Ability to filter by multiple labels for Issues page
  - Rails version to 4.0.3
  - Fixed attachment identifier displaying underneath note text (Jason Blanchard)

v 6.5.1
  - Fix branch selectbox when create merge request from fork

v 6.5.0
  - Dropdown menus on issue#show page for assignee and milestone (Jason Blanchard)
  - Add color custimization and previewing to broadcast messages
  - Fixed notes anchors
  - Load new comments in issues dynamically
  - Added sort options to Public page
  - New filters (assigned/authored/all) for Dashboard#issues/merge_requests (sponsored by Say Media)
  - Add project visibility icons to dashboard
  - Enable secure cookies if https used
  - Protect users/confirmation with rack_attack
  - Default HTTP headers to protect against MIME-sniffing, force https if enabled
  - Bootstrap 3 with responsive UI
  - New repository download formats: tar.bz2, zip, tar (Jason Hollingsworth)
  - Restyled accept widgets for MR
  - SCSS refactored
  - Use jquery timeago plugin
  - Fix 500 error for rdoc files
  - Ability to customize merge commit message (sponsored by Say Media)
  - Search autocomplete via ajax
  - Add website url to user profile
  - Files API supports base64 encoded content (sponsored by O'Reilly Media)
  - Added support for Go's repository retrieval (Bruno Albuquerque)

v6.4.3
  - Don't use unicorn worker killer if PhusionPassenger is defined

v6.4.2
  - Fixed wrong behaviour of script/upgrade.rb

v6.4.1
  - Fixed bug with repository rename
  - Fixed bug with project transfer

v 6.4.0
  - Added sorting to project issues page (Jason Blanchard)
  - Assembla integration (Carlos Paramio)
  - Fixed another 500 error with submodules
  - UI: More compact issues page
  - Minimal password length increased to 8 symbols
  - Side-by-side diff view (Steven Thonus)
  - Internal projects (Jason Hollingsworth)
  - Allow removal of avatar (Drew Blessing)
  - Project web hooks now support issues and merge request events
  - Visiting project page while not logged in will redirect to sign-in instead of 404 (Jason Hollingsworth)
  - Expire event cache on avatar creation/removal (Drew Blessing)
  - Archiving old projects (Steven Thonus)
  - Rails 4
  - Add time ago tooltips to show actual date/time
  - UI: Fixed UI for admin system hooks
  - Ruby script for easier GitLab upgrade
  - Do not remove Merge requests if fork project was removed
  - Improve sign-in/signup UX
  - Add resend confirmation link to sign-in page
  - Set noreply@HOSTNAME for reply_to field in all emails
  - Show GitLab API version on Admin#dashboard
  - API Cross-origin resource sharing
  - Show READMe link at project home page
  - Show repo size for projects in Admin area

v 6.3.0
  - API for adding gitlab-ci service
  - Init script now waits for pids to appear after (re)starting before reporting status (Rovanion Luckey)
  - Restyle project home page
  - Grammar fixes
  - Show branches list (which branches contains commit) on commit page (Andrew Kumanyaev)
  - Security improvements
  - Added support for GitLab CI 4.0
  - Fixed issue with 500 error when group did not exist
  - Ability to leave project
  - You can create file in repo using UI
  - You can remove file from repo using UI
  - API: dropped default_branch attribute from project during creation
  - Project default_branch is not stored in db any more. It takes from repo now.
  - Admin broadcast messages
  - UI improvements
  - Dont show last push widget if user removed this branch
  - Fix 500 error for repos with newline in file name
  - Extended html titles
  - API: create/update/delete repo files
  - Admin can transfer project to any namespace
  - API: projects/all for admin users
  - Fix recent branches order

v 6.2.4
  - Security: Cast API private_token to string (CVE-2013-4580)
  - Security: Require gitlab-shell 1.7.8 (CVE-2013-4581, CVE-2013-4582, CVE-2013-4583)
  - Fix for Git SSH access for LDAP users

v 6.2.3
  - Security: More protection against CVE-2013-4489
  - Security: Require gitlab-shell 1.7.4 (CVE-2013-4490, CVE-2013-4546)
  - Fix sidekiq rake tasks

v 6.2.2
  - Security: Update gitlab_git (CVE-2013-4489)

v 6.2.1
  - Security: Fix issue with generated passwords for new users

v 6.2.0
  - Public project pages are now visible to everyone (files, issues, wik, etc.)
    THIS MEANS YOUR ISSUES AND WIKI FOR PUBLIC PROJECTS ARE PUBLICLY VISIBLE AFTER THE UPGRADE
  - Add group access to permissions page
  - Require current password to change one
  - Group owner or admin can remove other group owners
  - Remove group transfer since we have multiple owners
  - Respect authorization in Repository API
  - Improve UI for Project#files page
  - Add more security specs
  - Added search for projects by name to api (Izaak Alpert)
  - Make default user theme configurable (Izaak Alpert)
  - Update logic for validates_merge_request for tree of MR (Andrew Kumanyaev)
  - Rake tasks for web hooks management (Jonhnny Weslley)
  - Extended User API to expose admin and can_create_group for user creation/updating (Boyan Tabakov)
  - API: Remove group
  - API: Remove project
  - Avatar upload on profile page with a maximum of 100KB (Steven Thonus)
  - Store the sessions in Redis instead of the cookie store
  - Fixed relative links in markdown
  - User must confirm their email if signup enabled
  - User must confirm changed email

v 6.1.0
  - Project specific IDs for issues, mr, milestones
    Above items will get a new id and for example all bookmarked issue urls will change.
    Old issue urls are redirected to the new one if the issue id is too high for an internal id.
  - Description field added to Merge Request
  - API: Sudo api calls (Izaak Alpert)
  - API: Group membership api (Izaak Alpert)
  - Improved commit diff
  - Improved large commit handling (Boyan Tabakov)
  - Rewrite: Init script now less prone to errors and keeps better track of the service (Rovanion Luckey)
  - Link issues, merge requests, and commits when they reference each other with GFM (Ash Wilson)
  - Close issues automatically when pushing commits with a special message
  - Improve user removal from admin area
  - Invalidate events cache when project was moved
  - Remove deprecated classes and rake tasks
  - Add event filter for group and project show pages
  - Add links to create branch/tag from project home page
  - Add public-project? checkbox to new-project view
  - Improved compare page. Added link to proceed into Merge Request
  - Send an email to a user when they are added to group
  - New landing page when you have 0 projects

v 6.0.0
  - Feature: Replace teams with group membership
    We introduce group membership in 6.0 as a replacement for teams.
    The old combination of groups and teams was confusing for a lot of people.
    And when the members of a team where changed this wasn't reflected in the project permissions.
    In GitLab 6.0 you will be able to add members to a group with a permission level for each member.
    These group members will have access to the projects in that group.
    Any changes to group members will immediately be reflected in the project permissions.
    You can even have multiple owners for a group, greatly simplifying administration.
  - Feature: Ability to have multiple owners for group
  - Feature: Merge Requests between fork and project (Izaak Alpert)
  - Feature: Generate fingerprint for ssh keys
  - Feature: Ability to create and remove branches with UI
  - Feature: Ability to create and remove git tags with UI
  - Feature: Groups page in profile. You can leave group there
  - API: Allow login with LDAP credentials
  - Redesign: project settings navigation
  - Redesign: snippets area
  - Redesign: ssh keys page
  - Redesign: buttons, blocks and other ui elements
  - Add comment title to rss feed
  - You can use arrows to navigate at tree view
  - Add project filter on dashboard
  - Cache project graph
  - Drop support of root namespaces
  - Default theme is classic now
  - Cache result of methods like authorize_projects, project.team.members etc
  - Remove $.ready events
  - Fix onclick events being double binded
  - Add notification level to group membership
  - Move all project controllers/views under Projects:: module
  - Move all profile controllers/views under Profiles:: module
  - Apply user project limit only for personal projects
  - Unicorn is default web server again
  - Store satellites lock files inside satellites dir
  - Disabled threadsafety mode in rails
  - Fixed bug with loosing MR comments
  - Improved MR comments logic
  - Render readme file for projects in public area

v 5.4.2
  - Security: Cast API private_token to string (CVE-2013-4580)
  - Security: Require gitlab-shell 1.7.8 (CVE-2013-4581, CVE-2013-4582, CVE-2013-4583)

v 5.4.1
  - Security: Fixes for CVE-2013-4489
  - Security: Require gitlab-shell 1.7.4 (CVE-2013-4490, CVE-2013-4546)

v 5.4.0
  - Ability to edit own comments
  - Documentation improvements
  - Improve dashboard projects page
  - Fixed nav for empty repos
  - GitLab Markdown help page
  - Misspelling fixes
  - Added support of unicorn and fog gems
  - Added client list to API doc
  - Fix PostgreSQL database restoration problem
  - Increase snippet content column size
  - allow project import via git:// url
  - Show participants on issues, including mentions
  - Notify mentioned users with email

v 5.3.0
  - Refactored services
  - Campfire service added
  - HipChat service added
  - Fixed bug with LDAP + git over http
  - Fixed bug with google analytics code being ignored
  - Improve sign-in page if ldap enabled
  - Respect newlines in wall messages
  - Generate the Rails secret token on first run
  - Rename repo feature
  - Init.d: remove gitlab.socket on service start
  - Api: added teams api
  - Api: Prevent blob content being escaped
  - Api: Smart deploy key add behaviour
  - Api: projects/owned.json return user owned project
  - Fix bug with team assignation on project from #4109
  - Advanced snippets: public/private, project/personal (Andrew Kulakov)
  - Repository Graphs (Karlo Nicholas T. Soriano)
  - Fix dashboard lost if comment on commit
  - Update gitlab-grack. Fixes issue with --depth option
  - Fix project events duplicate on project page
  - Fix postgres error when displaying network graph.
  - Fix dashboard event filter when navigate via turbolinks
  - init.d: Ensure socket is removed before starting service
  - Admin area: Style teams:index, group:show pages
  - Own page for failed forking
  - Scrum view for milestone

v 5.2.0
  - Turbolinks
  - Git over http with ldap credentials
  - Diff with better colors and some spacing on the corners
  - Default values for project features
  - Fixed huge_commit view
  - Restyle project clone panel
  - Move Gitlab::Git code to gitlab_git gem
  - Move update docs in repo
  - Requires gitlab-shell v1.4.0
  - Fixed submodules listing under file tab
  - Fork feature (Angus MacArthur)
  - git version check in gitlab:check
  - Shared deploy keys feature
  - Ability to generate default labels set for issues
  - Improve gfm autocomplete (Harold Luo)
  - Added support for Google Analytics
  - Code search feature (Javier Castro)

v 5.1.0
  - You can login with email or username now
  - Corrected project transfer rollback when repository cannot be moved
  - Move both repo and wiki when project transfer requested
  - Admin area: project editing was removed from admin namespace
  - Access: admin user has now access to any project.
  - Notification settings
  - Gitlab::Git set of objects to abstract from grit library
  - Replace Unicorn web server with Puma
  - Backup/Restore refactored. Backup dump project wiki too now
  - Restyled Issues list. Show milestone version in issue row
  - Restyled Merge Request list
  - Backup now dump/restore uploads
  - Improved performance of dashboard (Andrew Kumanyaev)
  - File history now tracks renames (Akzhan Abdulin)
  - Drop wiki migration tools
  - Drop sqlite migration tools
  - project tagging
  - Paginate users in API
  - Restyled network graph (Hiroyuki Sato)

v 5.0.1
  - Fixed issue with gitlab-grit being overridden by grit

v 5.0.0
  - Replaced gitolite with gitlab-shell
  - Removed gitolite-related libraries
  - State machine added
  - Setup gitlab as git user
  - Internal API
  - Show team tab for empty projects
  - Import repository feature
  - Updated rails
  - Use lambda for scopes
  - Redesign admin area -> users
  - Redesign admin area -> user
  - Secure link to file attachments
  - Add validations for Group and Team names
  - Restyle team page for project
  - Update capybara, rspec-rails, poltergeist to recent versions
  - Wiki on git using Gollum
  - Added Solarized Dark theme for code review
  - Don't show user emails in autocomplete lists, profile pages
  - Added settings tab for group, team, project
  - Replace user popup with icons in header
  - Handle project moving with gitlab-shell
  - Added select2-rails for selectboxes with ajax data load
  - Fixed search field on projects page
  - Added teams to search autocomplete
  - Move groups and teams on dashboard sidebar to sub-tabs
  - API: improved return codes and docs. (Felix Gilcher, Sebastian Ziebell)
  - Redesign wall to be more like chat
  - Snippets, Wall features are disabled by default for new projects

v 4.2.0
  - Teams
  - User show page. Via /u/username
  - Show help contents on pages for better navigation
  - Async gitolite calls
  - added satellites logs
  - can_create_group, can_create_team booleans for User
  - Process web hooks async
  - GFM: Fix images escaped inside links
  - Network graph improved
  - Switchable branches for network graph
  - API: Groups
  - Fixed project download

v 4.1.0
  - Optional Sign-Up
  - Discussions
  - Satellites outside of tmp
  - Line numbers for blame
  - Project public mode
  - Public area with unauthorized access
  - Load dashboard events with ajax
  - remember dashboard filter in cookies
  - replace resque with sidekiq
  - fix routing issues
  - cleanup rake tasks
  - fix backup/restore
  - scss cleanup
  - show preview for note images
  - improved network-graph
  - get rid of app/roles/
  - added new classes Team, Repository
  - Reduce amount of gitolite calls
  - Ability to add user in all group projects
  - remove deprecated configs
  - replaced Korolev font with open font
  - restyled admin/dashboard page
  - restyled admin/projects page

v 4.0.0
  - Remove project code and path from API. Use id instead
  - Return valid cloneable url to repo for web hook
  - Fixed backup issue
  - Reorganized settings
  - Fixed commits compare
  - Refactored scss
  - Improve status checks
  - Validates presence of User#name
  - Fixed postgres support
  - Removed sqlite support
  - Modified post-receive hook
  - Milestones can be closed now
  - Show comment events on dashboard
  - Quick add team members via group#people page
  - [API] expose created date for hooks and SSH keys
  - [API] list, create issue notes
  - [API] list, create snippet notes
  - [API] list, create wall notes
  - Remove project code - use path instead
  - added username field to user
  - rake task to fill usernames based on emails create namespaces for users
  - STI Group < Namespace
  - Project has namespace_id
  - Projects with namespaces also namespaced in gitolite and stored in subdir
  - Moving project to group will move it under group namespace
  - Ability to move project from namespaces to another
  - Fixes commit patches getting escaped (see #2036)
  - Support diff and patch generation for commits and merge request
  - MergeReqest doesn't generate a temporary file for the patch any more
  - Update the UI to allow downloading Patch or Diff

v 3.1.0
  - Updated gems
  - Services: Gitlab CI integration
  - Events filter on dashboard
  - Own namespace for redis/resque
  - Optimized commit diff views
  - add alphabetical order for projects admin page
  - Improved web editor
  - Commit stats page
  - Documentation split and cleanup
  - Link to commit authors everywhere
  - Restyled milestones list
  - added Milestone to Merge Request
  - Restyled Top panel
  - Refactored Satellite Code
  - Added file line links
  - moved from capybara-webkit to poltergeist + phantomjs

v 3.0.3
  - Fixed bug with issues list in Chrome
  - New Feature: Import team from another project

v 3.0.2
  - Fixed gitlab:app:setup
  - Fixed application error on empty project in admin area
  - Restyled last push widget

v 3.0.1
  - Fixed git over http

v 3.0.0
  - Projects groups
  - Web Editor
  - Fixed bug with gitolite keys
  - UI improved
  - Increased performance of application
  - Show user avatar in last commit when browsing Files
  - Refactored Gitlab::Merge
  - Use Font Awesome for icons
  - Separate observing of Note and MergeRequests
  - Milestone "All Issues" filter
  - Fix issue close and reopen button text and styles
  - Fix forward/back while browsing Tree hierarchy
  - Show number of notes for commits and merge requests
  - Added support pg from box and update installation doc
  - Reject ssh keys that break gitolite
  - [API] list one project hook
  - [API] edit project hook
  - [API] list project snippets
  - [API] allow to authorize using private token in HTTP header
  - [API] add user creation

v 2.9.1
  - Fixed resque custom config init

v 2.9.0
  - fixed inline notes bugs
  - refactored rspecs
  - refactored gitolite backend
  - added factory_girl
  - restyled projects list on dashboard
  - ssh keys validation to prevent gitolite crash
  - send notifications if changed permission in project
  - scss refactoring. gitlab_bootstrap/ dir
  - fix git push http body bigger than 112k problem
  - list of labels  page under issues tab
  - API for milestones, keys
  - restyled buttons
  - OAuth
  - Comment order changed

v 2.8.1
  - ability to disable gravatars
  - improved MR diff logic
  - ssh key help page

v 2.8.0
  - Gitlab Flavored Markdown
  - Bulk issues update
  - Issues API
  - Cucumber coverage increased
  - Post-receive files fixed
  - UI improved
  - Application cleanup
  - more cucumber
  - capybara-webkit + headless

v 2.7.0
  - Issue Labels
  - Inline diff
  - Git HTTP
  - API
  - UI improved
  - System hooks
  - UI improved
  - Dashboard events endless scroll
  - Source performance increased

v 2.6.0
  - UI polished
  - Improved network graph + keyboard nav
  - Handle huge commits
  - Last Push widget
  - Bugfix
  - Better performance
  - Email in resque
  - Increased test coverage
  - Ability to remove branch with MR accept
  - a lot of code refactored

v 2.5.0
  - UI polished
  - Git blame for file
  - Bugfix
  - Email in resque
  - Better test coverage

v 2.4.0
  - Admin area stats page
  - Ability to block user
  - Simplified dashboard area
  - Improved admin area
  - Bootstrap 2.0
  - Responsive layout
  - Big commits handling
  - Performance improved
  - Milestones

v 2.3.1
  - Issues pagination
  - ssl fixes
  - Merge Request pagination

v 2.3.0
  - Dashboard r1
  - Search r1
  - Project page
  - Close merge request on push
  - Persist MR diff after merge
  - mysql support
  - Documentation

v 2.2.0
  - We’ve added support of LDAP auth
  - Improved permission logic (4 roles system)
  - Protected branches (now only masters can push to protected branches)
  - Usability improved
  - twitter bootstrap integrated
  - compare view between commits
  - wiki feature
  - now you can enable/disable issues, wiki, wall features per project
  - security fixes
  - improved code browsing (ajax branch switch etc)
  - improved per-line commenting
  - git submodules displayed
  - moved to rails 3.2
  - help section improved

v 2.1.0
  - Project tab r1
  - List branches/tags
  - per line comments
  - mass user import

v 2.0.0
  - gitolite as main git host system
  - merge requests
  - project/repo access
  - link to commit/issue feed
  - design tab
  - improved email notifications
  - restyled dashboard
  - bugfix

v 1.2.2
  - common config file gitlab.yml
  - issues restyle
  - snippets restyle
  - clickable news feed header on dashboard
  - bugfix

v 1.2.1
  - bugfix

v 1.2.0
  - new design
  - user dashboard
  - network graph
  - markdown support for comments
  - encoding issues
  - wall like twitter timeline

v 1.1.0
  - project dashboard
  - wall redesigned
  - feature: code snippets
  - fixed horizontal scroll on file preview
  - fixed app crash if commit message has invalid chars
  - bugfix & code cleaning

v 1.0.2
  - fixed bug with empty project
  - added adv validation for project path & code
  - feature: issues can be sortable
  - bugfix
  - username displayed on top panel

v 1.0.1
  - fixed: with invalid source code for commit
  - fixed: lose branch/tag selection when use tree navigation
  - when history clicked - display path
  - bug fix & code cleaning

v 1.0.0
  - bug fix
  - projects preview mode

v 0.9.6
  - css fix
  - new repo empty tree until restart server - fixed

v 0.9.4
  - security improved
  - authorization improved
  - html escaping
  - bug fix
  - increased test coverage
  - design improvements

v 0.9.1
  - increased test coverage
  - design improvements
  - new issue email notification
  - updated app name
  - issue redesigned
  - issue can be edit

v 0.8.0
  - syntax highlight for main file types
  - redesign
  - stability
  - security fixes
  - increased test coverage
  - email notification<|MERGE_RESOLUTION|>--- conflicted
+++ resolved
@@ -44,12 +44,9 @@
   - Fetch code from forks to refs/merge-requests/:id/head when merge request created
   - Remove satellites
   - Remove comments and email addresses when publicly exposing ssh keys (Zeger-Jan van de Weg)
-<<<<<<< HEAD
   - Add "Check out branch" button to the MR page.
-=======
   - Improve MR merge widget text and UI consistency.
   - Improve text in MR "How To Merge" modal.
->>>>>>> 151d9fb3
   - Cache all events
 
 v 7.13.3
