--- conflicted
+++ resolved
@@ -4,11 +4,8 @@
   - Fix: Assignee selector is empty when 'Unassigned' is selected (Jose Corcuera)
   - Fix 500 error when update group member permission
   - Trim leading and trailing whitespace of milestone and issueable titles (Jose Corcuera)
-<<<<<<< HEAD
   - Add ignore whitespace change option to commit view
-=======
   - Fire update hook from GitLab
->>>>>>> 13c6096e
 
 v 8.2.2
   - Fix 404 in redirection after removing a project (Stan Hu)
