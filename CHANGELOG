--- conflicted
+++ resolved
@@ -1,12 +1,9 @@
 Please view this file on the master branch, on stable branches it's out of date.
 
 v 7.14.0 (unreleased)
-<<<<<<< HEAD
   - Fix "Network" and "Graphs" pages for branches with encoded slashes (Stan Hu)
   - Fix errors deleting and creating branches with encoded slashes (Stan Hu)
-=======
   - Always add current user to autocomplete controller to support filter by "Me" (Stan Hu)
->>>>>>> 70f52918
   - Fix multi-line syntax highlighting (Stan Hu)
   - Fix network graph when branch name has single quotes (Stan Hu)
   - Add "Confirm user" button in user admin page (Stan Hu)
