Please view this file on the master branch, on stable branches it's out of date.

v 8.2.0 (unreleased)
  - Force update refs/merge-requests/X/head upon a push to the source branch of a merge request (Stan Hu)
  - Improved performance of finding users by one of their Email addresses
  - Improved performance of replacing references in comments
  - Show last project commit to default branch on project home page
  - Highlight comment based on anchor in URL
  - Adds ability to remove the forked relationship from project settings screen. (Han Loong Liauw)
  - Improved performance of sorting milestone issues
  - Allow users to select the Files view as default project view (Cristian Bica)
  - Show "Empty Repository Page" for repository without branches (Artem V. Navrotskiy)
  - Fix: Inability to reply to code comments in the MR view, if the MR comes from a fork
  - Use git follow flag for commits page when retrieve history for file or directory
  - Show merge request CI status on merge requests index page
  - Fix: 500 error returned if destroy request without HTTP referer (Kazuki Shimizu)
  - Remove deprecated CI events from project settings page
  - Use issue editor as cross reference comment author when issue is edited with a new mention.
<<<<<<< HEAD
  - Add graphs of commits ahead and behind default branch (Jeff Stubler)
=======
  - [API] Add ability to fetch the commit ID of the last commit that actually touched a file
>>>>>>> 5782217b

v 8.1.1
  - Fix cloning Wiki repositories via HTTP (Stan Hu)
  - Add migration to remove satellites directory
  - Fix specific runners visibility
  - Fix 500 when editing CI service
  - Require CI jobs to be named
  - Fix CSS for runner status
  - Fix CI badge
  - Allow developer to manage builds

v 8.1.0
  - Ensure MySQL CI limits DB migrations occur after the fields have been created (Stan Hu)
  - Fix duplicate repositories in GitHub import page (Stan Hu)
  - Redirect to a default path if HTTP_REFERER is not set (Stan Hu)
  - Adds ability to create directories using the web editor (Ben Ford)

v 8.1.0 (unreleased)
  - Send an email to admin email when a user is reported for spam (Jonathan Rochkind)
  - Show notifications button when user is member of group rather than project (Grzegorz Bizon)
  - Fix bug preventing mentioned issued from being closed when MR is merged using fast-forward merge.
  - Fix nonatomic database update potentially causing project star counts to go negative (Stan Hu)
  - Don't show "Add README" link in an empty repository if user doesn't have access to push (Stan Hu)
  - Fix error preventing displaying of commit data for a directory with a leading dot (Stan Hu)
  - Speed up load times of issue detail pages by roughly 1.5x
  - Fix CI rendering regressions
  - If a merge request is to close an issue, show this on the issue page (Zeger-Jan van de Weg)
  - Add a system note and update relevant merge requests when a branch is deleted or re-added (Stan Hu)
  - Make diff file view easier to use on mobile screens (Stan Hu)
  - Improved performance of finding users by username or Email address
  - Fix bug where merge request comments created by API would not trigger notifications (Stan Hu)
  - Add support for creating directories from Files page (Stan Hu)
  - Allow removing of project without confirmation when JavaScript is disabled (Stan Hu)
  - Support filtering by "Any" milestone or issue and fix "No Milestone" and "No Label" filters (Stan Hu)
  - Improved performance of the trending projects page
  - Remove CI migration task
  - Improved performance of finding projects by their namespace
  - Fix bug where transferring a project would result in stale commit links (Stan Hu)
  - Fix build trace updating
  - Include full path of source and target branch names in New Merge Request page (Stan Hu)
  - Add user preference to view activities as default dashboard (Stan Hu)
  - Add option to admin area to sign in as a specific user (Pavel Forkert)
  - Show CI status on all pages where commits list is rendered
  - Automatically enable CI when push .gitlab-ci.yml file to repository
  - Move CI charts to project graphs area
  - Fix cases where Markdown did not render links in activity feed (Stan Hu)
  - Add first and last to pagination (Zeger-Jan van de Weg)
  - Added Commit Status API
  - Added Builds View
  - Added when to .gitlab-ci.yml
  - Show CI status on commit page
  - Added CI_BUILD_TAG, _STAGE, _NAME and _TRIGGERED to CI builds
  - Show CI status on Your projects page and Starred projects page
  - Remove "Continuous Integration" page from dashboard
  - Add notes and SSL verification entries to hook APIs (Ben Boeckel)
  - Fix grammar in admin area "labels" .nothing-here-block when no labels exist.
  - Move CI runners page to project settings area
  - Move CI variables page to project settings area
  - Move CI triggers page to project settings area
  - Move CI project settings page to CE project settings area
  - Fix bug when removed file was not appearing in merge request diff
  - Show warning when build cannot be served by any of the available CI runners
  - Note the original location of a moved project when notifying users of the move
  - Improve error message when merging fails
  - Add support of multibyte characters in LDAP UID (Roman Petrov)
  - Show additions/deletions stats on merge request diff
  - Remove footer text in emails (Zeger-Jan van de Weg)
  - Ensure code blocks are properly highlighted after a note is updated
  - Fix wrong access level badge on MR comments
  - Hide password in the service settings form
  - Move CI web hooks page to project settings area
  - Fix User Identities API. It now allows you to properly create or update user's identities.
  - Add user preference to change layout width (Peter Göbel)
  - Use commit status in merge request widget as preferred source of CI status
  - Integrate CI commit and build pages into project pages
  - Move CI services page to project settings area
  - Add "Quick Submit" behavior to input fields throughout the application. Use
    Cmd+Enter on Mac and Ctrl+Enter on Windows/Linux.
  - Fix position of hamburger in header for smaller screens (Han Loong Liauw)
  - Fix bug where Emojis in Markdown would truncate remaining text (Sakata Sinji)
  - Persist filters when sorting on admin user page (Jerry Lukins)
  - Update style of snippets pages (Han Loong Liauw)
  - Allow dashboard and group issues/MRs to be filtered by label
  - Add spellcheck=false to certain input fields
  - Invalidate stored service password if the endpoint URL is changed
  - Project names are not fully shown if group name is too big, even on group page view
  - Apply new design for Files page
  - Add "New Page" button to Wiki Pages tab (Stan Hu)
  - Only render 404 page from /public
  - Hide passwords from services API (Alex Lossent)
  - Fix: Images cannot show when projects' path was changed
  - Let gitlab-git-http-server generate and serve 'git archive' downloads
  - Optimize query when filtering on issuables (Zeger-Jan van de Weg)
  - Fix padding of outdated discussion item.
  - Animate the logo on hover

v 8.0.5
  - Correct lookup-by-email for LDAP logins
  - Fix loading spinner sometimes not being hidden on Merge Request tab switches

v 8.0.4
  - Fix Message-ID header to be RFC 2111-compliant to prevent e-mails being dropped (Stan Hu)
  - Fix referrals for :back and relative URL installs
  - Fix anchors to comments in diffs
  - Remove CI token from build traces
  - Fix "Assign All" button on Runner admin page
  - Fix search in Files
  - Add full project namespace to payload of system webhooks (Ricardo Band)

v 8.0.3
  - Fix URL shown in Slack notifications
  - Fix bug where projects would appear to be stuck in the forked import state (Stan Hu)
  - Fix Error 500 in creating merge requests with > 1000 diffs (Stan Hu)
  - Add work_in_progress key to MR web hooks (Ben Boeckel)

v 8.0.2
  - Fix default avatar not rendering in network graph (Stan Hu)
  - Skip check_initd_configured_correctly on omnibus installs
  - Prevent double-prefixing of help page paths
  - Clarify confirmation text on user deletion
  - Make commit graphs responsive to window width changes (Stan Hu)
  - Fix top margin for sign-in button on public pages
  - Fix LDAP attribute mapping
  - Remove git refs used internally by GitLab from network graph (Stan Hu)
  - Use standard Markdown font in Markdown preview instead of fixed-width font (Stan Hu)
  - Fix Reply by email for non-UTF-8 messages.
  - Add option to use StartTLS with Reply by email IMAP server.
  - Allow AWS S3 Server-Side Encryption with Amazon S3-Managed Keys for backups (Paul Beattie)

v 8.0.1
  - Remove git refs used internally by GitLab from network graph (Stan Hu)
  - Improve CI migration procedure and documentation

v 8.0.0
  - Fix Markdown links not showing up in dashboard activity feed (Stan Hu)
  - Remove milestones from merge requests when milestones are deleted (Stan Hu)
  - Fix HTML link that was improperly escaped in new user e-mail (Stan Hu)
  - Fix broken sort in merge request API (Stan Hu)
  - Bump rouge to 1.10.1 to remove warning noise and fix other syntax highlighting bugs (Stan Hu)
  - Gracefully handle errors in syntax highlighting by leaving the block unformatted (Stan Hu)
  - Add "replace" and "upload" functionalities to allow user replace existing file and upload new file into current repository
  - Fix URL construction for merge requests, issues, notes, and commits for relative URL config (Stan Hu)
  - Fix emoji URLs in Markdown when relative_url_root is used (Stan Hu)
  - Omit filename in Content-Disposition header in raw file download to avoid RFC 6266 encoding issues (Stan HU)
  - Fix broken Wiki Page History (Stan Hu)
  - Import forked repositories asynchronously to prevent large repositories from timing out (Stan Hu)
  - Prevent anchors from being hidden by header (Stan Hu)
  - Fix bug where only the first 15 Bitbucket issues would be imported (Stan Hu)
  - Sort issues by creation date in Bitbucket importer (Stan Hu)
  - Prevent too many redirects upon login when home page URL is set to external_url (Stan Hu)
  - Improve dropdown positioning on the project home page (Hannes Rosenögger)
  - Upgrade browser gem to 1.0.0 to avoid warning in IE11 compatibilty mode (Stan Hu)
  - Remove user OAuth tokens from the database and request new tokens each session (Stan Hu)
  - Restrict users API endpoints to use integer IDs (Stan Hu)
  - Only show recent push event if the branch still exists or a recent merge request has not been created (Stan Hu)
  - Remove satellites
  - Better performance for web editor (switched from satellites to rugged)
  - Faster merge
  - Ability to fetch merge requests from refs/merge-requests/:id
  - Allow displaying of archived projects in the admin interface (Artem Sidorenko)
  - Allow configuration of import sources for new projects (Artem Sidorenko)
  - Search for comments should be case insensetive
  - Create cross-reference for closing references on commits pushed to non-default branches (Maël Valais)
  - Ability to search milestones
  - Gracefully handle SMTP user input errors (e.g. incorrect email addresses) to prevent Sidekiq retries (Stan Hu)
  - Move dashboard activity to separate page (for your projects and starred projects)
  - Improve performance of git blame
  - Limit content width to 1200px for most of pages to improve readability on big screens
  - Fix 500 error when submit project snippet without body
  - Improve search page usability
  - Bring more UI consistency in way how projects, snippets and groups lists are rendered
  - Make all profiles and group public
  - Fixed login failure when extern_uid changes (Joel Koglin)
  - Don't notify users without access to the project when they are (accidentally) mentioned in a note.
  - Retrieving oauth token with LDAP credentials
  - Load Application settings from running database unless env var USE_DB=false
  - Added Drone CI integration (Kirill Zaitsev)
  - Allow developers to retry builds
  - Hide advanced project options for non-admin users
  - Fail builds if no .gitlab-ci.yml is found
  - Refactored service API and added automatically service docs generator (Kirill Zaitsev)
  - Added web_url key project hook_attrs (Kirill Zaitsev)
  - Add ability to get user information by ID of an SSH key via the API
  - Fix bug which IE cannot show image at markdown when the image is raw file of gitlab
  - Add support for Crowd
  - Global Labels that are available to all projects
  - Fix highlighting of deleted lines in diffs.
  - Project notification level can be set on the project page itself
  - Added service API endpoint to retrieve service parameters (Petheő Bence)
  - Add FogBugz project import (Jared Szechy)
  - Sort users autocomplete lists by user (Allister Antosik)
  - Webhook for issue now contains repository field (Jungkook Park)
  - Add ability to add custom text to the help page (Jeroen van Baarsen)
  - Add pg_schema to backup config
  - Fix references to target project issues in Merge Requests markdown preview and textareas (Francesco Levorato)
  - Redirect from incorrectly cased group or project path to correct one (Francesco Levorato)
  - Removed API calls from CE to CI

v 7.14.3
  - No changes

v 7.14.2
  - Upgrade gitlab_git to 7.2.15 to fix `git blame` errors with ISO-encoded files (Stan Hu)
  - Allow configuration of LDAP attributes GitLab will use for the new user account.

v 7.14.1
  - Improve abuse reports management from admin area
  - Fix "Reload with full diff" URL button in compare branch view (Stan Hu)
  - Disabled DNS lookups for SSH in docker image (Rowan Wookey)
  - Only include base URL in OmniAuth full_host parameter (Stan Hu)
  - Fix Error 500 in API when accessing a group that has an avatar (Stan Hu)
  - Ability to enable SSL verification for Webhooks

v 7.14.0
  - Fix bug where non-project members of the target project could set labels on new merge requests.
  - Update default robots.txt rules to disallow crawling of irrelevant pages (Ben Bodenmiller)
  - Fix redirection after sign in when using auto_sign_in_with_provider
  - Upgrade gitlab_git to 7.2.14 to ignore CRLFs in .gitmodules (Stan Hu)
  - Clear cache to prevent listing deleted branches after MR removes source branch (Stan Hu)
  - Provide more feedback what went wrong if HipChat service failed test (Stan Hu)
  - Fix bug where backslashes in inline diffs could be dropped (Stan Hu)
  - Disable turbolinks when linking to Bitbucket import status (Stan Hu)
  - Fix broken code import and display error messages if something went wrong with creating project (Stan Hu)
  - Fix corrupted binary files when using API files endpoint (Stan Hu)
  - Bump Haml to 4.0.7 to speed up textarea rendering (Stan Hu)
  - Show incompatible projects in Bitbucket import status (Stan Hu)
  - Fix coloring of diffs on MR Discussion-tab (Gert Goet)
  - Fix "Network" and "Graphs" pages for branches with encoded slashes (Stan Hu)
  - Fix errors deleting and creating branches with encoded slashes (Stan Hu)
  - Always add current user to autocomplete controller to support filter by "Me" (Stan Hu)
  - Fix multi-line syntax highlighting (Stan Hu)
  - Fix network graph when branch name has single quotes (Stan Hu)
  - Add "Confirm user" button in user admin page (Stan Hu)
  - Upgrade gitlab_git to version 7.2.6 to fix Error 500 when creating network graphs (Stan Hu)
  - Add support for Unicode filenames in relative links (Hiroyuki Sato)
  - Fix URL used for refreshing notes if relative_url is present (Bartłomiej Święcki)
  - Fix commit data retrieval when branch name has single quotes (Stan Hu)
  - Check that project was actually created rather than just validated in import:repos task (Stan Hu)
  - Fix full screen mode for snippet comments (Daniel Gerhardt)
  - Fix 404 error in files view after deleting the last file in a repository (Stan Hu)
  - Fix the "Reload with full diff" URL button (Stan Hu)
  - Fix label read access for unauthenticated users (Daniel Gerhardt)
  - Fix access to disabled features for unauthenticated users (Daniel Gerhardt)
  - Fix OAuth provider bug where GitLab would not go return to the redirect_uri after sign-in (Stan Hu)
  - Fix file upload dialog for comment editing (Daniel Gerhardt)
  - Set OmniAuth full_host parameter to ensure redirect URIs are correct (Stan Hu)
  - Return comments in created order in merge request API (Stan Hu)
  - Disable internal issue tracker controller if external tracker is used (Stan Hu)
  - Expire Rails cache entries after two weeks to prevent endless Redis growth
  - Add support for destroying project milestones (Stan Hu)
  - Allow custom backup archive permissions
  - Add project star and fork count, group avatar URL and user/group web URL attributes to API
  - Show who last edited a comment if it wasn't the original author
  - Send notification to all participants when MR is merged.
  - Add ability to manage user email addresses via the API.
  - Show buttons to add license, changelog and contribution guide if they're missing.
  - Tweak project page buttons.
  - Disabled autocapitalize and autocorrect on login field (Daryl Chan)
  - Mention group and project name in creation, update and deletion notices (Achilleas Pipinellis)
  - Update gravatar link on profile page to link to configured gravatar host (Ben Bodenmiller)
  - Remove redis-store TTL monkey patch
  - Add support for CI skipped status
  - Fetch code from forks to refs/merge-requests/:id/head when merge request created
  - Remove comments and email addresses when publicly exposing ssh keys (Zeger-Jan van de Weg)
  - Add "Check out branch" button to the MR page.
  - Improve MR merge widget text and UI consistency.
  - Improve text in MR "How To Merge" modal.
  - Cache all events
  - Order commits by date when comparing branches
  - Fix bug causing error when the target branch of a symbolic ref was deleted
  - Include branch/tag name in archive file and directory name
  - Add dropzone upload progress
  - Add a label for merged branches on branches page (Florent Baldino)
  - Detect .mkd and .mkdn files as markdown (Ben Boeckel)
  - Fix: User search feature in admin area does not respect filters
  - Set max-width for README, issue and merge request description for easier read on big screens
  - Update Flowdock integration to support new Flowdock API (Boyan Tabakov)
  - Remove author from files view (Sven Strickroth)
  - Fix infinite loop when SAML was incorrectly configured.

v 7.13.5
  - Satellites reverted

v 7.13.4
  - Allow users to send abuse reports

v 7.13.3
  - Fix bug causing Bitbucket importer to crash when OAuth application had been removed.
  - Allow users to send abuse reports
  - Remove satellites
  - Link username to profile on Group Members page (Tom Webster)

v 7.13.2
  - Fix randomly failed spec
  - Create project services on Project creation
  - Add admin_merge_request ability to Developer level and up
  - Fix Error 500 when browsing projects with no HEAD (Stan Hu)
  - Fix labels / assignee / milestone for the merge requests when issues are disabled
  - Show the first tab automatically on MergeRequests#new
  - Add rake task 'gitlab:update_commit_count' (Daniel Gerhardt)
  - Fix Gmail Actions

v 7.13.1
  - Fix: Label modifications are not reflected in existing notes and in the issue list
  - Fix: Label not shown in the Issue list, although it's set through web interface
  - Fix: Group/project references are linked incorrectly
  - Improve documentation
  - Fix of migration: Check if session_expire_delay column exists before adding the column
  - Fix: ActionView::Template::Error
  - Fix: "Create Merge Request" isn't always shown in event for newly pushed branch
  - Fix bug causing "Remove source-branch" option not to work for merge requests from the same project.
  - Render Note field hints consistently for "new" and "edit" forms

v 7.13.0
  - Remove repository graph log to fix slow cache updates after push event (Stan Hu)
  - Only enable HSTS header for HTTPS and port 443 (Stan Hu)
  - Fix user autocomplete for unauthenticated users accessing public projects (Stan Hu)
  - Fix redirection to home page URL for unauthorized users (Daniel Gerhardt)
  - Add branch switching support for graphs (Daniel Gerhardt)
  - Fix external issue tracker hook/test for HTTPS URLs (Daniel Gerhardt)
  - Remove link leading to a 404 error in Deploy Keys page (Stan Hu)
  - Add support for unlocking users in admin settings (Stan Hu)
  - Add Irker service configuration options (Stan Hu)
  - Fix order of issues imported from GitHub (Hiroyuki Sato)
  - Bump rugments to 1.0.0beta8 to fix C prototype function highlighting (Jonathon Reinhart)
  - Fix Merge Request webhook to properly fire "merge" action when accepted from the web UI
  - Add `two_factor_enabled` field to admin user API (Stan Hu)
  - Fix invalid timestamps in RSS feeds (Rowan Wookey)
  - Fix downloading of patches on public merge requests when user logged out (Stan Hu)
  - Fix Error 500 when relative submodule resolves to a namespace that has a different name from its path (Stan Hu)
  - Extract the longest-matching ref from a commit path when multiple matches occur (Stan Hu)
  - Update maintenance documentation to explain no need to recompile asssets for omnibus installations (Stan Hu)
  - Support commenting on diffs in side-by-side mode (Stan Hu)
  - Fix JavaScript error when clicking on the comment button on a diff line that has a comment already (Stan Hu)
  - Return 40x error codes if branch could not be deleted in UI (Stan Hu)
  - Remove project visibility icons from dashboard projects list
  - Rename "Design" profile settings page to "Preferences".
  - Allow users to customize their default Dashboard page.
  - Update ssl_ciphers in Nginx example to remove DHE settings. This will deny forward secrecy for Android 2.3.7, Java 6 and OpenSSL 0.9.8
  - Admin can edit and remove user identities
  - Convert CRLF newlines to LF when committing using the web editor.
  - API request /projects/:project_id/merge_requests?state=closed will return only closed merge requests without merged one. If you need ones that were merged - use state=merged.
  - Allow Administrators to filter the user list by those with or without Two-factor Authentication enabled.
  - Show a user's Two-factor Authentication status in the administration area.
  - Explicit error when commit not found in the CI
  - Improve performance for issue and merge request pages
  - Users with guest access level can not set assignee, labels or milestones for issue and merge request
  - Reporter role can manage issue tracker now: edit any issue, set assignee or milestone and manage labels
  - Better performance for pages with events list, issues list and commits list
  - Faster automerge check and merge itself when source and target branches are in same repository
  - Correctly show anonymous authorized applications under Profile > Applications.
  - Query Optimization in MySQL.
  - Allow users to be blocked and unblocked via the API
  - Use native Postgres database cleaning during backup restore
  - Redesign project page. Show README as default instead of activity. Move project activity to separate page
  - Make left menu more hierarchical and less contextual by adding back item at top
  - A fork can’t have a visibility level that is greater than the original project.
  - Faster code search in repository and wiki. Fixes search page timeout for big repositories
  - Allow administrators to disable 2FA for a specific user
  - Add error message for SSH key linebreaks
  - Store commits count in database (will populate with valid values only after first push)
  - Rebuild cache after push to repository in background job
  - Fix transferring of project to another group using the API.

v 7.12.2
  - Correctly show anonymous authorized applications under Profile > Applications.
  - Faster automerge check and merge itself when source and target branches are in same repository
  - Audit log for user authentication
  - Allow custom label to be set for authentication providers.

v 7.12.1
  - Fix error when deleting a user who has projects (Stan Hu)
  - Fix post-receive errors on a push when an external issue tracker is configured (Stan Hu)
  - Add SAML to list of social_provider (Matt Firtion)
  - Fix merge requests API scope to keep compatibility in 7.12.x patch release (Dmitriy Zaporozhets)
  - Fix closed merge request scope at milestone page (Dmitriy Zaporozhets)
  - Revert merge request states renaming
  - Fix hooks for web based events with external issue references (Daniel Gerhardt)
  - Improve performance for issue and merge request pages
  - Compress database dumps to reduce backup size

v 7.12.0
  - Fix Error 500 when one user attempts to access a personal, internal snippet (Stan Hu)
  - Disable changing of target branch in new merge request page when a branch has already been specified (Stan Hu)
  - Fix post-receive errors on a push when an external issue tracker is configured (Stan Hu)
  - Update oauth button logos for Twitter and Google to recommended assets
  - Update browser gem to version 0.8.0 for IE11 support (Stan Hu)
  - Fix timeout when rendering file with thousands of lines.
  - Add "Remember me" checkbox to LDAP signin form.
  - Add session expiration delay configuration through UI application settings
  - Don't notify users mentioned in code blocks or blockquotes.
  - Omit link to generate labels if user does not have access to create them (Stan Hu)
  - Show warning when a comment will add 10 or more people to the discussion.
  - Disable changing of the source branch in merge request update API (Stan Hu)
  - Shorten merge request WIP text.
  - Add option to disallow users from registering any application to use GitLab as an OAuth provider
  - Support editing target branch of merge request (Stan Hu)
  - Refactor permission checks with issues and merge requests project settings (Stan Hu)
  - Fix Markdown preview not working in Edit Milestone page (Stan Hu)
  - Fix Zen Mode not closing with ESC key (Stan Hu)
  - Allow HipChat API version to be blank and default to v2 (Stan Hu)
  - Add file attachment support in Milestone description (Stan Hu)
  - Fix milestone "Browse Issues" button.
  - Set milestone on new issue when creating issue from index with milestone filter active.
  - Make namespace API available to all users (Stan Hu)
  - Add web hook support for note events (Stan Hu)
  - Disable "New Issue" and "New Merge Request" buttons when features are disabled in project settings (Stan Hu)
  - Remove Rack Attack monkey patches and bump to version 4.3.0 (Stan Hu)
  - Fix clone URL losing selection after a single click in Safari and Chrome (Stan Hu)
  - Fix git blame syntax highlighting when different commits break up lines (Stan Hu)
  - Add "Resend confirmation e-mail" link in profile settings (Stan Hu)
  - Allow to configure location of the `.gitlab_shell_secret` file. (Jakub Jirutka)
  - Disabled expansion of top/bottom blobs for new file diffs
  - Update Asciidoctor gem to version 1.5.2. (Jakub Jirutka)
  - Fix resolving of relative links to repository files in AsciiDoc documents. (Jakub Jirutka)
  - Use the user list from the target project in a merge request (Stan Hu)
  - Default extention for wiki pages is now .md instead of .markdown (Jeroen van Baarsen)
  - Add validation to wiki page creation (only [a-zA-Z0-9/_-] are allowed) (Jeroen van Baarsen)
  - Fix new/empty milestones showing 100% completion value (Jonah Bishop)
  - Add a note when an Issue or Merge Request's title changes
  - Consistently refer to MRs as either Merged or Closed.
  - Add Merged tab to MR lists.
  - Prefix EmailsOnPush email subject with `[Git]`.
  - Group project contributions by both name and email.
  - Clarify navigation labels for Project Settings and Group Settings.
  - Move user avatar and logout button to sidebar
  - You can not remove user if he/she is an only owner of group
  - User should be able to leave group. If not - show him proper message
  - User has ability to leave project
  - Add SAML support as an omniauth provider
  - Allow to configure a URL to show after sign out
  - Add an option to automatically sign-in with an Omniauth provider
  - GitLab CI service sends .gitlab-ci.yml in each push call
  - When remove project - move repository and schedule it removal
  - Improve group removing logic
  - Trigger create-hooks on backup restore task
  - Add option to automatically link omniauth and LDAP identities
  - Allow special character in users bio. I.e.: I <3 GitLab

v 7.11.4
  - Fix missing bullets when creating lists
  - Set rel="nofollow" on external links

v 7.11.3
  - no changes
  - Fix upgrader script (Martins Polakovs)

v 7.11.2
  - no changes

v 7.11.1
  - no changes

v 7.11.0
  - Fall back to Plaintext when Syntaxhighlighting doesn't work. Fixes some buggy lexers (Hannes Rosenögger)
  - Get editing comments to work in Chrome 43 again.
  - Fix broken view when viewing history of a file that includes a path that used to be another file (Stan Hu)
  - Don't show duplicate deploy keys
  - Fix commit time being displayed in the wrong timezone in some cases (Hannes Rosenögger)
  - Make the first branch pushed to an empty repository the default HEAD (Stan Hu)
  - Fix broken view when using a tag to display a tree that contains git submodules (Stan Hu)
  - Make Reply-To config apply to change e-mail confirmation and other Devise notifications (Stan Hu)
  - Add application setting to restrict user signups to e-mail domains (Stan Hu)
  - Don't allow a merge request to be merged when its title starts with "WIP".
  - Add a page title to every page.
  - Allow primary email to be set to an email that you've already added.
  - Fix clone URL field and X11 Primary selection (Dmitry Medvinsky)
  - Ignore invalid lines in .gitmodules
  - Fix "Cannot move project" error message from popping up after a successful transfer (Stan Hu)
  - Redirect to sign in page after signing out.
  - Fix "Hello @username." references not working by no longer allowing usernames to end in period.
  - Fix "Revspec not found" errors when viewing diffs in a forked project with submodules (Stan Hu)
  - Improve project page UI
  - Fix broken file browsing with relative submodule in personal projects (Stan Hu)
  - Add "Reply quoting selected text" shortcut key (`r`)
  - Fix bug causing `@whatever` inside an issue's first code block to be picked up as a user mention.
  - Fix bug causing `@whatever` inside an inline code snippet (backtick-style) to be picked up as a user mention.
  - When use change branches link at MR form - save source branch selection instead of target one
  - Improve handling of large diffs
  - Added GitLab Event header for project hooks
  - Add Two-factor authentication (2FA) for GitLab logins
  - Show Atom feed buttons everywhere where applicable.
  - Add project activity atom feed.
  - Don't crash when an MR from a fork has a cross-reference comment from the target project on one of its commits.
  - Explain how to get a new password reset token in welcome emails
  - Include commit comments in MR from a forked project.
  - Group milestones by title in the dashboard and all other issue views.
  - Query issues, merge requests and milestones with their IID through API (Julien Bianchi)
  - Add default project and snippet visibility settings to the admin web UI.
  - Show incompatible projects in Google Code import status (Stan Hu)
  - Fix bug where commit data would not appear in some subdirectories (Stan Hu)
  - Task lists are now usable in comments, and will show up in Markdown previews.
  - Fix bug where avatar filenames were not actually deleted from the database during removal (Stan Hu)
  - Fix bug where Slack service channel was not saved in admin template settings. (Stan Hu)
  - Protect OmniAuth request phase against CSRF.
  - Don't send notifications to mentioned users that don't have access to the project in question.
  - Add search issues/MR by number
  - Change plots to bar graphs in commit statistics screen
  - Move snippets UI to fluid layout
  - Improve UI for sidebar. Increase separation between navigation and content
  - Improve new project command options (Ben Bodenmiller)
  - Add common method to force UTF-8 and use it to properly handle non-ascii OAuth user properties (Onur Küçük)
  - Prevent sending empty messages to HipChat (Chulki Lee)
  - Improve UI for mobile phones on dashboard and project pages
  - Add room notification and message color option for HipChat
  - Allow to use non-ASCII letters and dashes in project and namespace name. (Jakub Jirutka)
  - Add footnotes support to Markdown (Guillaume Delbergue)
  - Add current_sign_in_at to UserFull REST api.
  - Make Sidekiq MemoryKiller shutdown signal configurable
  - Add "Create Merge Request" buttons to commits and branches pages and push event.
  - Show user roles by comments.
  - Fix automatic blocking of auto-created users from Active Directory.
  - Call merge request web hook for each new commits (Arthur Gautier)
  - Use SIGKILL by default in Sidekiq::MemoryKiller
  - Fix mentioning of private groups.
  - Add style for <kbd> element in markdown
  - Spin spinner icon next to "Checking for CI status..." on MR page.
  - Fix reference links in dashboard activity and ATOM feeds.
  - Ensure that the first added admin performs repository imports

v 7.10.4
  - Fix migrations broken in 7.10.2
  - Make tags for GitLab installations running on MySQL case sensitive
  - Get Gitorious importer to work again.
  - Fix adding new group members from admin area
  - Fix DB error when trying to tag a repository (Stan Hu)
  - Fix Error 500 when searching Wiki pages (Stan Hu)
  - Unescape branch names in compare commit (Stan Hu)
  - Order commit comments chronologically in API.

v 7.10.2
  - Fix CI links on MR page

v 7.10.0
  - Ignore submodules that are defined in .gitmodules but are checked in as directories.
  - Allow projects to be imported from Google Code.
  - Remove access control for uploaded images to fix broken images in emails (Hannes Rosenögger)
  - Allow users to be invited by email to join a group or project.
  - Don't crash when project repository doesn't exist.
  - Add config var to block auto-created LDAP users.
  - Don't use HTML ellipsis in EmailsOnPush subject truncated commit message.
  - Set EmailsOnPush reply-to address to committer email when enabled.
  - Fix broken file browsing with a submodule that contains a relative link (Stan Hu)
  - Fix persistent XSS vulnerability around profile website URLs.
  - Fix project import URL regex to prevent arbitary local repos from being imported.
  - Fix directory traversal vulnerability around uploads routes.
  - Fix directory traversal vulnerability around help pages.
  - Don't leak existence of project via search autocomplete.
  - Don't leak existence of group or project via search.
  - Fix bug where Wiki pages that included a '/' were no longer accessible (Stan Hu)
  - Fix bug where error messages from Dropzone would not be displayed on the issues page (Stan Hu)
  - Add a rake task to check repository integrity with `git fsck`
  - Add ability to configure Reply-To address in gitlab.yml (Stan Hu)
  - Move current user to the top of the list in assignee/author filters (Stan Hu)
  - Fix broken side-by-side diff view on merge request page (Stan Hu)
  - Set Application controller default URL options to ensure all url_for calls are consistent (Stan Hu)
  - Allow HTML tags in Markdown input
  - Fix code unfold not working on Compare commits page (Stan Hu)
  - Fix generating SSH key fingerprints with OpenSSH 6.8. (Sašo Stanovnik)
  - Fix "Import projects from" button to show the correct instructions (Stan Hu)
  - Fix dots in Wiki slugs causing errors (Stan Hu)
  - Make maximum attachment size configurable via Application Settings (Stan Hu)
  - Update poltergeist to version 1.6.0 to support PhantomJS 2.0 (Zeger-Jan van de Weg)
  - Fix cross references when usernames, milestones, or project names contain underscores (Stan Hu)
  - Disable reference creation for comments surrounded by code/preformatted blocks (Stan Hu)
  - Reduce Rack Attack false positives causing 403 errors during HTTP authentication (Stan Hu)
  - enable line wrapping per default and remove the checkbox to toggle it (Hannes Rosenögger)
  - Fix a link in the patch update guide
  - Add a service to support external wikis (Hannes Rosenögger)
  - Omit the "email patches" link and fix plain diff view for merge commits
  - List new commits for newly pushed branch in activity view.
  - Add sidetiq gem dependency to match EE
  - Add changelog, license and contribution guide links to project tab bar.
  - Improve diff UI
  - Fix alignment of navbar toggle button (Cody Mize)
  - Fix checkbox rendering for nested task lists
  - Identical look of selectboxes in UI
  - Upgrade the gitlab_git gem to version 7.1.3
  - Move "Import existing repository by URL" option to button.
  - Improve error message when save profile has error.
  - Passing the name of pushed ref to CI service (requires GitLab CI 7.9+)
  - Add location field to user profile
  - Fix print view for markdown files and wiki pages
  - Fix errors when deleting old backups
  - Improve GitLab performance when working with git repositories
  - Add tag message and last commit to tag hook (Kamil Trzciński)
  - Restrict permissions on backup files
  - Improve oauth accounts UI in profile page
  - Add ability to unlink connected accounts
  - Replace commits calendar with faster contribution calendar that includes issues and merge requests
  - Add inifinite scroll to user page activity
  - Don't include system notes in issue/MR comment count.
  - Don't mark merge request as updated when merge status relative to target branch changes.
  - Link note avatar to user.
  - Make Git-over-SSH errors more descriptive.
  - Fix EmailsOnPush.
  - Refactor issue filtering
  - AJAX selectbox for issue assignee and author filters
  - Fix issue with missing options in issue filtering dropdown if selected one
  - Prevent holding Control-Enter or Command-Enter from posting comment multiple times.
  - Prevent note form from being cleared when submitting failed.
  - Improve file icons rendering on tree (Sullivan Sénéchal)
  - API: Add pagination to project events
  - Get issue links in notification mail to work again.
  - Don't show commit comment button when user is not signed in.
  - Fix admin user projects lists.
  - Don't leak private group existence by redirecting from namespace controller to group controller.
  - Ability to skip some items from backup (database, respositories or uploads)
  - Archive repositories in background worker.
  - Import GitHub, Bitbucket or GitLab.com projects owned by authenticated user into current namespace.
  - Project labels are now available over the API under the "tag_list" field (Cristian Medina)
  - Fixed link paths for HTTP and SSH on the admin project view (Jeremy Maziarz)
  - Fix and improve help rendering (Sullivan Sénéchal)
  - Fix final line in EmailsOnPush email diff being rendered as error.
  - Prevent duplicate Buildkite service creation.
  - Fix git over ssh errors 'fatal: protocol error: bad line length character'
  - Automatically setup GitLab CI project for forks if origin project has GitLab CI enabled
  - Bust group page project list cache when namespace name or path changes.
  - Explicitly set image alt-attribute to prevent graphical glitches if gravatars could not be loaded
  - Allow user to choose a public email to show on public profile
  - Remove truncation from issue titles on milestone page (Jason Blanchard)
  - Fix stuck Merge Request merging events from old installations (Ben Bodenmiller)
  - Fix merge request comments on files with multiple commits
  - Fix Resource Owner Password Authentication Flow

v 7.9.4
  - Security: Fix project import URL regex to prevent arbitary local repos from being imported
  - Fixed issue where only 25 commits would load in file listings
  - Fix LDAP identities  after config update

v 7.9.3
  - Contains no changes
  - Add icons to Add dropdown items.
  - Allow admin to create public deploy keys that are accessible to any project.
  - Warn when gitlab-shell version doesn't match requirement.
  - Skip email confirmation when set by admin or via LDAP.
  - Only allow users to reference groups, projects, issues, MRs, commits they have access to.

v 7.9.3
  - Contains no changes

v 7.9.2
  - Contains no changes

v 7.9.1
  - Include missing events and fix save functionality in admin service template settings form (Stan Hu)
  - Fix "Import projects from" button to show the correct instructions (Stan Hu)
  - Fix OAuth2 issue importing a new project from GitHub and GitLab (Stan Hu)
  - Fix for LDAP with commas in DN
  - Fix missing events and in admin Slack service template settings form (Stan Hu)
  - Don't show commit comment button when user is not signed in.
  - Downgrade gemnasium-gitlab-service gem

v 7.9.0
  - Add HipChat integration documentation (Stan Hu)
  - Update documentation for object_kind field in Webhook push and tag push Webhooks (Stan Hu)
  - Fix broken email images (Hannes Rosenögger)
  - Automatically config git if user forgot, where possible (Zeger-Jan van de Weg)
  - Fix mass SQL statements on initial push (Hannes Rosenögger)
  - Add tag push notifications and normalize HipChat and Slack messages to be consistent (Stan Hu)
  - Add comment notification events to HipChat and Slack services (Stan Hu)
  - Add issue and merge request events to HipChat and Slack services (Stan Hu)
  - Fix merge request URL passed to Webhooks. (Stan Hu)
  - Fix bug that caused a server error when editing a comment to "+1" or "-1" (Stan Hu)
  - Fix code preview theme setting for comments, issues, merge requests, and snippets (Stan Hu)
  - Move labels/milestones tabs to sidebar
  - Upgrade Rails gem to version 4.1.9.
  - Improve error messages for file edit failures
  - Improve UI for commits, issues and merge request lists
  - Fix commit comments on first line of diff not rendering in Merge Request Discussion view.
  - Allow admins to override restricted project visibility settings.
  - Move restricted visibility settings from gitlab.yml into the web UI.
  - Improve trigger merge request hook when source project branch has been updated (Kirill Zaitsev)
  - Save web edit in new branch
  - Fix ordering of imported but unchanged projects (Marco Wessel)
  - Mobile UI improvements: make aside content expandable
  - Expose avatar_url in projects API
  - Fix checkbox alignment on the application settings page.
  - Generalize image upload in drag and drop in markdown to all files (Hannes Rosenögger)
  - Fix mass-unassignment of issues (Robert Speicher)
  - Fix hidden diff comments in merge request discussion view
  - Allow user confirmation to be skipped for new users via API
  - Add a service to send updates to an Irker gateway (Romain Coltel)
  - Add brakeman (security scanner for Ruby on Rails)
  - Slack username and channel options
  - Add grouped milestones from all projects to dashboard.
  - Web hook sends pusher email as well as commiter
  - Add Bitbucket omniauth provider.
  - Add Bitbucket importer.
  - Support referencing issues to a project whose name starts with a digit
  - Condense commits already in target branch when updating merge request source branch.
  - Send notifications and leave system comments when bulk updating issues.
  - Automatically link commit ranges to compare page: sha1...sha4 or sha1..sha4 (includes sha1 in comparison)
  - Move groups page from profile to dashboard
  - Starred projects page at dashboard
  - Blocking user does not remove him/her from project/groups but show blocked label
  - Change subject of EmailsOnPush emails to include namespace, project and branch.
  - Change subject of EmailsOnPush emails to include first commit message when multiple were pushed.
  - Remove confusing footer from EmailsOnPush mail body.
  - Add list of changed files to EmailsOnPush emails.
  - Add option to send EmailsOnPush emails from committer email if domain matches.
  - Add option to disable code diffs in EmailOnPush emails.
  - Wrap commit message in EmailsOnPush email.
  - Send EmailsOnPush emails when deleting commits using force push.
  - Fix EmailsOnPush email comparison link to include first commit.
  - Fix highliht of selected lines in file
  - Reject access to group/project avatar if the user doesn't have access.
  - Add database migration to clean group duplicates with same path and name (Make sure you have a backup before update)
  - Add GitLab active users count to rake gitlab:check
  - Starred projects page at dashboard
  - Make email display name configurable
  - Improve json validation in hook data
  - Use Emoji One
  - Updated emoji help documentation to properly reference EmojiOne.
  - Fix missing GitHub organisation repositories on import page.
  - Added blue theme
  - Remove annoying notice messages when create/update merge request
  - Allow smb:// links in Markdown text.
  - Filter merge request by title or description at Merge Requests page
  - Block user if he/she was blocked in Active Directory
  - Fix import pages not working after first load.
  - Use custom LDAP label in LDAP signin form.
  - Execute hooks and services when branch or tag is created or deleted through web interface.
  - Block and unblock user if he/she was blocked/unblocked in Active Directory
  - Raise recommended number of unicorn workers from 2 to 3
  - Use same layout and interactivity for project members as group members.
  - Prevent gitlab-shell character encoding issues by receiving its changes as raw data.
  - Ability to unsubscribe/subscribe to issue or merge request
  - Delete deploy key when last connection to a project is destroyed.
  - Fix invalid Atom feeds when using emoji, horizontal rules, or images (Christian Walther)
  - Backup of repositories with tar instead of git bundle (only now are git-annex files included in the backup)
  - Add canceled status for CI
  - Send EmailsOnPush email when branch or tag is created or deleted.
  - Faster merge request processing for large repository
  - Prevent doubling AJAX request with each commit visit via Turbolink
  - Prevent unnecessary doubling of js events on import pages and user calendar

v 7.8.4
  - Fix issue_tracker_id substitution in custom issue trackers
  - Fix path and name duplication in namespaces

v 7.8.3
  - Bump version of gitlab_git fixing annotated tags without message

v 7.8.2
  - Fix service migration issue when upgrading from versions prior to 7.3
  - Fix setting of the default use project limit via admin UI
  - Fix showing of already imported projects for GitLab and Gitorious importers
  - Fix response of push to repository to return "Not found" if user doesn't have access
  - Fix check if user is allowed to view the file attachment
  - Fix import check for case sensetive namespaces
  - Increase timeout for Git-over-HTTP requests to 1 hour since large pulls/pushes can take a long time.
  - Properly handle autosave local storage exceptions.
  - Escape wildcards when searching LDAP by username.

v 7.8.1
  - Fix run of custom post receive hooks
  - Fix migration that caused issues when upgrading to version 7.8 from versions prior to 7.3
  - Fix the warning for LDAP users about need to set password
  - Fix avatars which were not shown for non logged in users
  - Fix urls for the issues when relative url was enabled

v 7.8.0
  - Fix access control and protection against XSS for note attachments and other uploads.
  - Replace highlight.js with rouge-fork rugments (Stefan Tatschner)
  - Make project search case insensitive (Hannes Rosenögger)
  - Include issue/mr participants in list of recipients for reassign/close/reopen emails
  - Expose description in groups API
  - Better UI for project services page
  - Cleaner UI for web editor
  - Add diff syntax highlighting in email-on-push service notifications (Hannes Rosenögger)
  - Add API endpoint to fetch all changes on a MergeRequest (Jeroen van Baarsen)
  - View note image attachments in new tab when clicked instead of downloading them
  - Improve sorting logic in UI and API. Explicitly define what sorting method is used by default
  - Fix overflow at sidebar when have several items
  - Add notes for label changes in issue and merge requests
  - Show tags in commit view (Hannes Rosenögger)
  - Only count a user's vote once on a merge request or issue (Michael Clarke)
  - Increase font size when browse source files and diffs
  - Service Templates now let you set default values for all services
  - Create new file in empty repository using GitLab UI
  - Ability to clone project using oauth2 token
  - Upgrade Sidekiq gem to version 3.3.0
  - Stop git zombie creation during force push check
  - Show success/error messages for test setting button in services
  - Added Rubocop for code style checks
  - Fix commits pagination
  - Async load a branch information at the commit page
  - Disable blacklist validation for project names
  - Allow configuring protection of the default branch upon first push (Marco Wessel)
  - Add gitlab.com importer
  - Add an ability to login with gitlab.com
  - Add a commit calendar to the user profile (Hannes Rosenögger)
  - Submit comment on command-enter
  - Notify all members of a group when that group is mentioned in a comment, for example: `@gitlab-org` or `@sales`.
  - Extend issue clossing pattern to include "Resolve", "Resolves", "Resolved", "Resolving" and "Close" (Julien Bianchi and Hannes Rosenögger)
  - Fix long broadcast message cut-off on left sidebar (Visay Keo)
  - Add Project Avatars (Steven Thonus and Hannes Rosenögger)
  - Password reset token validity increased from 2 hours to 2 days since it is also send on account creation.
  - Edit group members via API
  - Enable raw image paste from clipboard, currently Chrome only (Marco Cyriacks)
  - Add action property to merge request hook (Julien Bianchi)
  - Remove duplicates from group milestone participants list.
  - Add a new API function that retrieves all issues assigned to a single milestone (Justin Whear and Hannes Rosenögger)
  - API: Access groups with their path (Julien Bianchi)
  - Added link to milestone and keeping resource context on smaller viewports for issues and merge requests (Jason Blanchard)
  - Allow notification email to be set separately from primary email.
  - API: Add support for editing an existing project (Mika Mäenpää and Hannes Rosenögger)
  - Don't have Markdown preview fail for long comments/wiki pages.
  - When test web hook - show error message instead of 500 error page if connection to hook url was reset
  - Added support for firing system hooks on group create/destroy and adding/removing users to group (Boyan Tabakov)
  - Added persistent collapse button for left side nav bar (Jason Blanchard)
  - Prevent losing unsaved comments by automatically restoring them when comment page is loaded again.
  - Don't allow page to be scaled on mobile.
  - Clean the username acquired from OAuth/LDAP so it doesn't fail username validation and block signing up.
  - Show assignees in merge request index page (Kelvin Mutuma)
  - Link head panel titles to relevant root page.
  - Allow users that signed up via OAuth to set their password in order to use Git over HTTP(S).
  - Show users button to share their newly created public or internal projects on twitter
  - Add quick help links to the GitLab pricing and feature comparison pages.
  - Fix duplicate authorized applications in user profile and incorrect application client count in admin area.
  - Make sure Markdown previews always use the same styling as the eventual destination.
  - Remove deprecated Group#owner_id from API
  - Show projects user contributed to on user page. Show stars near project on user page.
  - Improve database performance for GitLab
  - Add Asana service (Jeremy Benoist)
  - Improve project web hooks with extra data

v 7.7.2
  - Update GitLab Shell to version 2.4.2 that fixes a bug when developers can push to protected branch
  - Fix issue when LDAP user can't login with existing GitLab account

v 7.7.1
  - Improve mention autocomplete performance
  - Show setup instructions for GitHub import if disabled
  - Allow use http for OAuth applications

v 7.7.0
  - Import from GitHub.com feature
  - Add Jetbrains Teamcity CI service (Jason Lippert)
  - Mention notification level
  - Markdown preview in wiki (Yuriy Glukhov)
  - Raise group avatar filesize limit to 200kb
  - OAuth applications feature
  - Show user SSH keys in admin area
  - Developer can push to protected branches option
  - Set project path instead of project name in create form
  - Block Git HTTP access after 10 failed authentication attempts
  - Updates to the messages returned by API (sponsored by O'Reilly Media)
  - New UI layout with side navigation
  - Add alert message in case of outdated browser (IE < 10)
  - Added API support for sorting projects
  - Update gitlab_git to version 7.0.0.rc14
  - Add API project search filter option for authorized projects
  - Fix File blame not respecting branch selection
  - Change some of application settings on fly in admin area UI
  - Redesign signin/signup pages
  - Close standard input in Gitlab::Popen.popen
  - Trigger GitLab CI when push tags
  - When accept merge request - do merge using sidaekiq job
  - Enable web signups by default
  - Fixes for diff comments: drag-n-drop images, selecting images
  - Fixes for edit comments: drag-n-drop images, preview mode, selecting images, save & update
  - Remove password strength indicator



v 7.6.0
  - Fork repository to groups
  - New rugged version
  - Add CRON=1 backup setting for quiet backups
  - Fix failing wiki restore
  - Add optional Sidekiq MemoryKiller middleware (enabled via SIDEKIQ_MAX_RSS env variable)
  - Monokai highlighting style now more faithful to original design (Mark Riedesel)
  - Create project with repository in synchrony
  - Added ability to create empty repo or import existing one if project does not have repository
  - Reactivate highlight.js language autodetection
  - Mobile UI improvements
  - Change maximum avatar file size from 100KB to 200KB
  - Strict validation for snippet file names
  - Enable Markdown preview for issues, merge requests, milestones, and notes (Vinnie Okada)
  - In the docker directory is a container template based on the Omnibus packages.
  - Update Sidekiq to version 2.17.8
  - Add author filter to project issues and merge requests pages
  - Atom feed for user activity
  - Support multiple omniauth providers for the same user
  - Rendering cross reference in issue title and tooltip for merge request
  - Show username in comments
  - Possibility to create Milestones or Labels when Issues are disabled
  - Fix bug with showing gpg signature in tag

v 7.5.3
  - Bump gitlab_git to 7.0.0.rc12 (includes Rugged 0.21.2)

v 7.5.2
  - Don't log Sidekiq arguments by default
  - Fix restore of wiki repositories from backups

v 7.5.1
  - Add missing timestamps to 'members' table

v 7.5.0
  - API: Add support for Hipchat (Kevin Houdebert)
  - Add time zone configuration in gitlab.yml (Sullivan Senechal)
  - Fix LDAP authentication for Git HTTP access
  - Run 'GC.start' after every EmailsOnPushWorker job
  - Fix LDAP config lookup for provider 'ldap'
  - Drop all sequences during Postgres database restore
  - Project title links to project homepage (Ben Bodenmiller)
  - Add Atlassian Bamboo CI service (Drew Blessing)
  - Mentioned @user will receive email even if he is not participating in issue or commit
  - Session API: Use case-insensitive authentication like in UI (Andrey Krivko)
  - Tie up loose ends with annotated tags: API & UI (Sean Edge)
  - Return valid json for deleting branch via API (sponsored by O'Reilly Media)
  - Expose username in project events API (sponsored by O'Reilly Media)
  - Adds comments to commits in the API
  - Performance improvements
  - Fix post-receive issue for projects with deleted forks
  - New gitlab-shell version with custom hooks support
  - Improve code
  - GitLab CI 5.2+ support (does not support older versions)
  - Fixed bug when you can not push commits starting with 000000 to protected branches
  - Added a password strength indicator
  - Change project name and path in one form
  - Display renamed files in diff views (Vinnie Okada)
  - Fix raw view for public snippets
  - Use secret token with GitLab internal API.
  - Add missing timestamps to 'members' table

v 7.4.5
  - Bump gitlab_git to 7.0.0.rc12 (includes Rugged 0.21.2)

v 7.4.4
  - No changes

v 7.4.3
  - Fix raw snippets view
  - Fix security issue for member api
  - Fix buildbox integration

v 7.4.2
  - Fix internal snippet exposing for unauthenticated users

v 7.4.1
  - Fix LDAP authentication for Git HTTP access
  - Fix LDAP config lookup for provider 'ldap'
  - Fix public snippets
  - Fix 500 error on projects with nested submodules

v 7.4.0
  - Refactored membership logic
  - Improve error reporting on users API (Julien Bianchi)
  - Refactor test coverage tools usage. Use SIMPLECOV=true to generate it locally
  - Default branch is protected by default
  - Increase unicorn timeout to 60 seconds
  - Sort search autocomplete projects by stars count so most popular go first
  - Add README to tab on project show page
  - Do not delete tmp/repositories itself during clean-up, only its contents
  - Support for backup uploads to remote storage
  - Prevent notes polling when there are not notes
  - Internal ForkService: Prepare support for fork to a given namespace
  - API: Add support for forking a project via the API (Bernhard Kaindl)
  - API: filter project issues by milestone (Julien Bianchi)
  - Fail harder in the backup script
  - Changes to Slack service structure, only webhook url needed
  - Zen mode for wiki and milestones (Robert Schilling)
  - Move Emoji parsing to html-pipeline-gitlab (Robert Schilling)
  - Font Awesome 4.2 integration (Sullivan Senechal)
  - Add Pushover service integration (Sullivan Senechal)
  - Add select field type for services options (Sullivan Senechal)
  - Add cross-project references to the Markdown parser (Vinnie Okada)
  - Add task lists to issue and merge request descriptions (Vinnie Okada)
  - Snippets can be public, internal or private
  - Improve danger zone: ask project path to confirm data-loss action
  - Raise exception on forgery
  - Show build coverage in Merge Requests (requires GitLab CI v5.1)
  - New milestone and label links on issue edit form
  - Improved repository graphs
  - Improve event note display in dashboard and project activity views (Vinnie Okada)
  - Add users sorting to admin area
  - UI improvements
  - Fix ambiguous sha problem with mentioned commit
  - Fixed bug with apostrophe when at mentioning users
  - Add active directory ldap option
  - Developers can push to wiki repo. Protected branches does not affect wiki repo any more
  - Faster rev list
  - Fix branch removal

v 7.3.2
  - Fix creating new file via web editor
  - Use gitlab-shell v2.0.1

v 7.3.1
  - Fix ref parsing in Gitlab::GitAccess
  - Fix error 500 when viewing diff on a file with changed permissions
  - Fix adding comments to MR when source branch is master
  - Fix error 500 when searching description contains relative link

v 7.3.0
  - Always set the 'origin' remote in satellite actions
  - Write authorized_keys in tmp/ during tests
  - Use sockets to connect to Redis
  - Add dormant New Relic gem (can be enabled via environment variables)
  - Expire Rack sessions after 1 week
  - Cleaner signin/signup pages
  - Improved comments UI
  - Better search with filtering, pagination etc
  - Added a checkbox to toggle line wrapping in diff (Yuriy Glukhov)
  - Prevent project stars duplication when fork project
  - Use the default Unicorn socket backlog value of 1024
  - Support Unix domain sockets for Redis
  - Store session Redis keys in 'session:gitlab:' namespace
  - Deprecate LDAP account takeover based on partial LDAP email / GitLab username match
  - Use /bin/sh instead of Bash in bin/web, bin/background_jobs (Pavel Novitskiy)
  - Keyboard shortcuts for productivity (Robert Schilling)
  - API: filter issues by state (Julien Bianchi)
  - API: filter issues by labels (Julien Bianchi)
  - Add system hook for ssh key changes
  - Add blob permalink link (Ciro Santilli)
  - Create annotated tags through UI and API (Sean Edge)
  - Snippets search (Charles Bushong)
  - Comment new push to existing MR
  - Add 'ci' to the blacklist of forbidden names
  - Improve text filtering on issues page
  - Comment & Close button
  - Process git push --all much faster
  - Don't allow edit of system notes
  - Project wiki search (Ralf Seidler)
  - Enabled Shibboleth authentication support (Matus Banas)
  - Zen mode (fullscreen) for issues/MR/notes (Robert Schilling)
  - Add ability to configure webhook timeout via gitlab.yml (Wes Gurney)
  - Sort project merge requests in asc or desc order for updated_at or created_at field (sponsored by O'Reilly Media)
  - Add Redis socket support to 'rake gitlab:shell:install'

v 7.2.1
  - Delete orphaned labels during label migration (James Brooks)
  - Security: prevent XSS with stricter MIME types for raw repo files

v 7.2.0
  - Explore page
  - Add project stars (Ciro Santilli)
  - Log Sidekiq arguments
  - Better labels: colors, ability to rename and remove
  - Improve the way merge request collects diffs
  - Improve compare page for large diffs
  - Expose the full commit message via API
  - Fix 500 error on repository rename
  - Fix bug when MR download patch return invalid diff
  - Test gitlab-shell integration
  - Repository import timeout increased from 2 to 4 minutes allowing larger repos to be imported
  - API for labels (Robert Schilling)
  - API: ability to set an import url when creating project for specific user

v 7.1.1
  - Fix cpu usage issue in Firefox
  - Fix redirect loop when changing password by new user
  - Fix 500 error on new merge request page

v 7.1.0
  - Remove observers
  - Improve MR discussions
  - Filter by description on Issues#index page
  - Fix bug with namespace select when create new project page
  - Show README link after description for non-master members
  - Add @all mention for comments
  - Dont show reply button if user is not signed in
  - Expose more information for issues with webhook
  - Add a mention of the merge request into the default merge request commit message
  - Improve code highlight, introduce support for more languages like Go, Clojure, Erlang etc
  - Fix concurrency issue in repository download
  - Dont allow repository name start with ?
  - Improve email threading (Pierre de La Morinerie)
  - Cleaner help page
  - Group milestones
  - Improved email notifications
  - Contributors API (sponsored by Mobbr)
  - Fix LDAP TLS authentication (Boris HUISGEN)
  - Show VERSION information on project sidebar
  - Improve branch removal logic when accept MR
  - Fix bug where comment form is spawned inside the Reply button
  - Remove Dir.chdir from Satellite#lock for thread-safety
  - Increased default git max_size value from 5MB to 20MB in gitlab.yml. Please update your configs!
  - Show error message in case of timeout in satellite when create MR
  - Show first 100 files for huge diff instead of hiding all
  - Change default admin email from admin@local.host to admin@example.com

v 7.0.0
  - The CPU no longer overheats when you hold down the spacebar
  - Improve edit file UI
  - Add ability to upload group avatar when create
  - Protected branch cannot be removed
  - Developers can remove normal branches with UI
  - Remove branch via API (sponsored by O'Reilly Media)
  - Move protected branches page to Project settings area
  - Redirect to Files view when create new branch via UI
  - Drag and drop upload of image in every markdown-area (Earle Randolph Bunao and Neil Francis Calabroso)
  - Refactor the markdown relative links processing
  - Make it easier to implement other CI services for GitLab
  - Group masters can create projects in group
  - Deprecate ruby 1.9.3 support
  - Only masters can rewrite/remove git tags
  - Add X-Frame-Options SAMEORIGIN to Nginx config so Sidekiq admin is visible
  - UI improvements
  - Case-insensetive search for issues
  - Update to rails 4.1
  - Improve performance of application for projects and groups with a lot of members
  - Formally support Ruby 2.1
  - Include Nginx gitlab-ssl config
  - Add manual language detection for highlight.js
  - Added example.com/:username routing
  - Show notice if your profile is public
  - UI improvements for mobile devices
  - Improve diff rendering performance
  - Drag-n-drop for issues and merge requests between states at milestone page
  - Fix '0 commits' message for huge repositories on project home page
  - Prevent 500 error page when visit commit page from large repo
  - Add notice about huge push over http to unicorn config
  - File action in satellites uses default 30 seconds timeout instead of old 10 seconds one
  - Overall performance improvements
  - Skip init script check on omnibus-gitlab
  - Be more selective when killing stray Sidekiqs
  - Check LDAP user filter during sign-in
  - Remove wall feature (no data loss - you can take it from database)
  - Dont expose user emails via API unless you are admin
  - Detect issues closed by Merge Request description
  - Better email subject lines from email on push service (Alex Elman)
  - Enable identicon for gravatar be default

v 6.9.2
  - Revert the commit that broke the LDAP user filter

v 6.9.1
  - Fix scroll to highlighted line
  - Fix the pagination on load for commits page

v 6.9.0
  - Store Rails cache data in the Redis `cache:gitlab` namespace
  - Adjust MySQL limits for existing installations
  - Add db index on project_id+iid column. This prevents duplicate on iid (During migration duplicates will be removed)
  - Markdown preview or diff during editing via web editor (Evgeniy Sokovikov)
  - Give the Rails cache its own Redis namespace
  - Add ability to set different ssh host, if different from http/https
  - Fix syntax highlighting for code comments blocks
  - Improve comments loading logic
  - Stop refreshing comments when the tab is hidden
  - Improve issue and merge request mobile UI (Drew Blessing)
  - Document how to convert a backup to PostgreSQL
  - Fix locale bug in backup manager
  - Fix can not automerge when MR description is too long
  - Fix wiki backup skip bug
  - Two Step MR creation process
  - Remove unwanted files from satellite working directory with git clean -fdx
  - Accept merge request via API (sponsored by O'Reilly Media)
  - Add more access checks during API calls
  - Block SSH access for 'disabled' Active Directory users
  - Labels for merge requests (Drew Blessing)
  - Threaded emails by setting a Message-ID (Philip Blatter)

v 6.8.0
  - Ability to at mention users that are participating in issue and merge req. discussion
  - Enabled GZip Compression for assets in example Nginx, make sure that Nginx is compiled with --with-http_gzip_static_module flag (this is default in Ubuntu)
  - Make user search case-insensitive (Christopher Arnold)
  - Remove omniauth-ldap nickname bug workaround
  - Drop all tables before restoring a Postgres backup
  - Make the repository downloads path configurable
  - Create branches via API (sponsored by O'Reilly Media)
  - Changed permission of gitlab-satellites directory not to be world accessible
  - Protected branch does not allow force push
  - Fix popen bug in `rake gitlab:satellites:create`
  - Disable connection reaping for MySQL
  - Allow oauth signup without email for twitter and github
  - Fix faulty namespace names that caused 500 on user creation
  - Option to disable standard login
  - Clean old created archives from repository downloads directory
  - Fix download link for huge MR diffs
  - Expose event and mergerequest timestamps in API
  - Fix emails on push service when only one commit is pushed

v 6.7.3
  - Fix the merge notification email not being sent (Pierre de La Morinerie)
  - Drop all tables before restoring a Postgres backup
  - Remove yanked modernizr gem

v 6.7.2
  - Fix upgrader script

v 6.7.1
  - Fix GitLab CI integration

v 6.7.0
  - Increased the example Nginx client_max_body_size from 5MB to 20MB, consider updating it manually on existing installations
  - Add support for Gemnasium as a Project Service (Olivier Gonzalez)
  - Add edit file button to MergeRequest diff
  - Public groups (Jason Hollingsworth)
  - Cleaner headers in Notification Emails (Pierre de La Morinerie)
  - Blob and tree gfm links to anchors work
  - Piwik Integration (Sebastian Winkler)
  - Show contribution guide link for new issue form (Jeroen van Baarsen)
  - Fix CI status for merge requests from fork
  - Added option to remove issue assignee on project issue page and issue edit page (Jason Blanchard)
  - New page load indicator that includes a spinner that scrolls with the page
  - Converted all the help sections into markdown
  - LDAP user filters
  - Streamline the content of notification emails (Pierre de La Morinerie)
  - Fixes a bug with group member administration (Matt DeTullio)
  - Sort tag names using VersionSorter (Robert Speicher)
  - Add GFM autocompletion for MergeRequests (Robert Speicher)
  - Add webhook when a new tag is pushed (Jeroen van Baarsen)
  - Add button for toggling inline comments in diff view
  - Add retry feature for repository import
  - Reuse the GitLab LDAP connection within each request
  - Changed markdown new line behaviour to conform to markdown standards
  - Fix global search
  - Faster authorized_keys rebuilding in `rake gitlab:shell:setup` (requires gitlab-shell 1.8.5)
  - Create and Update MR calls now support the description parameter (Greg Messner)
  - Markdown relative links in the wiki link to wiki pages, markdown relative links in repositories link to files in the repository
  - Added Slack service integration (Federico Ravasio)
  - Better API responses for access_levels (sponsored by O'Reilly Media)
  - Requires at least 2 unicorn workers
  - Requires gitlab-shell v1.9+
  - Replaced gemoji(due to closed licencing problem) with Phantom Open Emoji library(combined SIL Open Font License, MIT License and the CC 3.0 License)
  - Fix `/:username.keys` response content type (Dmitry Medvinsky)

v 6.6.5
  - Added option to remove issue assignee on project issue page and issue edit page (Jason Blanchard)
  - Hide mr close button for comment form if merge request was closed or inline comment
  - Adds ability to reopen closed merge request

v 6.6.4
  - Add missing html escape for highlighted code blocks in comments, issues

v 6.6.3
  - Fix 500 error when edit yourself from admin area
  - Hide private groups for public profiles

v 6.6.2
  - Fix 500 error on branch/tag create or remove via UI

v 6.6.1
  - Fix 500 error on files tab if submodules presents

v 6.6.0
  - Retrieving user ssh keys publically(github style): http://__HOST__/__USERNAME__.keys
  - Permissions: Developer now can manage issue tracker (modify any issue)
  - Improve Code Compare page performance
  - Group avatar
  - Pygments.rb replaced with highlight.js
  - Improve Merge request diff store logic
  - Improve render performnace for MR show page
  - Fixed Assembla hardcoded project name
  - Jira integration documentation
  - Refactored app/services
  - Remove snippet expiration
  - Mobile UI improvements (Drew Blessing)
  - Fix block/remove UI for admin::users#show page
  - Show users' group membership on users' activity page (Robert Djurasaj)
  - User pages are visible without login if user is authorized to a public project
  - Markdown rendered headers have id derived from their name and link to their id
  - Improve application to work faster with large groups (100+ members)
  - Multiple emails per user
  - Show last commit for file when view file source
  - Restyle Issue#show page and MR#show page
  - Ability to filter by multiple labels for Issues page
  - Rails version to 4.0.3
  - Fixed attachment identifier displaying underneath note text (Jason Blanchard)

v 6.5.1
  - Fix branch selectbox when create merge request from fork

v 6.5.0
  - Dropdown menus on issue#show page for assignee and milestone (Jason Blanchard)
  - Add color custimization and previewing to broadcast messages
  - Fixed notes anchors
  - Load new comments in issues dynamically
  - Added sort options to Public page
  - New filters (assigned/authored/all) for Dashboard#issues/merge_requests (sponsored by Say Media)
  - Add project visibility icons to dashboard
  - Enable secure cookies if https used
  - Protect users/confirmation with rack_attack
  - Default HTTP headers to protect against MIME-sniffing, force https if enabled
  - Bootstrap 3 with responsive UI
  - New repository download formats: tar.bz2, zip, tar (Jason Hollingsworth)
  - Restyled accept widgets for MR
  - SCSS refactored
  - Use jquery timeago plugin
  - Fix 500 error for rdoc files
  - Ability to customize merge commit message (sponsored by Say Media)
  - Search autocomplete via ajax
  - Add website url to user profile
  - Files API supports base64 encoded content (sponsored by O'Reilly Media)
  - Added support for Go's repository retrieval (Bruno Albuquerque)

v6.4.3
  - Don't use unicorn worker killer if PhusionPassenger is defined

v6.4.2
  - Fixed wrong behaviour of script/upgrade.rb

v6.4.1
  - Fixed bug with repository rename
  - Fixed bug with project transfer

v 6.4.0
  - Added sorting to project issues page (Jason Blanchard)
  - Assembla integration (Carlos Paramio)
  - Fixed another 500 error with submodules
  - UI: More compact issues page
  - Minimal password length increased to 8 symbols
  - Side-by-side diff view (Steven Thonus)
  - Internal projects (Jason Hollingsworth)
  - Allow removal of avatar (Drew Blessing)
  - Project web hooks now support issues and merge request events
  - Visiting project page while not logged in will redirect to sign-in instead of 404 (Jason Hollingsworth)
  - Expire event cache on avatar creation/removal (Drew Blessing)
  - Archiving old projects (Steven Thonus)
  - Rails 4
  - Add time ago tooltips to show actual date/time
  - UI: Fixed UI for admin system hooks
  - Ruby script for easier GitLab upgrade
  - Do not remove Merge requests if fork project was removed
  - Improve sign-in/signup UX
  - Add resend confirmation link to sign-in page
  - Set noreply@HOSTNAME for reply_to field in all emails
  - Show GitLab API version on Admin#dashboard
  - API Cross-origin resource sharing
  - Show READMe link at project home page
  - Show repo size for projects in Admin area

v 6.3.0
  - API for adding gitlab-ci service
  - Init script now waits for pids to appear after (re)starting before reporting status (Rovanion Luckey)
  - Restyle project home page
  - Grammar fixes
  - Show branches list (which branches contains commit) on commit page (Andrew Kumanyaev)
  - Security improvements
  - Added support for GitLab CI 4.0
  - Fixed issue with 500 error when group did not exist
  - Ability to leave project
  - You can create file in repo using UI
  - You can remove file from repo using UI
  - API: dropped default_branch attribute from project during creation
  - Project default_branch is not stored in db any more. It takes from repo now.
  - Admin broadcast messages
  - UI improvements
  - Dont show last push widget if user removed this branch
  - Fix 500 error for repos with newline in file name
  - Extended html titles
  - API: create/update/delete repo files
  - Admin can transfer project to any namespace
  - API: projects/all for admin users
  - Fix recent branches order

v 6.2.4
  - Security: Cast API private_token to string (CVE-2013-4580)
  - Security: Require gitlab-shell 1.7.8 (CVE-2013-4581, CVE-2013-4582, CVE-2013-4583)
  - Fix for Git SSH access for LDAP users

v 6.2.3
  - Security: More protection against CVE-2013-4489
  - Security: Require gitlab-shell 1.7.4 (CVE-2013-4490, CVE-2013-4546)
  - Fix sidekiq rake tasks

v 6.2.2
  - Security: Update gitlab_git (CVE-2013-4489)

v 6.2.1
  - Security: Fix issue with generated passwords for new users

v 6.2.0
  - Public project pages are now visible to everyone (files, issues, wik, etc.)
    THIS MEANS YOUR ISSUES AND WIKI FOR PUBLIC PROJECTS ARE PUBLICLY VISIBLE AFTER THE UPGRADE
  - Add group access to permissions page
  - Require current password to change one
  - Group owner or admin can remove other group owners
  - Remove group transfer since we have multiple owners
  - Respect authorization in Repository API
  - Improve UI for Project#files page
  - Add more security specs
  - Added search for projects by name to api (Izaak Alpert)
  - Make default user theme configurable (Izaak Alpert)
  - Update logic for validates_merge_request for tree of MR (Andrew Kumanyaev)
  - Rake tasks for web hooks management (Jonhnny Weslley)
  - Extended User API to expose admin and can_create_group for user creation/updating (Boyan Tabakov)
  - API: Remove group
  - API: Remove project
  - Avatar upload on profile page with a maximum of 100KB (Steven Thonus)
  - Store the sessions in Redis instead of the cookie store
  - Fixed relative links in markdown
  - User must confirm their email if signup enabled
  - User must confirm changed email

v 6.1.0
  - Project specific IDs for issues, mr, milestones
    Above items will get a new id and for example all bookmarked issue urls will change.
    Old issue urls are redirected to the new one if the issue id is too high for an internal id.
  - Description field added to Merge Request
  - API: Sudo api calls (Izaak Alpert)
  - API: Group membership api (Izaak Alpert)
  - Improved commit diff
  - Improved large commit handling (Boyan Tabakov)
  - Rewrite: Init script now less prone to errors and keeps better track of the service (Rovanion Luckey)
  - Link issues, merge requests, and commits when they reference each other with GFM (Ash Wilson)
  - Close issues automatically when pushing commits with a special message
  - Improve user removal from admin area
  - Invalidate events cache when project was moved
  - Remove deprecated classes and rake tasks
  - Add event filter for group and project show pages
  - Add links to create branch/tag from project home page
  - Add public-project? checkbox to new-project view
  - Improved compare page. Added link to proceed into Merge Request
  - Send an email to a user when they are added to group
  - New landing page when you have 0 projects

v 6.0.0
  - Feature: Replace teams with group membership
    We introduce group membership in 6.0 as a replacement for teams.
    The old combination of groups and teams was confusing for a lot of people.
    And when the members of a team where changed this wasn't reflected in the project permissions.
    In GitLab 6.0 you will be able to add members to a group with a permission level for each member.
    These group members will have access to the projects in that group.
    Any changes to group members will immediately be reflected in the project permissions.
    You can even have multiple owners for a group, greatly simplifying administration.
  - Feature: Ability to have multiple owners for group
  - Feature: Merge Requests between fork and project (Izaak Alpert)
  - Feature: Generate fingerprint for ssh keys
  - Feature: Ability to create and remove branches with UI
  - Feature: Ability to create and remove git tags with UI
  - Feature: Groups page in profile. You can leave group there
  - API: Allow login with LDAP credentials
  - Redesign: project settings navigation
  - Redesign: snippets area
  - Redesign: ssh keys page
  - Redesign: buttons, blocks and other ui elements
  - Add comment title to rss feed
  - You can use arrows to navigate at tree view
  - Add project filter on dashboard
  - Cache project graph
  - Drop support of root namespaces
  - Default theme is classic now
  - Cache result of methods like authorize_projects, project.team.members etc
  - Remove $.ready events
  - Fix onclick events being double binded
  - Add notification level to group membership
  - Move all project controllers/views under Projects:: module
  - Move all profile controllers/views under Profiles:: module
  - Apply user project limit only for personal projects
  - Unicorn is default web server again
  - Store satellites lock files inside satellites dir
  - Disabled threadsafety mode in rails
  - Fixed bug with loosing MR comments
  - Improved MR comments logic
  - Render readme file for projects in public area

v 5.4.2
  - Security: Cast API private_token to string (CVE-2013-4580)
  - Security: Require gitlab-shell 1.7.8 (CVE-2013-4581, CVE-2013-4582, CVE-2013-4583)

v 5.4.1
  - Security: Fixes for CVE-2013-4489
  - Security: Require gitlab-shell 1.7.4 (CVE-2013-4490, CVE-2013-4546)

v 5.4.0
  - Ability to edit own comments
  - Documentation improvements
  - Improve dashboard projects page
  - Fixed nav for empty repos
  - GitLab Markdown help page
  - Misspelling fixes
  - Added support of unicorn and fog gems
  - Added client list to API doc
  - Fix PostgreSQL database restoration problem
  - Increase snippet content column size
  - allow project import via git:// url
  - Show participants on issues, including mentions
  - Notify mentioned users with email

v 5.3.0
  - Refactored services
  - Campfire service added
  - HipChat service added
  - Fixed bug with LDAP + git over http
  - Fixed bug with google analytics code being ignored
  - Improve sign-in page if ldap enabled
  - Respect newlines in wall messages
  - Generate the Rails secret token on first run
  - Rename repo feature
  - Init.d: remove gitlab.socket on service start
  - Api: added teams api
  - Api: Prevent blob content being escaped
  - Api: Smart deploy key add behaviour
  - Api: projects/owned.json return user owned project
  - Fix bug with team assignation on project from #4109
  - Advanced snippets: public/private, project/personal (Andrew Kulakov)
  - Repository Graphs (Karlo Nicholas T. Soriano)
  - Fix dashboard lost if comment on commit
  - Update gitlab-grack. Fixes issue with --depth option
  - Fix project events duplicate on project page
  - Fix postgres error when displaying network graph.
  - Fix dashboard event filter when navigate via turbolinks
  - init.d: Ensure socket is removed before starting service
  - Admin area: Style teams:index, group:show pages
  - Own page for failed forking
  - Scrum view for milestone

v 5.2.0
  - Turbolinks
  - Git over http with ldap credentials
  - Diff with better colors and some spacing on the corners
  - Default values for project features
  - Fixed huge_commit view
  - Restyle project clone panel
  - Move Gitlab::Git code to gitlab_git gem
  - Move update docs in repo
  - Requires gitlab-shell v1.4.0
  - Fixed submodules listing under file tab
  - Fork feature (Angus MacArthur)
  - git version check in gitlab:check
  - Shared deploy keys feature
  - Ability to generate default labels set for issues
  - Improve gfm autocomplete (Harold Luo)
  - Added support for Google Analytics
  - Code search feature (Javier Castro)

v 5.1.0
  - You can login with email or username now
  - Corrected project transfer rollback when repository cannot be moved
  - Move both repo and wiki when project transfer requested
  - Admin area: project editing was removed from admin namespace
  - Access: admin user has now access to any project.
  - Notification settings
  - Gitlab::Git set of objects to abstract from grit library
  - Replace Unicorn web server with Puma
  - Backup/Restore refactored. Backup dump project wiki too now
  - Restyled Issues list. Show milestone version in issue row
  - Restyled Merge Request list
  - Backup now dump/restore uploads
  - Improved performance of dashboard (Andrew Kumanyaev)
  - File history now tracks renames (Akzhan Abdulin)
  - Drop wiki migration tools
  - Drop sqlite migration tools
  - project tagging
  - Paginate users in API
  - Restyled network graph (Hiroyuki Sato)

v 5.0.1
  - Fixed issue with gitlab-grit being overridden by grit

v 5.0.0
  - Replaced gitolite with gitlab-shell
  - Removed gitolite-related libraries
  - State machine added
  - Setup gitlab as git user
  - Internal API
  - Show team tab for empty projects
  - Import repository feature
  - Updated rails
  - Use lambda for scopes
  - Redesign admin area -> users
  - Redesign admin area -> user
  - Secure link to file attachments
  - Add validations for Group and Team names
  - Restyle team page for project
  - Update capybara, rspec-rails, poltergeist to recent versions
  - Wiki on git using Gollum
  - Added Solarized Dark theme for code review
  - Don't show user emails in autocomplete lists, profile pages
  - Added settings tab for group, team, project
  - Replace user popup with icons in header
  - Handle project moving with gitlab-shell
  - Added select2-rails for selectboxes with ajax data load
  - Fixed search field on projects page
  - Added teams to search autocomplete
  - Move groups and teams on dashboard sidebar to sub-tabs
  - API: improved return codes and docs. (Felix Gilcher, Sebastian Ziebell)
  - Redesign wall to be more like chat
  - Snippets, Wall features are disabled by default for new projects

v 4.2.0
  - Teams
  - User show page. Via /u/username
  - Show help contents on pages for better navigation
  - Async gitolite calls
  - added satellites logs
  - can_create_group, can_create_team booleans for User
  - Process web hooks async
  - GFM: Fix images escaped inside links
  - Network graph improved
  - Switchable branches for network graph
  - API: Groups
  - Fixed project download

v 4.1.0
  - Optional Sign-Up
  - Discussions
  - Satellites outside of tmp
  - Line numbers for blame
  - Project public mode
  - Public area with unauthorized access
  - Load dashboard events with ajax
  - remember dashboard filter in cookies
  - replace resque with sidekiq
  - fix routing issues
  - cleanup rake tasks
  - fix backup/restore
  - scss cleanup
  - show preview for note images
  - improved network-graph
  - get rid of app/roles/
  - added new classes Team, Repository
  - Reduce amount of gitolite calls
  - Ability to add user in all group projects
  - remove deprecated configs
  - replaced Korolev font with open font
  - restyled admin/dashboard page
  - restyled admin/projects page

v 4.0.0
  - Remove project code and path from API. Use id instead
  - Return valid cloneable url to repo for web hook
  - Fixed backup issue
  - Reorganized settings
  - Fixed commits compare
  - Refactored scss
  - Improve status checks
  - Validates presence of User#name
  - Fixed postgres support
  - Removed sqlite support
  - Modified post-receive hook
  - Milestones can be closed now
  - Show comment events on dashboard
  - Quick add team members via group#people page
  - [API] expose created date for hooks and SSH keys
  - [API] list, create issue notes
  - [API] list, create snippet notes
  - [API] list, create wall notes
  - Remove project code - use path instead
  - added username field to user
  - rake task to fill usernames based on emails create namespaces for users
  - STI Group < Namespace
  - Project has namespace_id
  - Projects with namespaces also namespaced in gitolite and stored in subdir
  - Moving project to group will move it under group namespace
  - Ability to move project from namespaces to another
  - Fixes commit patches getting escaped (see #2036)
  - Support diff and patch generation for commits and merge request
  - MergeReqest doesn't generate a temporary file for the patch any more
  - Update the UI to allow downloading Patch or Diff

v 3.1.0
  - Updated gems
  - Services: Gitlab CI integration
  - Events filter on dashboard
  - Own namespace for redis/resque
  - Optimized commit diff views
  - add alphabetical order for projects admin page
  - Improved web editor
  - Commit stats page
  - Documentation split and cleanup
  - Link to commit authors everywhere
  - Restyled milestones list
  - added Milestone to Merge Request
  - Restyled Top panel
  - Refactored Satellite Code
  - Added file line links
  - moved from capybara-webkit to poltergeist + phantomjs

v 3.0.3
  - Fixed bug with issues list in Chrome
  - New Feature: Import team from another project

v 3.0.2
  - Fixed gitlab:app:setup
  - Fixed application error on empty project in admin area
  - Restyled last push widget

v 3.0.1
  - Fixed git over http

v 3.0.0
  - Projects groups
  - Web Editor
  - Fixed bug with gitolite keys
  - UI improved
  - Increased performance of application
  - Show user avatar in last commit when browsing Files
  - Refactored Gitlab::Merge
  - Use Font Awesome for icons
  - Separate observing of Note and MergeRequests
  - Milestone "All Issues" filter
  - Fix issue close and reopen button text and styles
  - Fix forward/back while browsing Tree hierarchy
  - Show number of notes for commits and merge requests
  - Added support pg from box and update installation doc
  - Reject ssh keys that break gitolite
  - [API] list one project hook
  - [API] edit project hook
  - [API] list project snippets
  - [API] allow to authorize using private token in HTTP header
  - [API] add user creation

v 2.9.1
  - Fixed resque custom config init

v 2.9.0
  - fixed inline notes bugs
  - refactored rspecs
  - refactored gitolite backend
  - added factory_girl
  - restyled projects list on dashboard
  - ssh keys validation to prevent gitolite crash
  - send notifications if changed permission in project
  - scss refactoring. gitlab_bootstrap/ dir
  - fix git push http body bigger than 112k problem
  - list of labels  page under issues tab
  - API for milestones, keys
  - restyled buttons
  - OAuth
  - Comment order changed

v 2.8.1
  - ability to disable gravatars
  - improved MR diff logic
  - ssh key help page

v 2.8.0
  - Gitlab Flavored Markdown
  - Bulk issues update
  - Issues API
  - Cucumber coverage increased
  - Post-receive files fixed
  - UI improved
  - Application cleanup
  - more cucumber
  - capybara-webkit + headless

v 2.7.0
  - Issue Labels
  - Inline diff
  - Git HTTP
  - API
  - UI improved
  - System hooks
  - UI improved
  - Dashboard events endless scroll
  - Source performance increased

v 2.6.0
  - UI polished
  - Improved network graph + keyboard nav
  - Handle huge commits
  - Last Push widget
  - Bugfix
  - Better performance
  - Email in resque
  - Increased test coverage
  - Ability to remove branch with MR accept
  - a lot of code refactored

v 2.5.0
  - UI polished
  - Git blame for file
  - Bugfix
  - Email in resque
  - Better test coverage

v 2.4.0
  - Admin area stats page
  - Ability to block user
  - Simplified dashboard area
  - Improved admin area
  - Bootstrap 2.0
  - Responsive layout
  - Big commits handling
  - Performance improved
  - Milestones

v 2.3.1
  - Issues pagination
  - ssl fixes
  - Merge Request pagination

v 2.3.0
  - Dashboard r1
  - Search r1
  - Project page
  - Close merge request on push
  - Persist MR diff after merge
  - mysql support
  - Documentation

v 2.2.0
  - We’ve added support of LDAP auth
  - Improved permission logic (4 roles system)
  - Protected branches (now only masters can push to protected branches)
  - Usability improved
  - twitter bootstrap integrated
  - compare view between commits
  - wiki feature
  - now you can enable/disable issues, wiki, wall features per project
  - security fixes
  - improved code browsing (ajax branch switch etc)
  - improved per-line commenting
  - git submodules displayed
  - moved to rails 3.2
  - help section improved

v 2.1.0
  - Project tab r1
  - List branches/tags
  - per line comments
  - mass user import

v 2.0.0
  - gitolite as main git host system
  - merge requests
  - project/repo access
  - link to commit/issue feed
  - design tab
  - improved email notifications
  - restyled dashboard
  - bugfix

v 1.2.2
  - common config file gitlab.yml
  - issues restyle
  - snippets restyle
  - clickable news feed header on dashboard
  - bugfix

v 1.2.1
  - bugfix

v 1.2.0
  - new design
  - user dashboard
  - network graph
  - markdown support for comments
  - encoding issues
  - wall like twitter timeline

v 1.1.0
  - project dashboard
  - wall redesigned
  - feature: code snippets
  - fixed horizontal scroll on file preview
  - fixed app crash if commit message has invalid chars
  - bugfix & code cleaning

v 1.0.2
  - fixed bug with empty project
  - added adv validation for project path & code
  - feature: issues can be sortable
  - bugfix
  - username displayed on top panel

v 1.0.1
  - fixed: with invalid source code for commit
  - fixed: lose branch/tag selection when use tree navigation
  - when history clicked - display path
  - bug fix & code cleaning

v 1.0.0
  - bug fix
  - projects preview mode

v 0.9.6
  - css fix
  - new repo empty tree until restart server - fixed

v 0.9.4
  - security improved
  - authorization improved
  - html escaping
  - bug fix
  - increased test coverage
  - design improvements

v 0.9.1
  - increased test coverage
  - design improvements
  - new issue email notification
  - updated app name
  - issue redesigned
  - issue can be edit

v 0.8.0
  - syntax highlight for main file types
  - redesign
  - stability
  - security fixes
  - increased test coverage
  - email notification<|MERGE_RESOLUTION|>--- conflicted
+++ resolved
@@ -16,11 +16,8 @@
   - Fix: 500 error returned if destroy request without HTTP referer (Kazuki Shimizu)
   - Remove deprecated CI events from project settings page
   - Use issue editor as cross reference comment author when issue is edited with a new mention.
-<<<<<<< HEAD
   - Add graphs of commits ahead and behind default branch (Jeff Stubler)
-=======
   - [API] Add ability to fetch the commit ID of the last commit that actually touched a file
->>>>>>> 5782217b
 
 v 8.1.1
   - Fix cloning Wiki repositories via HTTP (Stan Hu)
