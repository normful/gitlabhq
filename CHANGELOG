Please view this file on the master branch, on stable branches it's out of date.

v 7.14.0 (unreleased)
<<<<<<< HEAD
  - Fix URL used for refreshing notes if relative_url is present (Bartłomiej Święcki)
  - Fix Error 500 when browsing projects with no HEAD (Stan Hu)
=======
  - Add rake task 'gitlab:update_commit_count' (Daniel Gerhardt)
>>>>>>> d3cae927
  - Fix full screen mode for snippet comments (Daniel Gerhardt)
  - Fix 404 error in files view after deleting the last file in a repository (Stan Hu)
  - Fix the "Reload with full diff" URL button (Stan Hu)
  - Fix label read access for unauthenticated users (Daniel Gerhardt)
  - Fix access to disabled features for unauthenticated users (Daniel Gerhardt)
  - Fix OAuth provider bug where GitLab would not go return to the redirect_uri after sign-in (Stan Hu)
  - Fix file upload dialog for comment editing (Daniel Gerhardt)
  - Set OmniAuth full_host parameter to ensure redirect URIs are correct (Stan Hu)
  - Expire Rails cache entries after two weeks to prevent endless Redis growth
  - Add support for destroying project milestones (Stan Hu)
  - Add fetch command to the MR page

v 7.13.1
  - Fix: Label modifications are not reflected in existing notes and in the issue list
  - Fix: Label not shown in the Issue list, although it's set through web interface
  - Fix: Group/project references are linked incorrectly
  - Improve documentation
  - Fix of migration: Check if session_expire_delay column exists before adding the column
  - Fix: ActionView::Template::Error
  - Fix: "Create Merge Request" isn't always shown in event for newly pushed branch
  - Fix bug causing "Remove source-branch" option not to work for merge requests from the same project.

v 7.13.0
  - Remove repository graph log to fix slow cache updates after push event (Stan Hu)
  - Only enable HSTS header for HTTPS and port 443 (Stan Hu)
  - Fix user autocomplete for unauthenticated users accessing public projects (Stan Hu)
  - Fix redirection to home page URL for unauthorized users (Daniel Gerhardt)
  - Add branch switching support for graphs (Daniel Gerhardt)
  - Fix external issue tracker hook/test for HTTPS URLs (Daniel Gerhardt)
  - Remove link leading to a 404 error in Deploy Keys page (Stan Hu)
  - Add support for unlocking users in admin settings (Stan Hu)
  - Add Irker service configuration options (Stan Hu)
  - Fix order of issues imported from GitHub (Hiroyuki Sato)
  - Bump rugments to 1.0.0beta8 to fix C prototype function highlighting (Jonathon Reinhart)
  - Fix Merge Request webhook to properly fire "merge" action when accepted from the web UI
  - Add `two_factor_enabled` field to admin user API (Stan Hu)
  - Fix invalid timestamps in RSS feeds (Rowan Wookey)
  - Fix downloading of patches on public merge requests when user logged out (Stan Hu)
  - Fix Error 500 when relative submodule resolves to a namespace that has a different name from its path (Stan Hu)
  - Extract the longest-matching ref from a commit path when multiple matches occur (Stan Hu)
  - Update maintenance documentation to explain no need to recompile asssets for omnibus installations (Stan Hu)
  - Support commenting on diffs in side-by-side mode (Stan Hu)
  - Fix JavaScript error when clicking on the comment button on a diff line that has a comment already (Stan Hu)
  - Return 40x error codes if branch could not be deleted in UI (Stan Hu)
  - Remove project visibility icons from dashboard projects list
  - Rename "Design" profile settings page to "Preferences".
  - Allow users to customize their default Dashboard page.
  - Update ssl_ciphers in Nginx example to remove DHE settings. This will deny forward secrecy for Android 2.3.7, Java 6 and OpenSSL 0.9.8
  - Admin can edit and remove user identities
  - Convert CRLF newlines to LF when committing using the web editor.
  - API request /projects/:project_id/merge_requests?state=closed will return only closed merge requests without merged one. If you need ones that were merged - use state=merged.  
  - Allow Administrators to filter the user list by those with or without Two-factor Authentication enabled.
  - Show a user's Two-factor Authentication status in the administration area.
  - Explicit error when commit not found in the CI
  - Improve performance for issue and merge request pages 
  - Users with guest access level can not set assignee, labels or milestones for issue and merge request
  - Reporter role can manage issue tracker now: edit any issue, set assignee or milestone and manage labels
  - Better performance for pages with events list, issues list and commits list
  - Faster automerge check and merge itself when source and target branches are in same repository 
  - Correctly show anonymous authorized applications under Profile > Applications.
  - Query Optimization in MySQL.
  - Allow users to be blocked and unblocked via the API
  - Use native Postgres database cleaning during backup restore
  - Redesign project page. Show README as default instead of activity. Move project activity to separate page
  - Make left menu more hierarchical and less contextual by adding back item at top
  - A fork can’t have a visibility level that is greater than the original project.
  - Faster code search in repository and wiki. Fixes search page timeout for big repositories 
  - Allow administrators to disable 2FA for a specific user
  - Add error message for SSH key linebreaks
  - Store commits count in database (will populate with valid values only after first push)
  - Rebuild cache after push to repository in background job

v 7.12.2
  - Correctly show anonymous authorized applications under Profile > Applications.
  - Faster automerge check and merge itself when source and target branches are in same repository
  - Audit log for user authentication
  - Fix transferring of project to another group using the API.
  - Allow custom label to be set for authentication providers.

v 7.12.1
  - Fix error when deleting a user who has projects (Stan Hu)
  - Fix post-receive errors on a push when an external issue tracker is configured (Stan Hu)
  - Add SAML to list of social_provider (Matt Firtion)
  - Fix merge requests API scope to keep compatibility in 7.12.x patch release (Dmitriy Zaporozhets)
  - Fix closed merge request scope at milestone page (Dmitriy Zaporozhets)
  - Revert merge request states renaming 
  - Fix hooks for web based events with external issue references (Daniel Gerhardt)
  - Improve performance for issue and merge request pages
  - Compress database dumps to reduce backup size

v 7.12.0
  - Fix Error 500 when one user attempts to access a personal, internal snippet (Stan Hu)
  - Disable changing of target branch in new merge request page when a branch has already been specified (Stan Hu)
  - Fix post-receive errors on a push when an external issue tracker is configured (Stan Hu)
  - Update oauth button logos for Twitter and Google to recommended assets
  - Update browser gem to version 0.8.0 for IE11 support (Stan Hu)
  - Fix timeout when rendering file with thousands of lines.
  - Add "Remember me" checkbox to LDAP signin form.
  - Add session expiration delay configuration through UI application settings
  - Don't notify users mentioned in code blocks or blockquotes.
  - Omit link to generate labels if user does not have access to create them (Stan Hu)
  - Show warning when a comment will add 10 or more people to the discussion.
  - Disable changing of the source branch in merge request update API (Stan Hu)
  - Shorten merge request WIP text.
  - Add option to disallow users from registering any application to use GitLab as an OAuth provider
  - Support editing target branch of merge request (Stan Hu)
  - Refactor permission checks with issues and merge requests project settings (Stan Hu)
  - Fix Markdown preview not working in Edit Milestone page (Stan Hu)
  - Fix Zen Mode not closing with ESC key (Stan Hu)
  - Allow HipChat API version to be blank and default to v2 (Stan Hu)
  - Add file attachment support in Milestone description (Stan Hu)
  - Fix milestone "Browse Issues" button.
  - Set milestone on new issue when creating issue from index with milestone filter active.
  - Make namespace API available to all users (Stan Hu)
  - Add web hook support for note events (Stan Hu)
  - Disable "New Issue" and "New Merge Request" buttons when features are disabled in project settings (Stan Hu)
  - Remove Rack Attack monkey patches and bump to version 4.3.0 (Stan Hu)
  - Fix clone URL losing selection after a single click in Safari and Chrome (Stan Hu)
  - Fix git blame syntax highlighting when different commits break up lines (Stan Hu)
  - Add "Resend confirmation e-mail" link in profile settings (Stan Hu)
  - Allow to configure location of the `.gitlab_shell_secret` file. (Jakub Jirutka)
  - Disabled expansion of top/bottom blobs for new file diffs
  - Update Asciidoctor gem to version 1.5.2. (Jakub Jirutka)
  - Fix resolving of relative links to repository files in AsciiDoc documents. (Jakub Jirutka)
  - Use the user list from the target project in a merge request (Stan Hu)
  - Default extention for wiki pages is now .md instead of .markdown (Jeroen van Baarsen)
  - Add validation to wiki page creation (only [a-zA-Z0-9/_-] are allowed) (Jeroen van Baarsen)
  - Fix new/empty milestones showing 100% completion value (Jonah Bishop)
  - Add a note when an Issue or Merge Request's title changes
  - Consistently refer to MRs as either Merged or Closed.
  - Add Merged tab to MR lists.
  - Prefix EmailsOnPush email subject with `[Git]`.
  - Group project contributions by both name and email.
  - Clarify navigation labels for Project Settings and Group Settings.
  - Move user avatar and logout button to sidebar
  - You can not remove user if he/she is an only owner of group
  - User should be able to leave group. If not - show him proper message
  - User has ability to leave project
  - Add SAML support as an omniauth provider
  - Allow to configure a URL to show after sign out
  - Add an option to automatically sign-in with an Omniauth provider
  - Better performance for web editor (switched from satellites to rugged)
  - GitLab CI service sends .gitlab-ci.yml in each push call
  - When remove project - move repository and schedule it removal
  - Improve group removing logic
  - Trigger create-hooks on backup restore task
  - Add option to automatically link omniauth and LDAP identities
  - Allow special character in users bio. I.e.: I <3 GitLab

v 7.11.4
  - Fix missing bullets when creating lists
  - Set rel="nofollow" on external links

v 7.11.3
  - no changes
  - Fix upgrader script (Martins Polakovs)

v 7.11.2
  - no changes

v 7.11.1
  - no changes

v 7.11.0
  - Fall back to Plaintext when Syntaxhighlighting doesn't work. Fixes some buggy lexers (Hannes Rosenögger)
  - Get editing comments to work in Chrome 43 again.
  - Fix broken view when viewing history of a file that includes a path that used to be another file (Stan Hu)
  - Don't show duplicate deploy keys
  - Fix commit time being displayed in the wrong timezone in some cases (Hannes Rosenögger)
  - Make the first branch pushed to an empty repository the default HEAD (Stan Hu)
  - Fix broken view when using a tag to display a tree that contains git submodules (Stan Hu)
  - Make Reply-To config apply to change e-mail confirmation and other Devise notifications (Stan Hu)
  - Add application setting to restrict user signups to e-mail domains (Stan Hu)
  - Don't allow a merge request to be merged when its title starts with "WIP".
  - Add a page title to every page.
  - Allow primary email to be set to an email that you've already added.
  - Fix clone URL field and X11 Primary selection (Dmitry Medvinsky)
  - Ignore invalid lines in .gitmodules
  - Fix "Cannot move project" error message from popping up after a successful transfer (Stan Hu)
  - Redirect to sign in page after signing out.
  - Fix "Hello @username." references not working by no longer allowing usernames to end in period.
  - Fix "Revspec not found" errors when viewing diffs in a forked project with submodules (Stan Hu)
  - Improve project page UI
  - Fix broken file browsing with relative submodule in personal projects (Stan Hu)
  - Add "Reply quoting selected text" shortcut key (`r`)
  - Fix bug causing `@whatever` inside an issue's first code block to be picked up as a user mention.
  - Fix bug causing `@whatever` inside an inline code snippet (backtick-style) to be picked up as a user mention.
  - When use change branches link at MR form - save source branch selection instead of target one
  - Improve handling of large diffs
  - Added GitLab Event header for project hooks
  - Add Two-factor authentication (2FA) for GitLab logins
  - Show Atom feed buttons everywhere where applicable.
  - Add project activity atom feed.
  - Don't crash when an MR from a fork has a cross-reference comment from the target project on one of its commits.
  - Explain how to get a new password reset token in welcome emails
  - Include commit comments in MR from a forked project.
  - Group milestones by title in the dashboard and all other issue views.
  - Query issues, merge requests and milestones with their IID through API (Julien Bianchi)
  - Add default project and snippet visibility settings to the admin web UI.
  - Show incompatible projects in Google Code import status (Stan Hu)
  - Fix bug where commit data would not appear in some subdirectories (Stan Hu)
  - Task lists are now usable in comments, and will show up in Markdown previews.
  - Fix bug where avatar filenames were not actually deleted from the database during removal (Stan Hu)
  - Fix bug where Slack service channel was not saved in admin template settings. (Stan Hu)
  - Protect OmniAuth request phase against CSRF.
  - Don't send notifications to mentioned users that don't have access to the project in question.
  - Add search issues/MR by number
  - Move snippets UI to fluid layout
  - Improve UI for sidebar. Increase separation between navigation and content
  - Improve new project command options (Ben Bodenmiller)
  - Add common method to force UTF-8 and use it to properly handle non-ascii OAuth user properties (Onur Küçük)
  - Prevent sending empty messages to HipChat (Chulki Lee)
  - Improve UI for mobile phones on dashboard and project pages
  - Add room notification and message color option for HipChat
  - Allow to use non-ASCII letters and dashes in project and namespace name. (Jakub Jirutka)
  - Add footnotes support to Markdown (Guillaume Delbergue)
  - Add current_sign_in_at to UserFull REST api.
  - Make Sidekiq MemoryKiller shutdown signal configurable
  - Add "Create Merge Request" buttons to commits and branches pages and push event.
  - Show user roles by comments.
  - Fix automatic blocking of auto-created users from Active Directory.
  - Call merge request web hook for each new commits (Arthur Gautier)
  - Use SIGKILL by default in Sidekiq::MemoryKiller
  - Fix mentioning of private groups.
  - Add style for <kbd> element in markdown
  - Spin spinner icon next to "Checking for CI status..." on MR page.
  - Fix reference links in dashboard activity and ATOM feeds.
  - Ensure that the first added admin performs repository imports

v 7.10.4
  - Fix migrations broken in 7.10.2
  - Make tags for GitLab installations running on MySQL case sensitive
  - Get Gitorious importer to work again.
  - Fix adding new group members from admin area
  - Fix DB error when trying to tag a repository (Stan Hu)
  - Fix Error 500 when searching Wiki pages (Stan Hu)
  - Unescape branch names in compare commit (Stan Hu)
  - Order commit comments chronologically in API.

v 7.10.2
  - Fix CI links on MR page

v 7.10.0
  - Ignore submodules that are defined in .gitmodules but are checked in as directories.
  - Allow projects to be imported from Google Code.
  - Remove access control for uploaded images to fix broken images in emails (Hannes Rosenögger)
  - Allow users to be invited by email to join a group or project.
  - Don't crash when project repository doesn't exist.
  - Add config var to block auto-created LDAP users.
  - Don't use HTML ellipsis in EmailsOnPush subject truncated commit message.
  - Set EmailsOnPush reply-to address to committer email when enabled.
  - Fix broken file browsing with a submodule that contains a relative link (Stan Hu)
  - Fix persistent XSS vulnerability around profile website URLs.
  - Fix project import URL regex to prevent arbitary local repos from being imported.
  - Fix directory traversal vulnerability around uploads routes.
  - Fix directory traversal vulnerability around help pages.
  - Don't leak existence of project via search autocomplete.
  - Don't leak existence of group or project via search.
  - Fix bug where Wiki pages that included a '/' were no longer accessible (Stan Hu)
  - Fix bug where error messages from Dropzone would not be displayed on the issues page (Stan Hu)
  - Add a rake task to check repository integrity with `git fsck`
  - Add ability to configure Reply-To address in gitlab.yml (Stan Hu)
  - Move current user to the top of the list in assignee/author filters (Stan Hu)
  - Fix broken side-by-side diff view on merge request page (Stan Hu)
  - Set Application controller default URL options to ensure all url_for calls are consistent (Stan Hu)
  - Allow HTML tags in Markdown input
  - Fix code unfold not working on Compare commits page (Stan Hu)
  - Fix generating SSH key fingerprints with OpenSSH 6.8. (Sašo Stanovnik)
  - Fix "Import projects from" button to show the correct instructions (Stan Hu)
  - Fix dots in Wiki slugs causing errors (Stan Hu)
  - Make maximum attachment size configurable via Application Settings (Stan Hu)
  - Update poltergeist to version 1.6.0 to support PhantomJS 2.0 (Zeger-Jan van de Weg)
  - Fix cross references when usernames, milestones, or project names contain underscores (Stan Hu)
  - Disable reference creation for comments surrounded by code/preformatted blocks (Stan Hu)
  - Reduce Rack Attack false positives causing 403 errors during HTTP authentication (Stan Hu)
  - enable line wrapping per default and remove the checkbox to toggle it (Hannes Rosenögger)
  - Fix a link in the patch update guide
  - Add a service to support external wikis (Hannes Rosenögger)
  - Omit the "email patches" link and fix plain diff view for merge commits
  - List new commits for newly pushed branch in activity view.
  - Add sidetiq gem dependency to match EE
  - Add changelog, license and contribution guide links to project tab bar.
  - Improve diff UI
  - Fix alignment of navbar toggle button (Cody Mize)
  - Fix checkbox rendering for nested task lists
  - Identical look of selectboxes in UI
  - Upgrade the gitlab_git gem to version 7.1.3
  - Move "Import existing repository by URL" option to button.
  - Improve error message when save profile has error.
  - Passing the name of pushed ref to CI service (requires GitLab CI 7.9+)
  - Add location field to user profile
  - Fix print view for markdown files and wiki pages
  - Fix errors when deleting old backups
  - Improve GitLab performance when working with git repositories
  - Add tag message and last commit to tag hook (Kamil Trzciński)
  - Restrict permissions on backup files
  - Improve oauth accounts UI in profile page
  - Add ability to unlink connected accounts
  - Replace commits calendar with faster contribution calendar that includes issues and merge requests
  - Add inifinite scroll to user page activity
  - Don't include system notes in issue/MR comment count.
  - Don't mark merge request as updated when merge status relative to target branch changes.
  - Link note avatar to user.
  - Make Git-over-SSH errors more descriptive.
  - Fix EmailsOnPush.
  - Refactor issue filtering
  - AJAX selectbox for issue assignee and author filters
  - Fix issue with missing options in issue filtering dropdown if selected one
  - Prevent holding Control-Enter or Command-Enter from posting comment multiple times.
  - Prevent note form from being cleared when submitting failed.
  - Improve file icons rendering on tree (Sullivan Sénéchal)
  - API: Add pagination to project events
  - Get issue links in notification mail to work again.
  - Don't show commit comment button when user is not signed in.
  - Fix admin user projects lists.
  - Don't leak private group existence by redirecting from namespace controller to group controller.
  - Ability to skip some items from backup (database, respositories or uploads)
  - Archive repositories in background worker.
  - Import GitHub, Bitbucket or GitLab.com projects owned by authenticated user into current namespace.
  - Project labels are now available over the API under the "tag_list" field (Cristian Medina)
  - Fixed link paths for HTTP and SSH on the admin project view (Jeremy Maziarz)
  - Fix and improve help rendering (Sullivan Sénéchal)
  - Fix final line in EmailsOnPush email diff being rendered as error.
  - Prevent duplicate Buildkite service creation.
  - Fix git over ssh errors 'fatal: protocol error: bad line length character'
  - Automatically setup GitLab CI project for forks if origin project has GitLab CI enabled
  - Bust group page project list cache when namespace name or path changes.
  - Explicitly set image alt-attribute to prevent graphical glitches if gravatars could not be loaded
  - Allow user to choose a public email to show on public profile
  - Remove truncation from issue titles on milestone page (Jason Blanchard)
  - Fix stuck Merge Request merging events from old installations (Ben Bodenmiller)
  - Fix merge request comments on files with multiple commits
  - Fix Resource Owner Password Authentication Flow

v 7.9.4
  - Security: Fix project import URL regex to prevent arbitary local repos from being imported
  - Fixed issue where only 25 commits would load in file listings
  - Fix LDAP identities  after config update

v 7.9.3
  - Contains no changes
  - Add icons to Add dropdown items.
  - Allow admin to create public deploy keys that are accessible to any project.
  - Warn when gitlab-shell version doesn't match requirement.
  - Skip email confirmation when set by admin or via LDAP.
  - Only allow users to reference groups, projects, issues, MRs, commits they have access to.

v 7.9.3
  - Contains no changes

v 7.9.2
  - Contains no changes

v 7.9.1
  - Include missing events and fix save functionality in admin service template settings form (Stan Hu)
  - Fix "Import projects from" button to show the correct instructions (Stan Hu)
  - Fix OAuth2 issue importing a new project from GitHub and GitLab (Stan Hu)
  - Fix for LDAP with commas in DN
  - Fix missing events and in admin Slack service template settings form (Stan Hu)
  - Don't show commit comment button when user is not signed in.
  - Downgrade gemnasium-gitlab-service gem

v 7.9.0
  - Add HipChat integration documentation (Stan Hu)
  - Update documentation for object_kind field in Webhook push and tag push Webhooks (Stan Hu)
  - Fix broken email images (Hannes Rosenögger)
  - Automatically config git if user forgot, where possible (Zeger-Jan van de Weg)
  - Fix mass SQL statements on initial push (Hannes Rosenögger)
  - Add tag push notifications and normalize HipChat and Slack messages to be consistent (Stan Hu)
  - Add comment notification events to HipChat and Slack services (Stan Hu)
  - Add issue and merge request events to HipChat and Slack services (Stan Hu)
  - Fix merge request URL passed to Webhooks. (Stan Hu)
  - Fix bug that caused a server error when editing a comment to "+1" or "-1" (Stan Hu)
  - Fix code preview theme setting for comments, issues, merge requests, and snippets (Stan Hu)
  - Move labels/milestones tabs to sidebar
  - Upgrade Rails gem to version 4.1.9.
  - Improve error messages for file edit failures
  - Improve UI for commits, issues and merge request lists
  - Fix commit comments on first line of diff not rendering in Merge Request Discussion view.
  - Allow admins to override restricted project visibility settings.
  - Move restricted visibility settings from gitlab.yml into the web UI.
  - Improve trigger merge request hook when source project branch has been updated (Kirill Zaitsev)
  - Save web edit in new branch
  - Fix ordering of imported but unchanged projects (Marco Wessel)
  - Mobile UI improvements: make aside content expandable
  - Expose avatar_url in projects API
  - Fix checkbox alignment on the application settings page.
  - Generalize image upload in drag and drop in markdown to all files (Hannes Rosenögger)
  - Fix mass-unassignment of issues (Robert Speicher)
  - Fix hidden diff comments in merge request discussion view
  - Allow user confirmation to be skipped for new users via API
  - Add a service to send updates to an Irker gateway (Romain Coltel)
  - Add brakeman (security scanner for Ruby on Rails)
  - Slack username and channel options
  - Add grouped milestones from all projects to dashboard.
  - Web hook sends pusher email as well as commiter
  - Add Bitbucket omniauth provider.
  - Add Bitbucket importer.
  - Support referencing issues to a project whose name starts with a digit
  - Condense commits already in target branch when updating merge request source branch.
  - Send notifications and leave system comments when bulk updating issues.
  - Automatically link commit ranges to compare page: sha1...sha4 or sha1..sha4 (includes sha1 in comparison)
  - Move groups page from profile to dashboard
  - Starred projects page at dashboard
  - Blocking user does not remove him/her from project/groups but show blocked label
  - Change subject of EmailsOnPush emails to include namespace, project and branch.
  - Change subject of EmailsOnPush emails to include first commit message when multiple were pushed.
  - Remove confusing footer from EmailsOnPush mail body.
  - Add list of changed files to EmailsOnPush emails.
  - Add option to send EmailsOnPush emails from committer email if domain matches.
  - Add option to disable code diffs in EmailOnPush emails.
  - Wrap commit message in EmailsOnPush email.
  - Send EmailsOnPush emails when deleting commits using force push.
  - Fix EmailsOnPush email comparison link to include first commit.
  - Fix highliht of selected lines in file
  - Reject access to group/project avatar if the user doesn't have access.
  - Add database migration to clean group duplicates with same path and name (Make sure you have a backup before update)
  - Add GitLab active users count to rake gitlab:check
  - Starred projects page at dashboard
  - Make email display name configurable
  - Improve json validation in hook data
  - Use Emoji One
  - Updated emoji help documentation to properly reference EmojiOne.
  - Fix missing GitHub organisation repositories on import page.
  - Added blue theme
  - Remove annoying notice messages when create/update merge request
  - Allow smb:// links in Markdown text.
  - Filter merge request by title or description at Merge Requests page
  - Block user if he/she was blocked in Active Directory
  - Fix import pages not working after first load.
  - Use custom LDAP label in LDAP signin form.
  - Execute hooks and services when branch or tag is created or deleted through web interface.
  - Block and unblock user if he/she was blocked/unblocked in Active Directory
  - Raise recommended number of unicorn workers from 2 to 3
  - Use same layout and interactivity for project members as group members.
  - Prevent gitlab-shell character encoding issues by receiving its changes as raw data.
  - Ability to unsubscribe/subscribe to issue or merge request
  - Delete deploy key when last connection to a project is destroyed.
  - Fix invalid Atom feeds when using emoji, horizontal rules, or images (Christian Walther)
  - Backup of repositories with tar instead of git bundle (only now are git-annex files included in the backup)
  - Add canceled status for CI
  - Send EmailsOnPush email when branch or tag is created or deleted.
  - Faster merge request processing for large repository
  - Prevent doubling AJAX request with each commit visit via Turbolink
  - Prevent unnecessary doubling of js events on import pages and user calendar

v 7.8.4
  - Fix issue_tracker_id substitution in custom issue trackers
  - Fix path and name duplication in namespaces

v 7.8.3
  - Bump version of gitlab_git fixing annotated tags without message

v 7.8.2
  - Fix service migration issue when upgrading from versions prior to 7.3
  - Fix setting of the default use project limit via admin UI
  - Fix showing of already imported projects for GitLab and Gitorious importers
  - Fix response of push to repository to return "Not found" if user doesn't have access
  - Fix check if user is allowed to view the file attachment
  - Fix import check for case sensetive namespaces
  - Increase timeout for Git-over-HTTP requests to 1 hour since large pulls/pushes can take a long time.
  - Properly handle autosave local storage exceptions.
  - Escape wildcards when searching LDAP by username.

v 7.8.1
  - Fix run of custom post receive hooks
  - Fix migration that caused issues when upgrading to version 7.8 from versions prior to 7.3
  - Fix the warning for LDAP users about need to set password
  - Fix avatars which were not shown for non logged in users
  - Fix urls for the issues when relative url was enabled

v 7.8.0
  - Fix access control and protection against XSS for note attachments and other uploads.
  - Replace highlight.js with rouge-fork rugments (Stefan Tatschner)
  - Make project search case insensitive (Hannes Rosenögger)
  - Include issue/mr participants in list of recipients for reassign/close/reopen emails
  - Expose description in groups API
  - Better UI for project services page
  - Cleaner UI for web editor
  - Add diff syntax highlighting in email-on-push service notifications (Hannes Rosenögger)
  - Add API endpoint to fetch all changes on a MergeRequest (Jeroen van Baarsen)
  - View note image attachments in new tab when clicked instead of downloading them
  - Improve sorting logic in UI and API. Explicitly define what sorting method is used by default
  - Fix overflow at sidebar when have several items
  - Add notes for label changes in issue and merge requests
  - Show tags in commit view (Hannes Rosenögger)
  - Only count a user's vote once on a merge request or issue (Michael Clarke)
  - Increase font size when browse source files and diffs
  - Service Templates now let you set default values for all services
  - Create new file in empty repository using GitLab UI
  - Ability to clone project using oauth2 token
  - Upgrade Sidekiq gem to version 3.3.0
  - Stop git zombie creation during force push check
  - Show success/error messages for test setting button in services
  - Added Rubocop for code style checks
  - Fix commits pagination
  - Async load a branch information at the commit page
  - Disable blacklist validation for project names
  - Allow configuring protection of the default branch upon first push (Marco Wessel)
  - Add gitlab.com importer
  - Add an ability to login with gitlab.com
  - Add a commit calendar to the user profile (Hannes Rosenögger)
  - Submit comment on command-enter
  - Notify all members of a group when that group is mentioned in a comment, for example: `@gitlab-org` or `@sales`.
  - Extend issue clossing pattern to include "Resolve", "Resolves", "Resolved", "Resolving" and "Close" (Julien Bianchi and Hannes Rosenögger)
  - Fix long broadcast message cut-off on left sidebar (Visay Keo)
  - Add Project Avatars (Steven Thonus and Hannes Rosenögger)
  - Password reset token validity increased from 2 hours to 2 days since it is also send on account creation.
  - Edit group members via API
  - Enable raw image paste from clipboard, currently Chrome only (Marco Cyriacks)
  - Add action property to merge request hook (Julien Bianchi)
  - Remove duplicates from group milestone participants list.
  - Add a new API function that retrieves all issues assigned to a single milestone (Justin Whear and Hannes Rosenögger)
  - API: Access groups with their path (Julien Bianchi)
  - Added link to milestone and keeping resource context on smaller viewports for issues and merge requests (Jason Blanchard)
  - Allow notification email to be set separately from primary email.
  - API: Add support for editing an existing project (Mika Mäenpää and Hannes Rosenögger)
  - Don't have Markdown preview fail for long comments/wiki pages.
  - When test web hook - show error message instead of 500 error page if connection to hook url was reset
  - Added support for firing system hooks on group create/destroy and adding/removing users to group (Boyan Tabakov)
  - Added persistent collapse button for left side nav bar (Jason Blanchard)
  - Prevent losing unsaved comments by automatically restoring them when comment page is loaded again.
  - Don't allow page to be scaled on mobile.
  - Clean the username acquired from OAuth/LDAP so it doesn't fail username validation and block signing up.
  - Show assignees in merge request index page (Kelvin Mutuma)
  - Link head panel titles to relevant root page.
  - Allow users that signed up via OAuth to set their password in order to use Git over HTTP(S).
  - Show users button to share their newly created public or internal projects on twitter
  - Add quick help links to the GitLab pricing and feature comparison pages.
  - Fix duplicate authorized applications in user profile and incorrect application client count in admin area.
  - Make sure Markdown previews always use the same styling as the eventual destination.
  - Remove deprecated Group#owner_id from API
  - Show projects user contributed to on user page. Show stars near project on user page.
  - Improve database performance for GitLab
  - Add Asana service (Jeremy Benoist)
  - Improve project web hooks with extra data

v 7.7.2
  - Update GitLab Shell to version 2.4.2 that fixes a bug when developers can push to protected branch
  - Fix issue when LDAP user can't login with existing GitLab account

v 7.7.1
  - Improve mention autocomplete performance
  - Show setup instructions for GitHub import if disabled
  - Allow use http for OAuth applications

v 7.7.0
  - Import from GitHub.com feature
  - Add Jetbrains Teamcity CI service (Jason Lippert)
  - Mention notification level
  - Markdown preview in wiki (Yuriy Glukhov)
  - Raise group avatar filesize limit to 200kb
  - OAuth applications feature
  - Show user SSH keys in admin area
  - Developer can push to protected branches option
  - Set project path instead of project name in create form
  - Block Git HTTP access after 10 failed authentication attempts
  - Updates to the messages returned by API (sponsored by O'Reilly Media)
  - New UI layout with side navigation
  - Add alert message in case of outdated browser (IE < 10)
  - Added API support for sorting projects
  - Update gitlab_git to version 7.0.0.rc14
  - Add API project search filter option for authorized projects
  - Fix File blame not respecting branch selection
  - Change some of application settings on fly in admin area UI
  - Redesign signin/signup pages
  - Close standard input in Gitlab::Popen.popen
  - Trigger GitLab CI when push tags
  - When accept merge request - do merge using sidaekiq job
  - Enable web signups by default
  - Fixes for diff comments: drag-n-drop images, selecting images
  - Fixes for edit comments: drag-n-drop images, preview mode, selecting images, save & update
  - Remove password strength indicator



v 7.6.0
  - Fork repository to groups
  - New rugged version
  - Add CRON=1 backup setting for quiet backups
  - Fix failing wiki restore
  - Add optional Sidekiq MemoryKiller middleware (enabled via SIDEKIQ_MAX_RSS env variable)
  - Monokai highlighting style now more faithful to original design (Mark Riedesel)
  - Create project with repository in synchrony
  - Added ability to create empty repo or import existing one if project does not have repository
  - Reactivate highlight.js language autodetection
  - Mobile UI improvements
  - Change maximum avatar file size from 100KB to 200KB
  - Strict validation for snippet file names
  - Enable Markdown preview for issues, merge requests, milestones, and notes (Vinnie Okada)
  - In the docker directory is a container template based on the Omnibus packages.
  - Update Sidekiq to version 2.17.8
  - Add author filter to project issues and merge requests pages
  - Atom feed for user activity
  - Support multiple omniauth providers for the same user
  - Rendering cross reference in issue title and tooltip for merge request
  - Show username in comments
  - Possibility to create Milestones or Labels when Issues are disabled
  - Fix bug with showing gpg signature in tag

v 7.5.3
  - Bump gitlab_git to 7.0.0.rc12 (includes Rugged 0.21.2)

v 7.5.2
  - Don't log Sidekiq arguments by default
  - Fix restore of wiki repositories from backups

v 7.5.1
  - Add missing timestamps to 'members' table

v 7.5.0
  - API: Add support for Hipchat (Kevin Houdebert)
  - Add time zone configuration in gitlab.yml (Sullivan Senechal)
  - Fix LDAP authentication for Git HTTP access
  - Run 'GC.start' after every EmailsOnPushWorker job
  - Fix LDAP config lookup for provider 'ldap'
  - Drop all sequences during Postgres database restore
  - Project title links to project homepage (Ben Bodenmiller)
  - Add Atlassian Bamboo CI service (Drew Blessing)
  - Mentioned @user will receive email even if he is not participating in issue or commit
  - Session API: Use case-insensitive authentication like in UI (Andrey Krivko)
  - Tie up loose ends with annotated tags: API & UI (Sean Edge)
  - Return valid json for deleting branch via API (sponsored by O'Reilly Media)
  - Expose username in project events API (sponsored by O'Reilly Media)
  - Adds comments to commits in the API
  - Performance improvements
  - Fix post-receive issue for projects with deleted forks
  - New gitlab-shell version with custom hooks support
  - Improve code
  - GitLab CI 5.2+ support (does not support older versions)
  - Fixed bug when you can not push commits starting with 000000 to protected branches
  - Added a password strength indicator
  - Change project name and path in one form
  - Display renamed files in diff views (Vinnie Okada)
  - Fix raw view for public snippets
  - Use secret token with GitLab internal API.
  - Add missing timestamps to 'members' table

v 7.4.5
  - Bump gitlab_git to 7.0.0.rc12 (includes Rugged 0.21.2)

v 7.4.4
  - No changes

v 7.4.3
  - Fix raw snippets view
  - Fix security issue for member api
  - Fix buildbox integration

v 7.4.2
  - Fix internal snippet exposing for unauthenticated users

v 7.4.1
  - Fix LDAP authentication for Git HTTP access
  - Fix LDAP config lookup for provider 'ldap'
  - Fix public snippets
  - Fix 500 error on projects with nested submodules

v 7.4.0
  - Refactored membership logic
  - Improve error reporting on users API (Julien Bianchi)
  - Refactor test coverage tools usage. Use SIMPLECOV=true to generate it locally
  - Default branch is protected by default
  - Increase unicorn timeout to 60 seconds
  - Sort search autocomplete projects by stars count so most popular go first
  - Add README to tab on project show page
  - Do not delete tmp/repositories itself during clean-up, only its contents
  - Support for backup uploads to remote storage
  - Prevent notes polling when there are not notes
  - Internal ForkService: Prepare support for fork to a given namespace
  - API: Add support for forking a project via the API (Bernhard Kaindl)
  - API: filter project issues by milestone (Julien Bianchi)
  - Fail harder in the backup script
  - Changes to Slack service structure, only webhook url needed
  - Zen mode for wiki and milestones (Robert Schilling)
  - Move Emoji parsing to html-pipeline-gitlab (Robert Schilling)
  - Font Awesome 4.2 integration (Sullivan Senechal)
  - Add Pushover service integration (Sullivan Senechal)
  - Add select field type for services options (Sullivan Senechal)
  - Add cross-project references to the Markdown parser (Vinnie Okada)
  - Add task lists to issue and merge request descriptions (Vinnie Okada)
  - Snippets can be public, internal or private
  - Improve danger zone: ask project path to confirm data-loss action
  - Raise exception on forgery
  - Show build coverage in Merge Requests (requires GitLab CI v5.1)
  - New milestone and label links on issue edit form
  - Improved repository graphs
  - Improve event note display in dashboard and project activity views (Vinnie Okada)
  - Add users sorting to admin area
  - UI improvements
  - Fix ambiguous sha problem with mentioned commit
  - Fixed bug with apostrophe when at mentioning users
  - Add active directory ldap option
  - Developers can push to wiki repo. Protected branches does not affect wiki repo any more
  - Faster rev list
  - Fix branch removal

v 7.3.2
  - Fix creating new file via web editor
  - Use gitlab-shell v2.0.1

v 7.3.1
  - Fix ref parsing in Gitlab::GitAccess
  - Fix error 500 when viewing diff on a file with changed permissions
  - Fix adding comments to MR when source branch is master
  - Fix error 500 when searching description contains relative link

v 7.3.0
  - Always set the 'origin' remote in satellite actions
  - Write authorized_keys in tmp/ during tests
  - Use sockets to connect to Redis
  - Add dormant New Relic gem (can be enabled via environment variables)
  - Expire Rack sessions after 1 week
  - Cleaner signin/signup pages
  - Improved comments UI
  - Better search with filtering, pagination etc
  - Added a checkbox to toggle line wrapping in diff (Yuriy Glukhov)
  - Prevent project stars duplication when fork project
  - Use the default Unicorn socket backlog value of 1024
  - Support Unix domain sockets for Redis
  - Store session Redis keys in 'session:gitlab:' namespace
  - Deprecate LDAP account takeover based on partial LDAP email / GitLab username match
  - Use /bin/sh instead of Bash in bin/web, bin/background_jobs (Pavel Novitskiy)
  - Keyboard shortcuts for productivity (Robert Schilling)
  - API: filter issues by state (Julien Bianchi)
  - API: filter issues by labels (Julien Bianchi)
  - Add system hook for ssh key changes
  - Add blob permalink link (Ciro Santilli)
  - Create annotated tags through UI and API (Sean Edge)
  - Snippets search (Charles Bushong)
  - Comment new push to existing MR
  - Add 'ci' to the blacklist of forbidden names
  - Improve text filtering on issues page
  - Comment & Close button
  - Process git push --all much faster
  - Don't allow edit of system notes
  - Project wiki search (Ralf Seidler)
  - Enabled Shibboleth authentication support (Matus Banas)
  - Zen mode (fullscreen) for issues/MR/notes (Robert Schilling)
  - Add ability to configure webhook timeout via gitlab.yml (Wes Gurney)
  - Sort project merge requests in asc or desc order for updated_at or created_at field (sponsored by O'Reilly Media)
  - Add Redis socket support to 'rake gitlab:shell:install'

v 7.2.1
  - Delete orphaned labels during label migration (James Brooks)
  - Security: prevent XSS with stricter MIME types for raw repo files

v 7.2.0
  - Explore page
  - Add project stars (Ciro Santilli)
  - Log Sidekiq arguments
  - Better labels: colors, ability to rename and remove
  - Improve the way merge request collects diffs
  - Improve compare page for large diffs
  - Expose the full commit message via API
  - Fix 500 error on repository rename
  - Fix bug when MR download patch return invalid diff
  - Test gitlab-shell integration
  - Repository import timeout increased from 2 to 4 minutes allowing larger repos to be imported
  - API for labels (Robert Schilling)
  - API: ability to set an import url when creating project for specific user

v 7.1.1
  - Fix cpu usage issue in Firefox
  - Fix redirect loop when changing password by new user
  - Fix 500 error on new merge request page

v 7.1.0
  - Remove observers
  - Improve MR discussions
  - Filter by description on Issues#index page
  - Fix bug with namespace select when create new project page
  - Show README link after description for non-master members
  - Add @all mention for comments
  - Dont show reply button if user is not signed in
  - Expose more information for issues with webhook
  - Add a mention of the merge request into the default merge request commit message
  - Improve code highlight, introduce support for more languages like Go, Clojure, Erlang etc
  - Fix concurrency issue in repository download
  - Dont allow repository name start with ?
  - Improve email threading (Pierre de La Morinerie)
  - Cleaner help page
  - Group milestones
  - Improved email notifications
  - Contributors API (sponsored by Mobbr)
  - Fix LDAP TLS authentication (Boris HUISGEN)
  - Show VERSION information on project sidebar
  - Improve branch removal logic when accept MR
  - Fix bug where comment form is spawned inside the Reply button
  - Remove Dir.chdir from Satellite#lock for thread-safety
  - Increased default git max_size value from 5MB to 20MB in gitlab.yml. Please update your configs!
  - Show error message in case of timeout in satellite when create MR
  - Show first 100 files for huge diff instead of hiding all
  - Change default admin email from admin@local.host to admin@example.com

v 7.0.0
  - The CPU no longer overheats when you hold down the spacebar
  - Improve edit file UI
  - Add ability to upload group avatar when create
  - Protected branch cannot be removed
  - Developers can remove normal branches with UI
  - Remove branch via API (sponsored by O'Reilly Media)
  - Move protected branches page to Project settings area
  - Redirect to Files view when create new branch via UI
  - Drag and drop upload of image in every markdown-area (Earle Randolph Bunao and Neil Francis Calabroso)
  - Refactor the markdown relative links processing
  - Make it easier to implement other CI services for GitLab
  - Group masters can create projects in group
  - Deprecate ruby 1.9.3 support
  - Only masters can rewrite/remove git tags
  - Add X-Frame-Options SAMEORIGIN to Nginx config so Sidekiq admin is visible
  - UI improvements
  - Case-insensetive search for issues
  - Update to rails 4.1
  - Improve performance of application for projects and groups with a lot of members
  - Formally support Ruby 2.1
  - Include Nginx gitlab-ssl config
  - Add manual language detection for highlight.js
  - Added example.com/:username routing
  - Show notice if your profile is public
  - UI improvements for mobile devices
  - Improve diff rendering performance
  - Drag-n-drop for issues and merge requests between states at milestone page
  - Fix '0 commits' message for huge repositories on project home page
  - Prevent 500 error page when visit commit page from large repo
  - Add notice about huge push over http to unicorn config
  - File action in satellites uses default 30 seconds timeout instead of old 10 seconds one
  - Overall performance improvements
  - Skip init script check on omnibus-gitlab
  - Be more selective when killing stray Sidekiqs
  - Check LDAP user filter during sign-in
  - Remove wall feature (no data loss - you can take it from database)
  - Dont expose user emails via API unless you are admin
  - Detect issues closed by Merge Request description
  - Better email subject lines from email on push service (Alex Elman)
  - Enable identicon for gravatar be default

v 6.9.2
  - Revert the commit that broke the LDAP user filter

v 6.9.1
  - Fix scroll to highlighted line
  - Fix the pagination on load for commits page

v 6.9.0
  - Store Rails cache data in the Redis `cache:gitlab` namespace
  - Adjust MySQL limits for existing installations
  - Add db index on project_id+iid column. This prevents duplicate on iid (During migration duplicates will be removed)
  - Markdown preview or diff during editing via web editor (Evgeniy Sokovikov)
  - Give the Rails cache its own Redis namespace
  - Add ability to set different ssh host, if different from http/https
  - Fix syntax highlighting for code comments blocks
  - Improve comments loading logic
  - Stop refreshing comments when the tab is hidden
  - Improve issue and merge request mobile UI (Drew Blessing)
  - Document how to convert a backup to PostgreSQL
  - Fix locale bug in backup manager
  - Fix can not automerge when MR description is too long
  - Fix wiki backup skip bug
  - Two Step MR creation process
  - Remove unwanted files from satellite working directory with git clean -fdx
  - Accept merge request via API (sponsored by O'Reilly Media)
  - Add more access checks during API calls
  - Block SSH access for 'disabled' Active Directory users
  - Labels for merge requests (Drew Blessing)
  - Threaded emails by setting a Message-ID (Philip Blatter)

v 6.8.0
  - Ability to at mention users that are participating in issue and merge req. discussion
  - Enabled GZip Compression for assets in example Nginx, make sure that Nginx is compiled with --with-http_gzip_static_module flag (this is default in Ubuntu)
  - Make user search case-insensitive (Christopher Arnold)
  - Remove omniauth-ldap nickname bug workaround
  - Drop all tables before restoring a Postgres backup
  - Make the repository downloads path configurable
  - Create branches via API (sponsored by O'Reilly Media)
  - Changed permission of gitlab-satellites directory not to be world accessible
  - Protected branch does not allow force push
  - Fix popen bug in `rake gitlab:satellites:create`
  - Disable connection reaping for MySQL
  - Allow oauth signup without email for twitter and github
  - Fix faulty namespace names that caused 500 on user creation
  - Option to disable standard login
  - Clean old created archives from repository downloads directory
  - Fix download link for huge MR diffs
  - Expose event and mergerequest timestamps in API
  - Fix emails on push service when only one commit is pushed

v 6.7.3
  - Fix the merge notification email not being sent (Pierre de La Morinerie)
  - Drop all tables before restoring a Postgres backup
  - Remove yanked modernizr gem

v 6.7.2
  - Fix upgrader script

v 6.7.1
  - Fix GitLab CI integration

v 6.7.0
  - Increased the example Nginx client_max_body_size from 5MB to 20MB, consider updating it manually on existing installations
  - Add support for Gemnasium as a Project Service (Olivier Gonzalez)
  - Add edit file button to MergeRequest diff
  - Public groups (Jason Hollingsworth)
  - Cleaner headers in Notification Emails (Pierre de La Morinerie)
  - Blob and tree gfm links to anchors work
  - Piwik Integration (Sebastian Winkler)
  - Show contribution guide link for new issue form (Jeroen van Baarsen)
  - Fix CI status for merge requests from fork
  - Added option to remove issue assignee on project issue page and issue edit page (Jason Blanchard)
  - New page load indicator that includes a spinner that scrolls with the page
  - Converted all the help sections into markdown
  - LDAP user filters
  - Streamline the content of notification emails (Pierre de La Morinerie)
  - Fixes a bug with group member administration (Matt DeTullio)
  - Sort tag names using VersionSorter (Robert Speicher)
  - Add GFM autocompletion for MergeRequests (Robert Speicher)
  - Add webhook when a new tag is pushed (Jeroen van Baarsen)
  - Add button for toggling inline comments in diff view
  - Add retry feature for repository import
  - Reuse the GitLab LDAP connection within each request
  - Changed markdown new line behaviour to conform to markdown standards
  - Fix global search
  - Faster authorized_keys rebuilding in `rake gitlab:shell:setup` (requires gitlab-shell 1.8.5)
  - Create and Update MR calls now support the description parameter (Greg Messner)
  - Markdown relative links in the wiki link to wiki pages, markdown relative links in repositories link to files in the repository
  - Added Slack service integration (Federico Ravasio)
  - Better API responses for access_levels (sponsored by O'Reilly Media)
  - Requires at least 2 unicorn workers
  - Requires gitlab-shell v1.9+
  - Replaced gemoji(due to closed licencing problem) with Phantom Open Emoji library(combined SIL Open Font License, MIT License and the CC 3.0 License)
  - Fix `/:username.keys` response content type (Dmitry Medvinsky)

v 6.6.5
  - Added option to remove issue assignee on project issue page and issue edit page (Jason Blanchard)
  - Hide mr close button for comment form if merge request was closed or inline comment
  - Adds ability to reopen closed merge request

v 6.6.4
  - Add missing html escape for highlighted code blocks in comments, issues

v 6.6.3
  - Fix 500 error when edit yourself from admin area
  - Hide private groups for public profiles

v 6.6.2
  - Fix 500 error on branch/tag create or remove via UI

v 6.6.1
  - Fix 500 error on files tab if submodules presents

v 6.6.0
  - Retrieving user ssh keys publically(github style): http://__HOST__/__USERNAME__.keys
  - Permissions: Developer now can manage issue tracker (modify any issue)
  - Improve Code Compare page performance
  - Group avatar
  - Pygments.rb replaced with highlight.js
  - Improve Merge request diff store logic
  - Improve render performnace for MR show page
  - Fixed Assembla hardcoded project name
  - Jira integration documentation
  - Refactored app/services
  - Remove snippet expiration
  - Mobile UI improvements (Drew Blessing)
  - Fix block/remove UI for admin::users#show page
  - Show users' group membership on users' activity page (Robert Djurasaj)
  - User pages are visible without login if user is authorized to a public project
  - Markdown rendered headers have id derived from their name and link to their id
  - Improve application to work faster with large groups (100+ members)
  - Multiple emails per user
  - Show last commit for file when view file source
  - Restyle Issue#show page and MR#show page
  - Ability to filter by multiple labels for Issues page
  - Rails version to 4.0.3
  - Fixed attachment identifier displaying underneath note text (Jason Blanchard)

v 6.5.1
  - Fix branch selectbox when create merge request from fork

v 6.5.0
  - Dropdown menus on issue#show page for assignee and milestone (Jason Blanchard)
  - Add color custimization and previewing to broadcast messages
  - Fixed notes anchors
  - Load new comments in issues dynamically
  - Added sort options to Public page
  - New filters (assigned/authored/all) for Dashboard#issues/merge_requests (sponsored by Say Media)
  - Add project visibility icons to dashboard
  - Enable secure cookies if https used
  - Protect users/confirmation with rack_attack
  - Default HTTP headers to protect against MIME-sniffing, force https if enabled
  - Bootstrap 3 with responsive UI
  - New repository download formats: tar.bz2, zip, tar (Jason Hollingsworth)
  - Restyled accept widgets for MR
  - SCSS refactored
  - Use jquery timeago plugin
  - Fix 500 error for rdoc files
  - Ability to customize merge commit message (sponsored by Say Media)
  - Search autocomplete via ajax
  - Add website url to user profile
  - Files API supports base64 encoded content (sponsored by O'Reilly Media)
  - Added support for Go's repository retrieval (Bruno Albuquerque)

v6.4.3
  - Don't use unicorn worker killer if PhusionPassenger is defined

v6.4.2
  - Fixed wrong behaviour of script/upgrade.rb

v6.4.1
  - Fixed bug with repository rename
  - Fixed bug with project transfer

v 6.4.0
  - Added sorting to project issues page (Jason Blanchard)
  - Assembla integration (Carlos Paramio)
  - Fixed another 500 error with submodules
  - UI: More compact issues page
  - Minimal password length increased to 8 symbols
  - Side-by-side diff view (Steven Thonus)
  - Internal projects (Jason Hollingsworth)
  - Allow removal of avatar (Drew Blessing)
  - Project web hooks now support issues and merge request events
  - Visiting project page while not logged in will redirect to sign-in instead of 404 (Jason Hollingsworth)
  - Expire event cache on avatar creation/removal (Drew Blessing)
  - Archiving old projects (Steven Thonus)
  - Rails 4
  - Add time ago tooltips to show actual date/time
  - UI: Fixed UI for admin system hooks
  - Ruby script for easier GitLab upgrade
  - Do not remove Merge requests if fork project was removed
  - Improve sign-in/signup UX
  - Add resend confirmation link to sign-in page
  - Set noreply@HOSTNAME for reply_to field in all emails
  - Show GitLab API version on Admin#dashboard
  - API Cross-origin resource sharing
  - Show READMe link at project home page
  - Show repo size for projects in Admin area

v 6.3.0
  - API for adding gitlab-ci service
  - Init script now waits for pids to appear after (re)starting before reporting status (Rovanion Luckey)
  - Restyle project home page
  - Grammar fixes
  - Show branches list (which branches contains commit) on commit page (Andrew Kumanyaev)
  - Security improvements
  - Added support for GitLab CI 4.0
  - Fixed issue with 500 error when group did not exist
  - Ability to leave project
  - You can create file in repo using UI
  - You can remove file from repo using UI
  - API: dropped default_branch attribute from project during creation
  - Project default_branch is not stored in db any more. It takes from repo now.
  - Admin broadcast messages
  - UI improvements
  - Dont show last push widget if user removed this branch
  - Fix 500 error for repos with newline in file name
  - Extended html titles
  - API: create/update/delete repo files
  - Admin can transfer project to any namespace
  - API: projects/all for admin users
  - Fix recent branches order

v 6.2.4
  - Security: Cast API private_token to string (CVE-2013-4580)
  - Security: Require gitlab-shell 1.7.8 (CVE-2013-4581, CVE-2013-4582, CVE-2013-4583)
  - Fix for Git SSH access for LDAP users

v 6.2.3
  - Security: More protection against CVE-2013-4489
  - Security: Require gitlab-shell 1.7.4 (CVE-2013-4490, CVE-2013-4546)
  - Fix sidekiq rake tasks

v 6.2.2
  - Security: Update gitlab_git (CVE-2013-4489)

v 6.2.1
  - Security: Fix issue with generated passwords for new users

v 6.2.0
  - Public project pages are now visible to everyone (files, issues, wik, etc.)
    THIS MEANS YOUR ISSUES AND WIKI FOR PUBLIC PROJECTS ARE PUBLICLY VISIBLE AFTER THE UPGRADE
  - Add group access to permissions page
  - Require current password to change one
  - Group owner or admin can remove other group owners
  - Remove group transfer since we have multiple owners
  - Respect authorization in Repository API
  - Improve UI for Project#files page
  - Add more security specs
  - Added search for projects by name to api (Izaak Alpert)
  - Make default user theme configurable (Izaak Alpert)
  - Update logic for validates_merge_request for tree of MR (Andrew Kumanyaev)
  - Rake tasks for web hooks management (Jonhnny Weslley)
  - Extended User API to expose admin and can_create_group for user creation/updating (Boyan Tabakov)
  - API: Remove group
  - API: Remove project
  - Avatar upload on profile page with a maximum of 100KB (Steven Thonus)
  - Store the sessions in Redis instead of the cookie store
  - Fixed relative links in markdown
  - User must confirm their email if signup enabled
  - User must confirm changed email

v 6.1.0
  - Project specific IDs for issues, mr, milestones
    Above items will get a new id and for example all bookmarked issue urls will change.
    Old issue urls are redirected to the new one if the issue id is too high for an internal id.
  - Description field added to Merge Request
  - API: Sudo api calls (Izaak Alpert)
  - API: Group membership api (Izaak Alpert)
  - Improved commit diff
  - Improved large commit handling (Boyan Tabakov)
  - Rewrite: Init script now less prone to errors and keeps better track of the service (Rovanion Luckey)
  - Link issues, merge requests, and commits when they reference each other with GFM (Ash Wilson)
  - Close issues automatically when pushing commits with a special message
  - Improve user removal from admin area
  - Invalidate events cache when project was moved
  - Remove deprecated classes and rake tasks
  - Add event filter for group and project show pages
  - Add links to create branch/tag from project home page
  - Add public-project? checkbox to new-project view
  - Improved compare page. Added link to proceed into Merge Request
  - Send an email to a user when they are added to group
  - New landing page when you have 0 projects

v 6.0.0
  - Feature: Replace teams with group membership
    We introduce group membership in 6.0 as a replacement for teams.
    The old combination of groups and teams was confusing for a lot of people.
    And when the members of a team where changed this wasn't reflected in the project permissions.
    In GitLab 6.0 you will be able to add members to a group with a permission level for each member.
    These group members will have access to the projects in that group.
    Any changes to group members will immediately be reflected in the project permissions.
    You can even have multiple owners for a group, greatly simplifying administration.
  - Feature: Ability to have multiple owners for group
  - Feature: Merge Requests between fork and project (Izaak Alpert)
  - Feature: Generate fingerprint for ssh keys
  - Feature: Ability to create and remove branches with UI
  - Feature: Ability to create and remove git tags with UI
  - Feature: Groups page in profile. You can leave group there
  - API: Allow login with LDAP credentials
  - Redesign: project settings navigation
  - Redesign: snippets area
  - Redesign: ssh keys page
  - Redesign: buttons, blocks and other ui elements
  - Add comment title to rss feed
  - You can use arrows to navigate at tree view
  - Add project filter on dashboard
  - Cache project graph
  - Drop support of root namespaces
  - Default theme is classic now
  - Cache result of methods like authorize_projects, project.team.members etc
  - Remove $.ready events
  - Fix onclick events being double binded
  - Add notification level to group membership
  - Move all project controllers/views under Projects:: module
  - Move all profile controllers/views under Profiles:: module
  - Apply user project limit only for personal projects
  - Unicorn is default web server again
  - Store satellites lock files inside satellites dir
  - Disabled threadsafety mode in rails
  - Fixed bug with loosing MR comments
  - Improved MR comments logic
  - Render readme file for projects in public area

v 5.4.2
  - Security: Cast API private_token to string (CVE-2013-4580)
  - Security: Require gitlab-shell 1.7.8 (CVE-2013-4581, CVE-2013-4582, CVE-2013-4583)

v 5.4.1
  - Security: Fixes for CVE-2013-4489
  - Security: Require gitlab-shell 1.7.4 (CVE-2013-4490, CVE-2013-4546)

v 5.4.0
  - Ability to edit own comments
  - Documentation improvements
  - Improve dashboard projects page
  - Fixed nav for empty repos
  - GitLab Markdown help page
  - Misspelling fixes
  - Added support of unicorn and fog gems
  - Added client list to API doc
  - Fix PostgreSQL database restoration problem
  - Increase snippet content column size
  - allow project import via git:// url
  - Show participants on issues, including mentions
  - Notify mentioned users with email

v 5.3.0
  - Refactored services
  - Campfire service added
  - HipChat service added
  - Fixed bug with LDAP + git over http
  - Fixed bug with google analytics code being ignored
  - Improve sign-in page if ldap enabled
  - Respect newlines in wall messages
  - Generate the Rails secret token on first run
  - Rename repo feature
  - Init.d: remove gitlab.socket on service start
  - Api: added teams api
  - Api: Prevent blob content being escaped
  - Api: Smart deploy key add behaviour
  - Api: projects/owned.json return user owned project
  - Fix bug with team assignation on project from #4109
  - Advanced snippets: public/private, project/personal (Andrew Kulakov)
  - Repository Graphs (Karlo Nicholas T. Soriano)
  - Fix dashboard lost if comment on commit
  - Update gitlab-grack. Fixes issue with --depth option
  - Fix project events duplicate on project page
  - Fix postgres error when displaying network graph.
  - Fix dashboard event filter when navigate via turbolinks
  - init.d: Ensure socket is removed before starting service
  - Admin area: Style teams:index, group:show pages
  - Own page for failed forking
  - Scrum view for milestone

v 5.2.0
  - Turbolinks
  - Git over http with ldap credentials
  - Diff with better colors and some spacing on the corners
  - Default values for project features
  - Fixed huge_commit view
  - Restyle project clone panel
  - Move Gitlab::Git code to gitlab_git gem
  - Move update docs in repo
  - Requires gitlab-shell v1.4.0
  - Fixed submodules listing under file tab
  - Fork feature (Angus MacArthur)
  - git version check in gitlab:check
  - Shared deploy keys feature
  - Ability to generate default labels set for issues
  - Improve gfm autocomplete (Harold Luo)
  - Added support for Google Analytics
  - Code search feature (Javier Castro)

v 5.1.0
  - You can login with email or username now
  - Corrected project transfer rollback when repository cannot be moved
  - Move both repo and wiki when project transfer requested
  - Admin area: project editing was removed from admin namespace
  - Access: admin user has now access to any project.
  - Notification settings
  - Gitlab::Git set of objects to abstract from grit library
  - Replace Unicorn web server with Puma
  - Backup/Restore refactored. Backup dump project wiki too now
  - Restyled Issues list. Show milestone version in issue row
  - Restyled Merge Request list
  - Backup now dump/restore uploads
  - Improved performance of dashboard (Andrew Kumanyaev)
  - File history now tracks renames (Akzhan Abdulin)
  - Drop wiki migration tools
  - Drop sqlite migration tools
  - project tagging
  - Paginate users in API
  - Restyled network graph (Hiroyuki Sato)

v 5.0.1
  - Fixed issue with gitlab-grit being overridden by grit

v 5.0.0
  - Replaced gitolite with gitlab-shell
  - Removed gitolite-related libraries
  - State machine added
  - Setup gitlab as git user
  - Internal API
  - Show team tab for empty projects
  - Import repository feature
  - Updated rails
  - Use lambda for scopes
  - Redesign admin area -> users
  - Redesign admin area -> user
  - Secure link to file attachments
  - Add validations for Group and Team names
  - Restyle team page for project
  - Update capybara, rspec-rails, poltergeist to recent versions
  - Wiki on git using Gollum
  - Added Solarized Dark theme for code review
  - Don't show user emails in autocomplete lists, profile pages
  - Added settings tab for group, team, project
  - Replace user popup with icons in header
  - Handle project moving with gitlab-shell
  - Added select2-rails for selectboxes with ajax data load
  - Fixed search field on projects page
  - Added teams to search autocomplete
  - Move groups and teams on dashboard sidebar to sub-tabs
  - API: improved return codes and docs. (Felix Gilcher, Sebastian Ziebell)
  - Redesign wall to be more like chat
  - Snippets, Wall features are disabled by default for new projects

v 4.2.0
  - Teams
  - User show page. Via /u/username
  - Show help contents on pages for better navigation
  - Async gitolite calls
  - added satellites logs
  - can_create_group, can_create_team booleans for User
  - Process web hooks async
  - GFM: Fix images escaped inside links
  - Network graph improved
  - Switchable branches for network graph
  - API: Groups
  - Fixed project download

v 4.1.0
  - Optional Sign-Up
  - Discussions
  - Satellites outside of tmp
  - Line numbers for blame
  - Project public mode
  - Public area with unauthorized access
  - Load dashboard events with ajax
  - remember dashboard filter in cookies
  - replace resque with sidekiq
  - fix routing issues
  - cleanup rake tasks
  - fix backup/restore
  - scss cleanup
  - show preview for note images
  - improved network-graph
  - get rid of app/roles/
  - added new classes Team, Repository
  - Reduce amount of gitolite calls
  - Ability to add user in all group projects
  - remove deprecated configs
  - replaced Korolev font with open font
  - restyled admin/dashboard page
  - restyled admin/projects page

v 4.0.0
  - Remove project code and path from API. Use id instead
  - Return valid cloneable url to repo for web hook
  - Fixed backup issue
  - Reorganized settings
  - Fixed commits compare
  - Refactored scss
  - Improve status checks
  - Validates presence of User#name
  - Fixed postgres support
  - Removed sqlite support
  - Modified post-receive hook
  - Milestones can be closed now
  - Show comment events on dashboard
  - Quick add team members via group#people page
  - [API] expose created date for hooks and SSH keys
  - [API] list, create issue notes
  - [API] list, create snippet notes
  - [API] list, create wall notes
  - Remove project code - use path instead
  - added username field to user
  - rake task to fill usernames based on emails create namespaces for users
  - STI Group < Namespace
  - Project has namespace_id
  - Projects with namespaces also namespaced in gitolite and stored in subdir
  - Moving project to group will move it under group namespace
  - Ability to move project from namespaces to another
  - Fixes commit patches getting escaped (see #2036)
  - Support diff and patch generation for commits and merge request
  - MergeReqest doesn't generate a temporary file for the patch any more
  - Update the UI to allow downloading Patch or Diff

v 3.1.0
  - Updated gems
  - Services: Gitlab CI integration
  - Events filter on dashboard
  - Own namespace for redis/resque
  - Optimized commit diff views
  - add alphabetical order for projects admin page
  - Improved web editor
  - Commit stats page
  - Documentation split and cleanup
  - Link to commit authors everywhere
  - Restyled milestones list
  - added Milestone to Merge Request
  - Restyled Top panel
  - Refactored Satellite Code
  - Added file line links
  - moved from capybara-webkit to poltergeist + phantomjs

v 3.0.3
  - Fixed bug with issues list in Chrome
  - New Feature: Import team from another project

v 3.0.2
  - Fixed gitlab:app:setup
  - Fixed application error on empty project in admin area
  - Restyled last push widget

v 3.0.1
  - Fixed git over http

v 3.0.0
  - Projects groups
  - Web Editor
  - Fixed bug with gitolite keys
  - UI improved
  - Increased performance of application
  - Show user avatar in last commit when browsing Files
  - Refactored Gitlab::Merge
  - Use Font Awesome for icons
  - Separate observing of Note and MergeRequests
  - Milestone "All Issues" filter
  - Fix issue close and reopen button text and styles
  - Fix forward/back while browsing Tree hierarchy
  - Show number of notes for commits and merge requests
  - Added support pg from box and update installation doc
  - Reject ssh keys that break gitolite
  - [API] list one project hook
  - [API] edit project hook
  - [API] list project snippets
  - [API] allow to authorize using private token in HTTP header
  - [API] add user creation

v 2.9.1
  - Fixed resque custom config init

v 2.9.0
  - fixed inline notes bugs
  - refactored rspecs
  - refactored gitolite backend
  - added factory_girl
  - restyled projects list on dashboard
  - ssh keys validation to prevent gitolite crash
  - send notifications if changed permission in project
  - scss refactoring. gitlab_bootstrap/ dir
  - fix git push http body bigger than 112k problem
  - list of labels  page under issues tab
  - API for milestones, keys
  - restyled buttons
  - OAuth
  - Comment order changed

v 2.8.1
  - ability to disable gravatars
  - improved MR diff logic
  - ssh key help page

v 2.8.0
  - Gitlab Flavored Markdown
  - Bulk issues update
  - Issues API
  - Cucumber coverage increased
  - Post-receive files fixed
  - UI improved
  - Application cleanup
  - more cucumber
  - capybara-webkit + headless

v 2.7.0
  - Issue Labels
  - Inline diff
  - Git HTTP
  - API
  - UI improved
  - System hooks
  - UI improved
  - Dashboard events endless scroll
  - Source performance increased

v 2.6.0
  - UI polished
  - Improved network graph + keyboard nav
  - Handle huge commits
  - Last Push widget
  - Bugfix
  - Better performance
  - Email in resque
  - Increased test coverage
  - Ability to remove branch with MR accept
  - a lot of code refactored

v 2.5.0
  - UI polished
  - Git blame for file
  - Bugfix
  - Email in resque
  - Better test coverage

v 2.4.0
  - Admin area stats page
  - Ability to block user
  - Simplified dashboard area
  - Improved admin area
  - Bootstrap 2.0
  - Responsive layout
  - Big commits handling
  - Performance improved
  - Milestones

v 2.3.1
  - Issues pagination
  - ssl fixes
  - Merge Request pagination

v 2.3.0
  - Dashboard r1
  - Search r1
  - Project page
  - Close merge request on push
  - Persist MR diff after merge
  - mysql support
  - Documentation

v 2.2.0
  - We’ve added support of LDAP auth
  - Improved permission logic (4 roles system)
  - Protected branches (now only masters can push to protected branches)
  - Usability improved
  - twitter bootstrap integrated
  - compare view between commits
  - wiki feature
  - now you can enable/disable issues, wiki, wall features per project
  - security fixes
  - improved code browsing (ajax branch switch etc)
  - improved per-line commenting
  - git submodules displayed
  - moved to rails 3.2
  - help section improved

v 2.1.0
  - Project tab r1
  - List branches/tags
  - per line comments
  - mass user import

v 2.0.0
  - gitolite as main git host system
  - merge requests
  - project/repo access
  - link to commit/issue feed
  - design tab
  - improved email notifications
  - restyled dashboard
  - bugfix

v 1.2.2
  - common config file gitlab.yml
  - issues restyle
  - snippets restyle
  - clickable news feed header on dashboard
  - bugfix

v 1.2.1
  - bugfix

v 1.2.0
  - new design
  - user dashboard
  - network graph
  - markdown support for comments
  - encoding issues
  - wall like twitter timeline

v 1.1.0
  - project dashboard
  - wall redesigned
  - feature: code snippets
  - fixed horizontal scroll on file preview
  - fixed app crash if commit message has invalid chars
  - bugfix & code cleaning

v 1.0.2
  - fixed bug with empty project
  - added adv validation for project path & code
  - feature: issues can be sortable
  - bugfix
  - username displayed on top panel

v 1.0.1
  - fixed: with invalid source code for commit
  - fixed: lose branch/tag selection when use tree navigation
  - when history clicked - display path
  - bug fix & code cleaning

v 1.0.0
  - bug fix
  - projects preview mode

v 0.9.6
  - css fix
  - new repo empty tree until restart server - fixed

v 0.9.4
  - security improved
  - authorization improved
  - html escaping
  - bug fix
  - increased test coverage
  - design improvements

v 0.9.1
  - increased test coverage
  - design improvements
  - new issue email notification
  - updated app name
  - issue redesigned
  - issue can be edit

v 0.8.0
  - syntax highlight for main file types
  - redesign
  - stability
  - security fixes
  - increased test coverage
  - email notification<|MERGE_RESOLUTION|>--- conflicted
+++ resolved
@@ -1,12 +1,9 @@
 Please view this file on the master branch, on stable branches it's out of date.
 
 v 7.14.0 (unreleased)
-<<<<<<< HEAD
   - Fix URL used for refreshing notes if relative_url is present (Bartłomiej Święcki)
   - Fix Error 500 when browsing projects with no HEAD (Stan Hu)
-=======
   - Add rake task 'gitlab:update_commit_count' (Daniel Gerhardt)
->>>>>>> d3cae927
   - Fix full screen mode for snippet comments (Daniel Gerhardt)
   - Fix 404 error in files view after deleting the last file in a repository (Stan Hu)
   - Fix the "Reload with full diff" URL button (Stan Hu)
