--- conflicted
+++ resolved
@@ -1,11 +1,8 @@
 Please view this file on the master branch, on stable branches it's out of date.
 
 v 8.1.0 (unreleased)
-<<<<<<< HEAD
   - Fix error preventing displaying of commit data for a directory with a leading dot (Stan Hu)
-=======
   - Speed up load times of issue detail pages by roughly 1.5x
->>>>>>> 97e02f4b
   - Make diff file view easier to use on mobile screens (Stan Hu)
   - Add support for creating directories from Files page (Stan Hu)
   - Allow removing of project without confirmation when JavaScript is disabled (Stan Hu)
