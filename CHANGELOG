--- conflicted
+++ resolved
@@ -76,11 +76,8 @@
   - Bust group page project list cache when namespace name or path changes.
   - Explicitly set image alt-attribute to prevent graphical glitches if gravatars could not be loaded
   - Allow user to choose a public email to show on public profile
-<<<<<<< HEAD
   - Remove truncation from issue titles on milestone page (Jason Blanchard)
-=======
   - Fix stuck Merge Request merging events from old installations (Ben Bodenmiller)
->>>>>>> b409c376
 
 v 7.9.3
   - Contains no changes
