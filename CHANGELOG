--- conflicted
+++ resolved
@@ -41,9 +41,7 @@
   - Handle and report SSL errors in Web hook test (Stan Hu)
   - Bump Redis requirement to 2.8 for Sidekiq 4 (Stan Hu)
   - Fix: Assignee selector is empty when 'Unassigned' is selected (Jose Corcuera)
-<<<<<<< HEAD
   - WIP identifier on merge requests no longer requires trailing space
-=======
   - Add rake tasks for git repository maintainance (Zeger-Jan van de Weg)
   - Fix 500 error when update group member permission
   - Trim leading and trailing whitespace of milestone and issueable titles (Jose Corcuera)
@@ -113,7 +111,6 @@
 v 8.2.1
   - Forcefully update builds that didn't want to update with state machine
   - Fix: saving GitLabCiService as Admin Template
->>>>>>> eeba266e
 
 v 8.2.0
   - Improved performance of finding projects and groups in various places
