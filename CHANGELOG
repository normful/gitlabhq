Please view this file on the master branch, on stable branches it's out of date.

v 8.1.0 (unreleased)
  - Include full path of source and target branch names in New Merge Request page (Stan Hu)
  - Add user preference to view activities as default dashboard (Stan Hu)
  - Add option to admin area to sign in as a specific user (Pavel Forkert)
  - Show CI status on all pages where commits list is rendered
  - Automatically enable CI when push .gitlab-ci.yml file to repository
  - Move CI charts to project graphs area
  - Fix cases where Markdown did not render links in activity feed (Stan Hu)
  - Add first and last to pagination (Zeger-Jan van de Weg)
  - Show CI status on commit page
  - Show CI status on Your projects page and Starred projects page
  - Remove "Continuous Integration" page from dashboard
  - Add notes and SSL verification entries to hook APIs (Ben Boeckel)
  - Fix grammar in admin area "labels" .nothing-here-block when no labels exist.
  - Move CI runners page to project settings area
  - Move CI variables page to project settings area
  - Move CI triggers page to project settings area
  - Move CI project settings page to CE project settings area
  - Fix bug when removed file was not appearing in merge request diff
<<<<<<< HEAD
  - Note the original location of a moved project when notifying users of the move
=======
  - Improve error message when merging fails
>>>>>>> 05fdd12f

v 8.0.3
  - Fix URL shown in Slack notifications
  - Fix bug where projects would appear to be stuck in the forked import state (Stan Hu)
  - Fix Error 500 in creating merge requests with > 1000 diffs (Stan Hu)

v 8.0.2
  - Fix default avatar not rendering in network graph (Stan Hu)
  - Skip check_initd_configured_correctly on omnibus installs
  - Prevent double-prefixing of help page paths
  - Clarify confirmation text on user deletion
  - Make commit graphs responsive to window width changes (Stan Hu)
  - Fix top margin for sign-in button on public pages
  - Fix LDAP attribute mapping
  - Remove git refs used internally by GitLab from network graph (Stan Hu)
  - Use standard Markdown font in Markdown preview instead of fixed-width font (Stan Hu)
  - Fix Reply by email for non-UTF-8 messages.
  - Add option to use StartTLS with Reply by email IMAP server.
  - Allow AWS S3 Server-Side Encryption with Amazon S3-Managed Keys for backups (Paul Beattie)

v 8.0.1
  - Remove git refs used internally by GitLab from network graph (Stan Hu)
  - Improve CI migration procedure and documentation

v 8.0.0
  - Fix Markdown links not showing up in dashboard activity feed (Stan Hu)
  - Remove milestones from merge requests when milestones are deleted (Stan Hu)
  - Fix HTML link that was improperly escaped in new user e-mail (Stan Hu)
  - Fix broken sort in merge request API (Stan Hu)
  - Bump rouge to 1.10.1 to remove warning noise and fix other syntax highlighting bugs (Stan Hu)
  - Gracefully handle errors in syntax highlighting by leaving the block unformatted (Stan Hu)
  - Add "replace" and "upload" functionalities to allow user replace existing file and upload new file into current repository
  - Fix URL construction for merge requests, issues, notes, and commits for relative URL config (Stan Hu)
  - Fix emoji URLs in Markdown when relative_url_root is used (Stan Hu)
  - Omit filename in Content-Disposition header in raw file download to avoid RFC 6266 encoding issues (Stan HU)
  - Fix broken Wiki Page History (Stan Hu)
  - Import forked repositories asynchronously to prevent large repositories from timing out (Stan Hu)
  - Prevent anchors from being hidden by header (Stan Hu)
  - Fix bug where only the first 15 Bitbucket issues would be imported (Stan Hu)
  - Sort issues by creation date in Bitbucket importer (Stan Hu)
  - Prevent too many redirects upon login when home page URL is set to external_url (Stan Hu)
  - Improve dropdown positioning on the project home page (Hannes Rosenögger)
  - Upgrade browser gem to 1.0.0 to avoid warning in IE11 compatibilty mode (Stan Hu)
  - Remove user OAuth tokens from the database and request new tokens each session (Stan Hu)
  - Restrict users API endpoints to use integer IDs (Stan Hu)
  - Only show recent push event if the branch still exists or a recent merge request has not been created (Stan Hu)
  - Remove satellites
  - Better performance for web editor (switched from satellites to rugged)
  - Faster merge
  - Ability to fetch merge requests from refs/merge-requests/:id
  - Allow displaying of archived projects in the admin interface (Artem Sidorenko)
  - Allow configuration of import sources for new projects (Artem Sidorenko)
  - Search for comments should be case insensetive
  - Create cross-reference for closing references on commits pushed to non-default branches (Maël Valais)
  - Ability to search milestones
  - Gracefully handle SMTP user input errors (e.g. incorrect email addresses) to prevent Sidekiq retries (Stan Hu)
  - Move dashboard activity to separate page (for your projects and starred projects)
  - Improve performance of git blame
  - Limit content width to 1200px for most of pages to improve readability on big screens
  - Fix 500 error when submit project snippet without body
  - Improve search page usability
  - Bring more UI consistency in way how projects, snippets and groups lists are rendered
  - Make all profiles and group public
  - Fixed login failure when extern_uid changes (Joel Koglin)
  - Don't notify users without access to the project when they are (accidentally) mentioned in a note.
  - Retrieving oauth token with LDAP credentials
  - Load Application settings from running database unless env var USE_DB=false
  - Added Drone CI integration (Kirill Zaitsev)
  - Allow developers to retry builds
  - Hide advanced project options for non-admin users
  - Fail builds if no .gitlab-ci.yml is found
  - Refactored service API and added automatically service docs generator (Kirill Zaitsev)
  - Added web_url key project hook_attrs (Kirill Zaitsev)
  - Add ability to get user information by ID of an SSH key via the API
  - Fix bug which IE cannot show image at markdown when the image is raw file of gitlab
  - Add support for Crowd
  - Global Labels that are available to all projects
  - Fix highlighting of deleted lines in diffs.
  - Project notification level can be set on the project page itself
  - Added service API endpoint to retrieve service parameters (Petheő Bence)
  - Add FogBugz project import (Jared Szechy)
  - Sort users autocomplete lists by user (Allister Antosik)
  - Webhook for issue now contains repository field (Jungkook Park)
  - Add ability to add custom text to the help page (Jeroen van Baarsen)
  - Add pg_schema to backup config
  - Removed API calls from CE to CI

v 7.14.3
  - No changes

v 7.14.2
  - Upgrade gitlab_git to 7.2.15 to fix `git blame` errors with ISO-encoded files (Stan Hu)
  - Allow configuration of LDAP attributes GitLab will use for the new user account.

v 7.14.1
  - Improve abuse reports management from admin area
  - Fix "Reload with full diff" URL button in compare branch view (Stan Hu)
  - Disabled DNS lookups for SSH in docker image (Rowan Wookey)
  - Only include base URL in OmniAuth full_host parameter (Stan Hu)
  - Fix Error 500 in API when accessing a group that has an avatar (Stan Hu)
  - Ability to enable SSL verification for Webhooks

v 7.14.0
  - Fix bug where non-project members of the target project could set labels on new merge requests.
  - Update default robots.txt rules to disallow crawling of irrelevant pages (Ben Bodenmiller)
  - Fix redirection after sign in when using auto_sign_in_with_provider
  - Upgrade gitlab_git to 7.2.14 to ignore CRLFs in .gitmodules (Stan Hu)
  - Clear cache to prevent listing deleted branches after MR removes source branch (Stan Hu)
  - Provide more feedback what went wrong if HipChat service failed test (Stan Hu)
  - Fix bug where backslashes in inline diffs could be dropped (Stan Hu)
  - Disable turbolinks when linking to Bitbucket import status (Stan Hu)
  - Fix broken code import and display error messages if something went wrong with creating project (Stan Hu)
  - Fix corrupted binary files when using API files endpoint (Stan Hu)
  - Bump Haml to 4.0.7 to speed up textarea rendering (Stan Hu)
  - Show incompatible projects in Bitbucket import status (Stan Hu)
  - Fix coloring of diffs on MR Discussion-tab (Gert Goet)
  - Fix "Network" and "Graphs" pages for branches with encoded slashes (Stan Hu)
  - Fix errors deleting and creating branches with encoded slashes (Stan Hu)
  - Always add current user to autocomplete controller to support filter by "Me" (Stan Hu)
  - Fix multi-line syntax highlighting (Stan Hu)
  - Fix network graph when branch name has single quotes (Stan Hu)
  - Add "Confirm user" button in user admin page (Stan Hu)
  - Upgrade gitlab_git to version 7.2.6 to fix Error 500 when creating network graphs (Stan Hu)
  - Add support for Unicode filenames in relative links (Hiroyuki Sato)
  - Fix URL used for refreshing notes if relative_url is present (Bartłomiej Święcki)
  - Fix commit data retrieval when branch name has single quotes (Stan Hu)
  - Check that project was actually created rather than just validated in import:repos task (Stan Hu)
  - Fix full screen mode for snippet comments (Daniel Gerhardt)
  - Fix 404 error in files view after deleting the last file in a repository (Stan Hu)
  - Fix the "Reload with full diff" URL button (Stan Hu)
  - Fix label read access for unauthenticated users (Daniel Gerhardt)
  - Fix access to disabled features for unauthenticated users (Daniel Gerhardt)
  - Fix OAuth provider bug where GitLab would not go return to the redirect_uri after sign-in (Stan Hu)
  - Fix file upload dialog for comment editing (Daniel Gerhardt)
  - Set OmniAuth full_host parameter to ensure redirect URIs are correct (Stan Hu)
  - Return comments in created order in merge request API (Stan Hu)
  - Disable internal issue tracker controller if external tracker is used (Stan Hu)
  - Expire Rails cache entries after two weeks to prevent endless Redis growth
  - Add support for destroying project milestones (Stan Hu)
  - Allow custom backup archive permissions
  - Add project star and fork count, group avatar URL and user/group web URL attributes to API
  - Show who last edited a comment if it wasn't the original author
  - Send notification to all participants when MR is merged.
  - Add ability to manage user email addresses via the API.
  - Show buttons to add license, changelog and contribution guide if they're missing.
  - Tweak project page buttons.
  - Disabled autocapitalize and autocorrect on login field (Daryl Chan)
  - Mention group and project name in creation, update and deletion notices (Achilleas Pipinellis)
  - Update gravatar link on profile page to link to configured gravatar host (Ben Bodenmiller)
  - Remove redis-store TTL monkey patch
  - Add support for CI skipped status
  - Fetch code from forks to refs/merge-requests/:id/head when merge request created
  - Remove comments and email addresses when publicly exposing ssh keys (Zeger-Jan van de Weg)
  - Add "Check out branch" button to the MR page.
  - Improve MR merge widget text and UI consistency.
  - Improve text in MR "How To Merge" modal.
  - Cache all events
  - Order commits by date when comparing branches
  - Fix bug causing error when the target branch of a symbolic ref was deleted
  - Include branch/tag name in archive file and directory name
  - Add dropzone upload progress
  - Add a label for merged branches on branches page (Florent Baldino)
  - Detect .mkd and .mkdn files as markdown (Ben Boeckel)
  - Fix: User search feature in admin area does not respect filters
  - Set max-width for README, issue and merge request description for easier read on big screens
  - Update Flowdock integration to support new Flowdock API (Boyan Tabakov)
  - Remove author from files view (Sven Strickroth)
  - Fix infinite loop when SAML was incorrectly configured.

v 7.13.5
  - Satellites reverted

v 7.13.4
  - Allow users to send abuse reports

v 7.13.3
  - Fix bug causing Bitbucket importer to crash when OAuth application had been removed.
  - Allow users to send abuse reports
  - Remove satellites
  - Link username to profile on Group Members page (Tom Webster)

v 7.13.2
  - Fix randomly failed spec
  - Create project services on Project creation
  - Add admin_merge_request ability to Developer level and up
  - Fix Error 500 when browsing projects with no HEAD (Stan Hu)
  - Fix labels / assignee / milestone for the merge requests when issues are disabled
  - Show the first tab automatically on MergeRequests#new
  - Add rake task 'gitlab:update_commit_count' (Daniel Gerhardt)
  - Fix Gmail Actions

v 7.13.1
  - Fix: Label modifications are not reflected in existing notes and in the issue list
  - Fix: Label not shown in the Issue list, although it's set through web interface
  - Fix: Group/project references are linked incorrectly
  - Improve documentation
  - Fix of migration: Check if session_expire_delay column exists before adding the column
  - Fix: ActionView::Template::Error
  - Fix: "Create Merge Request" isn't always shown in event for newly pushed branch
  - Fix bug causing "Remove source-branch" option not to work for merge requests from the same project.
  - Render Note field hints consistently for "new" and "edit" forms

v 7.13.0
  - Remove repository graph log to fix slow cache updates after push event (Stan Hu)
  - Only enable HSTS header for HTTPS and port 443 (Stan Hu)
  - Fix user autocomplete for unauthenticated users accessing public projects (Stan Hu)
  - Fix redirection to home page URL for unauthorized users (Daniel Gerhardt)
  - Add branch switching support for graphs (Daniel Gerhardt)
  - Fix external issue tracker hook/test for HTTPS URLs (Daniel Gerhardt)
  - Remove link leading to a 404 error in Deploy Keys page (Stan Hu)
  - Add support for unlocking users in admin settings (Stan Hu)
  - Add Irker service configuration options (Stan Hu)
  - Fix order of issues imported from GitHub (Hiroyuki Sato)
  - Bump rugments to 1.0.0beta8 to fix C prototype function highlighting (Jonathon Reinhart)
  - Fix Merge Request webhook to properly fire "merge" action when accepted from the web UI
  - Add `two_factor_enabled` field to admin user API (Stan Hu)
  - Fix invalid timestamps in RSS feeds (Rowan Wookey)
  - Fix downloading of patches on public merge requests when user logged out (Stan Hu)
  - Fix Error 500 when relative submodule resolves to a namespace that has a different name from its path (Stan Hu)
  - Extract the longest-matching ref from a commit path when multiple matches occur (Stan Hu)
  - Update maintenance documentation to explain no need to recompile asssets for omnibus installations (Stan Hu)
  - Support commenting on diffs in side-by-side mode (Stan Hu)
  - Fix JavaScript error when clicking on the comment button on a diff line that has a comment already (Stan Hu)
  - Return 40x error codes if branch could not be deleted in UI (Stan Hu)
  - Remove project visibility icons from dashboard projects list
  - Rename "Design" profile settings page to "Preferences".
  - Allow users to customize their default Dashboard page.
  - Update ssl_ciphers in Nginx example to remove DHE settings. This will deny forward secrecy for Android 2.3.7, Java 6 and OpenSSL 0.9.8
  - Admin can edit and remove user identities
  - Convert CRLF newlines to LF when committing using the web editor.
  - API request /projects/:project_id/merge_requests?state=closed will return only closed merge requests without merged one. If you need ones that were merged - use state=merged.
  - Allow Administrators to filter the user list by those with or without Two-factor Authentication enabled.
  - Show a user's Two-factor Authentication status in the administration area.
  - Explicit error when commit not found in the CI
  - Improve performance for issue and merge request pages
  - Users with guest access level can not set assignee, labels or milestones for issue and merge request
  - Reporter role can manage issue tracker now: edit any issue, set assignee or milestone and manage labels
  - Better performance for pages with events list, issues list and commits list
  - Faster automerge check and merge itself when source and target branches are in same repository
  - Correctly show anonymous authorized applications under Profile > Applications.
  - Query Optimization in MySQL.
  - Allow users to be blocked and unblocked via the API
  - Use native Postgres database cleaning during backup restore
  - Redesign project page. Show README as default instead of activity. Move project activity to separate page
  - Make left menu more hierarchical and less contextual by adding back item at top
  - A fork can’t have a visibility level that is greater than the original project.
  - Faster code search in repository and wiki. Fixes search page timeout for big repositories
  - Allow administrators to disable 2FA for a specific user
  - Add error message for SSH key linebreaks
  - Store commits count in database (will populate with valid values only after first push)
  - Rebuild cache after push to repository in background job
  - Fix transferring of project to another group using the API.

v 7.12.2
  - Correctly show anonymous authorized applications under Profile > Applications.
  - Faster automerge check and merge itself when source and target branches are in same repository
  - Audit log for user authentication
  - Allow custom label to be set for authentication providers.

v 7.12.1
  - Fix error when deleting a user who has projects (Stan Hu)
  - Fix post-receive errors on a push when an external issue tracker is configured (Stan Hu)
  - Add SAML to list of social_provider (Matt Firtion)
  - Fix merge requests API scope to keep compatibility in 7.12.x patch release (Dmitriy Zaporozhets)
  - Fix closed merge request scope at milestone page (Dmitriy Zaporozhets)
  - Revert merge request states renaming
  - Fix hooks for web based events with external issue references (Daniel Gerhardt)
  - Improve performance for issue and merge request pages
  - Compress database dumps to reduce backup size

v 7.12.0
  - Fix Error 500 when one user attempts to access a personal, internal snippet (Stan Hu)
  - Disable changing of target branch in new merge request page when a branch has already been specified (Stan Hu)
  - Fix post-receive errors on a push when an external issue tracker is configured (Stan Hu)
  - Update oauth button logos for Twitter and Google to recommended assets
  - Update browser gem to version 0.8.0 for IE11 support (Stan Hu)
  - Fix timeout when rendering file with thousands of lines.
  - Add "Remember me" checkbox to LDAP signin form.
  - Add session expiration delay configuration through UI application settings
  - Don't notify users mentioned in code blocks or blockquotes.
  - Omit link to generate labels if user does not have access to create them (Stan Hu)
  - Show warning when a comment will add 10 or more people to the discussion.
  - Disable changing of the source branch in merge request update API (Stan Hu)
  - Shorten merge request WIP text.
  - Add option to disallow users from registering any application to use GitLab as an OAuth provider
  - Support editing target branch of merge request (Stan Hu)
  - Refactor permission checks with issues and merge requests project settings (Stan Hu)
  - Fix Markdown preview not working in Edit Milestone page (Stan Hu)
  - Fix Zen Mode not closing with ESC key (Stan Hu)
  - Allow HipChat API version to be blank and default to v2 (Stan Hu)
  - Add file attachment support in Milestone description (Stan Hu)
  - Fix milestone "Browse Issues" button.
  - Set milestone on new issue when creating issue from index with milestone filter active.
  - Make namespace API available to all users (Stan Hu)
  - Add web hook support for note events (Stan Hu)
  - Disable "New Issue" and "New Merge Request" buttons when features are disabled in project settings (Stan Hu)
  - Remove Rack Attack monkey patches and bump to version 4.3.0 (Stan Hu)
  - Fix clone URL losing selection after a single click in Safari and Chrome (Stan Hu)
  - Fix git blame syntax highlighting when different commits break up lines (Stan Hu)
  - Add "Resend confirmation e-mail" link in profile settings (Stan Hu)
  - Allow to configure location of the `.gitlab_shell_secret` file. (Jakub Jirutka)
  - Disabled expansion of top/bottom blobs for new file diffs
  - Update Asciidoctor gem to version 1.5.2. (Jakub Jirutka)
  - Fix resolving of relative links to repository files in AsciiDoc documents. (Jakub Jirutka)
  - Use the user list from the target project in a merge request (Stan Hu)
  - Default extention for wiki pages is now .md instead of .markdown (Jeroen van Baarsen)
  - Add validation to wiki page creation (only [a-zA-Z0-9/_-] are allowed) (Jeroen van Baarsen)
  - Fix new/empty milestones showing 100% completion value (Jonah Bishop)
  - Add a note when an Issue or Merge Request's title changes
  - Consistently refer to MRs as either Merged or Closed.
  - Add Merged tab to MR lists.
  - Prefix EmailsOnPush email subject with `[Git]`.
  - Group project contributions by both name and email.
  - Clarify navigation labels for Project Settings and Group Settings.
  - Move user avatar and logout button to sidebar
  - You can not remove user if he/she is an only owner of group
  - User should be able to leave group. If not - show him proper message
  - User has ability to leave project
  - Add SAML support as an omniauth provider
  - Allow to configure a URL to show after sign out
  - Add an option to automatically sign-in with an Omniauth provider
  - GitLab CI service sends .gitlab-ci.yml in each push call
  - When remove project - move repository and schedule it removal
  - Improve group removing logic
  - Trigger create-hooks on backup restore task
  - Add option to automatically link omniauth and LDAP identities
  - Allow special character in users bio. I.e.: I <3 GitLab

v 7.11.4
  - Fix missing bullets when creating lists
  - Set rel="nofollow" on external links

v 7.11.3
  - no changes
  - Fix upgrader script (Martins Polakovs)

v 7.11.2
  - no changes

v 7.11.1
  - no changes

v 7.11.0
  - Fall back to Plaintext when Syntaxhighlighting doesn't work. Fixes some buggy lexers (Hannes Rosenögger)
  - Get editing comments to work in Chrome 43 again.
  - Fix broken view when viewing history of a file that includes a path that used to be another file (Stan Hu)
  - Don't show duplicate deploy keys
  - Fix commit time being displayed in the wrong timezone in some cases (Hannes Rosenögger)
  - Make the first branch pushed to an empty repository the default HEAD (Stan Hu)
  - Fix broken view when using a tag to display a tree that contains git submodules (Stan Hu)
  - Make Reply-To config apply to change e-mail confirmation and other Devise notifications (Stan Hu)
  - Add application setting to restrict user signups to e-mail domains (Stan Hu)
  - Don't allow a merge request to be merged when its title starts with "WIP".
  - Add a page title to every page.
  - Allow primary email to be set to an email that you've already added.
  - Fix clone URL field and X11 Primary selection (Dmitry Medvinsky)
  - Ignore invalid lines in .gitmodules
  - Fix "Cannot move project" error message from popping up after a successful transfer (Stan Hu)
  - Redirect to sign in page after signing out.
  - Fix "Hello @username." references not working by no longer allowing usernames to end in period.
  - Fix "Revspec not found" errors when viewing diffs in a forked project with submodules (Stan Hu)
  - Improve project page UI
  - Fix broken file browsing with relative submodule in personal projects (Stan Hu)
  - Add "Reply quoting selected text" shortcut key (`r`)
  - Fix bug causing `@whatever` inside an issue's first code block to be picked up as a user mention.
  - Fix bug causing `@whatever` inside an inline code snippet (backtick-style) to be picked up as a user mention.
  - When use change branches link at MR form - save source branch selection instead of target one
  - Improve handling of large diffs
  - Added GitLab Event header for project hooks
  - Add Two-factor authentication (2FA) for GitLab logins
  - Show Atom feed buttons everywhere where applicable.
  - Add project activity atom feed.
  - Don't crash when an MR from a fork has a cross-reference comment from the target project on one of its commits.
  - Explain how to get a new password reset token in welcome emails
  - Include commit comments in MR from a forked project.
  - Group milestones by title in the dashboard and all other issue views.
  - Query issues, merge requests and milestones with their IID through API (Julien Bianchi)
  - Add default project and snippet visibility settings to the admin web UI.
  - Show incompatible projects in Google Code import status (Stan Hu)
  - Fix bug where commit data would not appear in some subdirectories (Stan Hu)
  - Task lists are now usable in comments, and will show up in Markdown previews.
  - Fix bug where avatar filenames were not actually deleted from the database during removal (Stan Hu)
  - Fix bug where Slack service channel was not saved in admin template settings. (Stan Hu)
  - Protect OmniAuth request phase against CSRF.
  - Don't send notifications to mentioned users that don't have access to the project in question.
  - Add search issues/MR by number
  - Change plots to bar graphs in commit statistics screen
  - Move snippets UI to fluid layout
  - Improve UI for sidebar. Increase separation between navigation and content
  - Improve new project command options (Ben Bodenmiller)
  - Add common method to force UTF-8 and use it to properly handle non-ascii OAuth user properties (Onur Küçük)
  - Prevent sending empty messages to HipChat (Chulki Lee)
  - Improve UI for mobile phones on dashboard and project pages
  - Add room notification and message color option for HipChat
  - Allow to use non-ASCII letters and dashes in project and namespace name. (Jakub Jirutka)
  - Add footnotes support to Markdown (Guillaume Delbergue)
  - Add current_sign_in_at to UserFull REST api.
  - Make Sidekiq MemoryKiller shutdown signal configurable
  - Add "Create Merge Request" buttons to commits and branches pages and push event.
  - Show user roles by comments.
  - Fix automatic blocking of auto-created users from Active Directory.
  - Call merge request web hook for each new commits (Arthur Gautier)
  - Use SIGKILL by default in Sidekiq::MemoryKiller
  - Fix mentioning of private groups.
  - Add style for <kbd> element in markdown
  - Spin spinner icon next to "Checking for CI status..." on MR page.
  - Fix reference links in dashboard activity and ATOM feeds.
  - Ensure that the first added admin performs repository imports

v 7.10.4
  - Fix migrations broken in 7.10.2
  - Make tags for GitLab installations running on MySQL case sensitive
  - Get Gitorious importer to work again.
  - Fix adding new group members from admin area
  - Fix DB error when trying to tag a repository (Stan Hu)
  - Fix Error 500 when searching Wiki pages (Stan Hu)
  - Unescape branch names in compare commit (Stan Hu)
  - Order commit comments chronologically in API.

v 7.10.2
  - Fix CI links on MR page

v 7.10.0
  - Ignore submodules that are defined in .gitmodules but are checked in as directories.
  - Allow projects to be imported from Google Code.
  - Remove access control for uploaded images to fix broken images in emails (Hannes Rosenögger)
  - Allow users to be invited by email to join a group or project.
  - Don't crash when project repository doesn't exist.
  - Add config var to block auto-created LDAP users.
  - Don't use HTML ellipsis in EmailsOnPush subject truncated commit message.
  - Set EmailsOnPush reply-to address to committer email when enabled.
  - Fix broken file browsing with a submodule that contains a relative link (Stan Hu)
  - Fix persistent XSS vulnerability around profile website URLs.
  - Fix project import URL regex to prevent arbitary local repos from being imported.
  - Fix directory traversal vulnerability around uploads routes.
  - Fix directory traversal vulnerability around help pages.
  - Don't leak existence of project via search autocomplete.
  - Don't leak existence of group or project via search.
  - Fix bug where Wiki pages that included a '/' were no longer accessible (Stan Hu)
  - Fix bug where error messages from Dropzone would not be displayed on the issues page (Stan Hu)
  - Add a rake task to check repository integrity with `git fsck`
  - Add ability to configure Reply-To address in gitlab.yml (Stan Hu)
  - Move current user to the top of the list in assignee/author filters (Stan Hu)
  - Fix broken side-by-side diff view on merge request page (Stan Hu)
  - Set Application controller default URL options to ensure all url_for calls are consistent (Stan Hu)
  - Allow HTML tags in Markdown input
  - Fix code unfold not working on Compare commits page (Stan Hu)
  - Fix generating SSH key fingerprints with OpenSSH 6.8. (Sašo Stanovnik)
  - Fix "Import projects from" button to show the correct instructions (Stan Hu)
  - Fix dots in Wiki slugs causing errors (Stan Hu)
  - Make maximum attachment size configurable via Application Settings (Stan Hu)
  - Update poltergeist to version 1.6.0 to support PhantomJS 2.0 (Zeger-Jan van de Weg)
  - Fix cross references when usernames, milestones, or project names contain underscores (Stan Hu)
  - Disable reference creation for comments surrounded by code/preformatted blocks (Stan Hu)
  - Reduce Rack Attack false positives causing 403 errors during HTTP authentication (Stan Hu)
  - enable line wrapping per default and remove the checkbox to toggle it (Hannes Rosenögger)
  - Fix a link in the patch update guide
  - Add a service to support external wikis (Hannes Rosenögger)
  - Omit the "email patches" link and fix plain diff view for merge commits
  - List new commits for newly pushed branch in activity view.
  - Add sidetiq gem dependency to match EE
  - Add changelog, license and contribution guide links to project tab bar.
  - Improve diff UI
  - Fix alignment of navbar toggle button (Cody Mize)
  - Fix checkbox rendering for nested task lists
  - Identical look of selectboxes in UI
  - Upgrade the gitlab_git gem to version 7.1.3
  - Move "Import existing repository by URL" option to button.
  - Improve error message when save profile has error.
  - Passing the name of pushed ref to CI service (requires GitLab CI 7.9+)
  - Add location field to user profile
  - Fix print view for markdown files and wiki pages
  - Fix errors when deleting old backups
  - Improve GitLab performance when working with git repositories
  - Add tag message and last commit to tag hook (Kamil Trzciński)
  - Restrict permissions on backup files
  - Improve oauth accounts UI in profile page
  - Add ability to unlink connected accounts
  - Replace commits calendar with faster contribution calendar that includes issues and merge requests
  - Add inifinite scroll to user page activity
  - Don't include system notes in issue/MR comment count.
  - Don't mark merge request as updated when merge status relative to target branch changes.
  - Link note avatar to user.
  - Make Git-over-SSH errors more descriptive.
  - Fix EmailsOnPush.
  - Refactor issue filtering
  - AJAX selectbox for issue assignee and author filters
  - Fix issue with missing options in issue filtering dropdown if selected one
  - Prevent holding Control-Enter or Command-Enter from posting comment multiple times.
  - Prevent note form from being cleared when submitting failed.
  - Improve file icons rendering on tree (Sullivan Sénéchal)
  - API: Add pagination to project events
  - Get issue links in notification mail to work again.
  - Don't show commit comment button when user is not signed in.
  - Fix admin user projects lists.
  - Don't leak private group existence by redirecting from namespace controller to group controller.
  - Ability to skip some items from backup (database, respositories or uploads)
  - Archive repositories in background worker.
  - Import GitHub, Bitbucket or GitLab.com projects owned by authenticated user into current namespace.
  - Project labels are now available over the API under the "tag_list" field (Cristian Medina)
  - Fixed link paths for HTTP and SSH on the admin project view (Jeremy Maziarz)
  - Fix and improve help rendering (Sullivan Sénéchal)
  - Fix final line in EmailsOnPush email diff being rendered as error.
  - Prevent duplicate Buildkite service creation.
  - Fix git over ssh errors 'fatal: protocol error: bad line length character'
  - Automatically setup GitLab CI project for forks if origin project has GitLab CI enabled
  - Bust group page project list cache when namespace name or path changes.
  - Explicitly set image alt-attribute to prevent graphical glitches if gravatars could not be loaded
  - Allow user to choose a public email to show on public profile
  - Remove truncation from issue titles on milestone page (Jason Blanchard)
  - Fix stuck Merge Request merging events from old installations (Ben Bodenmiller)
  - Fix merge request comments on files with multiple commits
  - Fix Resource Owner Password Authentication Flow

v 7.9.4
  - Security: Fix project import URL regex to prevent arbitary local repos from being imported
  - Fixed issue where only 25 commits would load in file listings
  - Fix LDAP identities  after config update

v 7.9.3
  - Contains no changes
  - Add icons to Add dropdown items.
  - Allow admin to create public deploy keys that are accessible to any project.
  - Warn when gitlab-shell version doesn't match requirement.
  - Skip email confirmation when set by admin or via LDAP.
  - Only allow users to reference groups, projects, issues, MRs, commits they have access to.

v 7.9.3
  - Contains no changes

v 7.9.2
  - Contains no changes

v 7.9.1
  - Include missing events and fix save functionality in admin service template settings form (Stan Hu)
  - Fix "Import projects from" button to show the correct instructions (Stan Hu)
  - Fix OAuth2 issue importing a new project from GitHub and GitLab (Stan Hu)
  - Fix for LDAP with commas in DN
  - Fix missing events and in admin Slack service template settings form (Stan Hu)
  - Don't show commit comment button when user is not signed in.
  - Downgrade gemnasium-gitlab-service gem

v 7.9.0
  - Add HipChat integration documentation (Stan Hu)
  - Update documentation for object_kind field in Webhook push and tag push Webhooks (Stan Hu)
  - Fix broken email images (Hannes Rosenögger)
  - Automatically config git if user forgot, where possible (Zeger-Jan van de Weg)
  - Fix mass SQL statements on initial push (Hannes Rosenögger)
  - Add tag push notifications and normalize HipChat and Slack messages to be consistent (Stan Hu)
  - Add comment notification events to HipChat and Slack services (Stan Hu)
  - Add issue and merge request events to HipChat and Slack services (Stan Hu)
  - Fix merge request URL passed to Webhooks. (Stan Hu)
  - Fix bug that caused a server error when editing a comment to "+1" or "-1" (Stan Hu)
  - Fix code preview theme setting for comments, issues, merge requests, and snippets (Stan Hu)
  - Move labels/milestones tabs to sidebar
  - Upgrade Rails gem to version 4.1.9.
  - Improve error messages for file edit failures
  - Improve UI for commits, issues and merge request lists
  - Fix commit comments on first line of diff not rendering in Merge Request Discussion view.
  - Allow admins to override restricted project visibility settings.
  - Move restricted visibility settings from gitlab.yml into the web UI.
  - Improve trigger merge request hook when source project branch has been updated (Kirill Zaitsev)
  - Save web edit in new branch
  - Fix ordering of imported but unchanged projects (Marco Wessel)
  - Mobile UI improvements: make aside content expandable
  - Expose avatar_url in projects API
  - Fix checkbox alignment on the application settings page.
  - Generalize image upload in drag and drop in markdown to all files (Hannes Rosenögger)
  - Fix mass-unassignment of issues (Robert Speicher)
  - Fix hidden diff comments in merge request discussion view
  - Allow user confirmation to be skipped for new users via API
  - Add a service to send updates to an Irker gateway (Romain Coltel)
  - Add brakeman (security scanner for Ruby on Rails)
  - Slack username and channel options
  - Add grouped milestones from all projects to dashboard.
  - Web hook sends pusher email as well as commiter
  - Add Bitbucket omniauth provider.
  - Add Bitbucket importer.
  - Support referencing issues to a project whose name starts with a digit
  - Condense commits already in target branch when updating merge request source branch.
  - Send notifications and leave system comments when bulk updating issues.
  - Automatically link commit ranges to compare page: sha1...sha4 or sha1..sha4 (includes sha1 in comparison)
  - Move groups page from profile to dashboard
  - Starred projects page at dashboard
  - Blocking user does not remove him/her from project/groups but show blocked label
  - Change subject of EmailsOnPush emails to include namespace, project and branch.
  - Change subject of EmailsOnPush emails to include first commit message when multiple were pushed.
  - Remove confusing footer from EmailsOnPush mail body.
  - Add list of changed files to EmailsOnPush emails.
  - Add option to send EmailsOnPush emails from committer email if domain matches.
  - Add option to disable code diffs in EmailOnPush emails.
  - Wrap commit message in EmailsOnPush email.
  - Send EmailsOnPush emails when deleting commits using force push.
  - Fix EmailsOnPush email comparison link to include first commit.
  - Fix highliht of selected lines in file
  - Reject access to group/project avatar if the user doesn't have access.
  - Add database migration to clean group duplicates with same path and name (Make sure you have a backup before update)
  - Add GitLab active users count to rake gitlab:check
  - Starred projects page at dashboard
  - Make email display name configurable
  - Improve json validation in hook data
  - Use Emoji One
  - Updated emoji help documentation to properly reference EmojiOne.
  - Fix missing GitHub organisation repositories on import page.
  - Added blue theme
  - Remove annoying notice messages when create/update merge request
  - Allow smb:// links in Markdown text.
  - Filter merge request by title or description at Merge Requests page
  - Block user if he/she was blocked in Active Directory
  - Fix import pages not working after first load.
  - Use custom LDAP label in LDAP signin form.
  - Execute hooks and services when branch or tag is created or deleted through web interface.
  - Block and unblock user if he/she was blocked/unblocked in Active Directory
  - Raise recommended number of unicorn workers from 2 to 3
  - Use same layout and interactivity for project members as group members.
  - Prevent gitlab-shell character encoding issues by receiving its changes as raw data.
  - Ability to unsubscribe/subscribe to issue or merge request
  - Delete deploy key when last connection to a project is destroyed.
  - Fix invalid Atom feeds when using emoji, horizontal rules, or images (Christian Walther)
  - Backup of repositories with tar instead of git bundle (only now are git-annex files included in the backup)
  - Add canceled status for CI
  - Send EmailsOnPush email when branch or tag is created or deleted.
  - Faster merge request processing for large repository
  - Prevent doubling AJAX request with each commit visit via Turbolink
  - Prevent unnecessary doubling of js events on import pages and user calendar

v 7.8.4
  - Fix issue_tracker_id substitution in custom issue trackers
  - Fix path and name duplication in namespaces

v 7.8.3
  - Bump version of gitlab_git fixing annotated tags without message

v 7.8.2
  - Fix service migration issue when upgrading from versions prior to 7.3
  - Fix setting of the default use project limit via admin UI
  - Fix showing of already imported projects for GitLab and Gitorious importers
  - Fix response of push to repository to return "Not found" if user doesn't have access
  - Fix check if user is allowed to view the file attachment
  - Fix import check for case sensetive namespaces
  - Increase timeout for Git-over-HTTP requests to 1 hour since large pulls/pushes can take a long time.
  - Properly handle autosave local storage exceptions.
  - Escape wildcards when searching LDAP by username.

v 7.8.1
  - Fix run of custom post receive hooks
  - Fix migration that caused issues when upgrading to version 7.8 from versions prior to 7.3
  - Fix the warning for LDAP users about need to set password
  - Fix avatars which were not shown for non logged in users
  - Fix urls for the issues when relative url was enabled

v 7.8.0
  - Fix access control and protection against XSS for note attachments and other uploads.
  - Replace highlight.js with rouge-fork rugments (Stefan Tatschner)
  - Make project search case insensitive (Hannes Rosenögger)
  - Include issue/mr participants in list of recipients for reassign/close/reopen emails
  - Expose description in groups API
  - Better UI for project services page
  - Cleaner UI for web editor
  - Add diff syntax highlighting in email-on-push service notifications (Hannes Rosenögger)
  - Add API endpoint to fetch all changes on a MergeRequest (Jeroen van Baarsen)
  - View note image attachments in new tab when clicked instead of downloading them
  - Improve sorting logic in UI and API. Explicitly define what sorting method is used by default
  - Fix overflow at sidebar when have several items
  - Add notes for label changes in issue and merge requests
  - Show tags in commit view (Hannes Rosenögger)
  - Only count a user's vote once on a merge request or issue (Michael Clarke)
  - Increase font size when browse source files and diffs
  - Service Templates now let you set default values for all services
  - Create new file in empty repository using GitLab UI
  - Ability to clone project using oauth2 token
  - Upgrade Sidekiq gem to version 3.3.0
  - Stop git zombie creation during force push check
  - Show success/error messages for test setting button in services
  - Added Rubocop for code style checks
  - Fix commits pagination
  - Async load a branch information at the commit page
  - Disable blacklist validation for project names
  - Allow configuring protection of the default branch upon first push (Marco Wessel)
  - Add gitlab.com importer
  - Add an ability to login with gitlab.com
  - Add a commit calendar to the user profile (Hannes Rosenögger)
  - Submit comment on command-enter
  - Notify all members of a group when that group is mentioned in a comment, for example: `@gitlab-org` or `@sales`.
  - Extend issue clossing pattern to include "Resolve", "Resolves", "Resolved", "Resolving" and "Close" (Julien Bianchi and Hannes Rosenögger)
  - Fix long broadcast message cut-off on left sidebar (Visay Keo)
  - Add Project Avatars (Steven Thonus and Hannes Rosenögger)
  - Password reset token validity increased from 2 hours to 2 days since it is also send on account creation.
  - Edit group members via API
  - Enable raw image paste from clipboard, currently Chrome only (Marco Cyriacks)
  - Add action property to merge request hook (Julien Bianchi)
  - Remove duplicates from group milestone participants list.
  - Add a new API function that retrieves all issues assigned to a single milestone (Justin Whear and Hannes Rosenögger)
  - API: Access groups with their path (Julien Bianchi)
  - Added link to milestone and keeping resource context on smaller viewports for issues and merge requests (Jason Blanchard)
  - Allow notification email to be set separately from primary email.
  - API: Add support for editing an existing project (Mika Mäenpää and Hannes Rosenögger)
  - Don't have Markdown preview fail for long comments/wiki pages.
  - When test web hook - show error message instead of 500 error page if connection to hook url was reset
  - Added support for firing system hooks on group create/destroy and adding/removing users to group (Boyan Tabakov)
  - Added persistent collapse button for left side nav bar (Jason Blanchard)
  - Prevent losing unsaved comments by automatically restoring them when comment page is loaded again.
  - Don't allow page to be scaled on mobile.
  - Clean the username acquired from OAuth/LDAP so it doesn't fail username validation and block signing up.
  - Show assignees in merge request index page (Kelvin Mutuma)
  - Link head panel titles to relevant root page.
  - Allow users that signed up via OAuth to set their password in order to use Git over HTTP(S).
  - Show users button to share their newly created public or internal projects on twitter
  - Add quick help links to the GitLab pricing and feature comparison pages.
  - Fix duplicate authorized applications in user profile and incorrect application client count in admin area.
  - Make sure Markdown previews always use the same styling as the eventual destination.
  - Remove deprecated Group#owner_id from API
  - Show projects user contributed to on user page. Show stars near project on user page.
  - Improve database performance for GitLab
  - Add Asana service (Jeremy Benoist)
  - Improve project web hooks with extra data

v 7.7.2
  - Update GitLab Shell to version 2.4.2 that fixes a bug when developers can push to protected branch
  - Fix issue when LDAP user can't login with existing GitLab account

v 7.7.1
  - Improve mention autocomplete performance
  - Show setup instructions for GitHub import if disabled
  - Allow use http for OAuth applications

v 7.7.0
  - Import from GitHub.com feature
  - Add Jetbrains Teamcity CI service (Jason Lippert)
  - Mention notification level
  - Markdown preview in wiki (Yuriy Glukhov)
  - Raise group avatar filesize limit to 200kb
  - OAuth applications feature
  - Show user SSH keys in admin area
  - Developer can push to protected branches option
  - Set project path instead of project name in create form
  - Block Git HTTP access after 10 failed authentication attempts
  - Updates to the messages returned by API (sponsored by O'Reilly Media)
  - New UI layout with side navigation
  - Add alert message in case of outdated browser (IE < 10)
  - Added API support for sorting projects
  - Update gitlab_git to version 7.0.0.rc14
  - Add API project search filter option for authorized projects
  - Fix File blame not respecting branch selection
  - Change some of application settings on fly in admin area UI
  - Redesign signin/signup pages
  - Close standard input in Gitlab::Popen.popen
  - Trigger GitLab CI when push tags
  - When accept merge request - do merge using sidaekiq job
  - Enable web signups by default
  - Fixes for diff comments: drag-n-drop images, selecting images
  - Fixes for edit comments: drag-n-drop images, preview mode, selecting images, save & update
  - Remove password strength indicator



v 7.6.0
  - Fork repository to groups
  - New rugged version
  - Add CRON=1 backup setting for quiet backups
  - Fix failing wiki restore
  - Add optional Sidekiq MemoryKiller middleware (enabled via SIDEKIQ_MAX_RSS env variable)
  - Monokai highlighting style now more faithful to original design (Mark Riedesel)
  - Create project with repository in synchrony
  - Added ability to create empty repo or import existing one if project does not have repository
  - Reactivate highlight.js language autodetection
  - Mobile UI improvements
  - Change maximum avatar file size from 100KB to 200KB
  - Strict validation for snippet file names
  - Enable Markdown preview for issues, merge requests, milestones, and notes (Vinnie Okada)
  - In the docker directory is a container template based on the Omnibus packages.
  - Update Sidekiq to version 2.17.8
  - Add author filter to project issues and merge requests pages
  - Atom feed for user activity
  - Support multiple omniauth providers for the same user
  - Rendering cross reference in issue title and tooltip for merge request
  - Show username in comments
  - Possibility to create Milestones or Labels when Issues are disabled
  - Fix bug with showing gpg signature in tag

v 7.5.3
  - Bump gitlab_git to 7.0.0.rc12 (includes Rugged 0.21.2)

v 7.5.2
  - Don't log Sidekiq arguments by default
  - Fix restore of wiki repositories from backups

v 7.5.1
  - Add missing timestamps to 'members' table

v 7.5.0
  - API: Add support for Hipchat (Kevin Houdebert)
  - Add time zone configuration in gitlab.yml (Sullivan Senechal)
  - Fix LDAP authentication for Git HTTP access
  - Run 'GC.start' after every EmailsOnPushWorker job
  - Fix LDAP config lookup for provider 'ldap'
  - Drop all sequences during Postgres database restore
  - Project title links to project homepage (Ben Bodenmiller)
  - Add Atlassian Bamboo CI service (Drew Blessing)
  - Mentioned @user will receive email even if he is not participating in issue or commit
  - Session API: Use case-insensitive authentication like in UI (Andrey Krivko)
  - Tie up loose ends with annotated tags: API & UI (Sean Edge)
  - Return valid json for deleting branch via API (sponsored by O'Reilly Media)
  - Expose username in project events API (sponsored by O'Reilly Media)
  - Adds comments to commits in the API
  - Performance improvements
  - Fix post-receive issue for projects with deleted forks
  - New gitlab-shell version with custom hooks support
  - Improve code
  - GitLab CI 5.2+ support (does not support older versions)
  - Fixed bug when you can not push commits starting with 000000 to protected branches
  - Added a password strength indicator
  - Change project name and path in one form
  - Display renamed files in diff views (Vinnie Okada)
  - Fix raw view for public snippets
  - Use secret token with GitLab internal API.
  - Add missing timestamps to 'members' table

v 7.4.5
  - Bump gitlab_git to 7.0.0.rc12 (includes Rugged 0.21.2)

v 7.4.4
  - No changes

v 7.4.3
  - Fix raw snippets view
  - Fix security issue for member api
  - Fix buildbox integration

v 7.4.2
  - Fix internal snippet exposing for unauthenticated users

v 7.4.1
  - Fix LDAP authentication for Git HTTP access
  - Fix LDAP config lookup for provider 'ldap'
  - Fix public snippets
  - Fix 500 error on projects with nested submodules

v 7.4.0
  - Refactored membership logic
  - Improve error reporting on users API (Julien Bianchi)
  - Refactor test coverage tools usage. Use SIMPLECOV=true to generate it locally
  - Default branch is protected by default
  - Increase unicorn timeout to 60 seconds
  - Sort search autocomplete projects by stars count so most popular go first
  - Add README to tab on project show page
  - Do not delete tmp/repositories itself during clean-up, only its contents
  - Support for backup uploads to remote storage
  - Prevent notes polling when there are not notes
  - Internal ForkService: Prepare support for fork to a given namespace
  - API: Add support for forking a project via the API (Bernhard Kaindl)
  - API: filter project issues by milestone (Julien Bianchi)
  - Fail harder in the backup script
  - Changes to Slack service structure, only webhook url needed
  - Zen mode for wiki and milestones (Robert Schilling)
  - Move Emoji parsing to html-pipeline-gitlab (Robert Schilling)
  - Font Awesome 4.2 integration (Sullivan Senechal)
  - Add Pushover service integration (Sullivan Senechal)
  - Add select field type for services options (Sullivan Senechal)
  - Add cross-project references to the Markdown parser (Vinnie Okada)
  - Add task lists to issue and merge request descriptions (Vinnie Okada)
  - Snippets can be public, internal or private
  - Improve danger zone: ask project path to confirm data-loss action
  - Raise exception on forgery
  - Show build coverage in Merge Requests (requires GitLab CI v5.1)
  - New milestone and label links on issue edit form
  - Improved repository graphs
  - Improve event note display in dashboard and project activity views (Vinnie Okada)
  - Add users sorting to admin area
  - UI improvements
  - Fix ambiguous sha problem with mentioned commit
  - Fixed bug with apostrophe when at mentioning users
  - Add active directory ldap option
  - Developers can push to wiki repo. Protected branches does not affect wiki repo any more
  - Faster rev list
  - Fix branch removal

v 7.3.2
  - Fix creating new file via web editor
  - Use gitlab-shell v2.0.1

v 7.3.1
  - Fix ref parsing in Gitlab::GitAccess
  - Fix error 500 when viewing diff on a file with changed permissions
  - Fix adding comments to MR when source branch is master
  - Fix error 500 when searching description contains relative link

v 7.3.0
  - Always set the 'origin' remote in satellite actions
  - Write authorized_keys in tmp/ during tests
  - Use sockets to connect to Redis
  - Add dormant New Relic gem (can be enabled via environment variables)
  - Expire Rack sessions after 1 week
  - Cleaner signin/signup pages
  - Improved comments UI
  - Better search with filtering, pagination etc
  - Added a checkbox to toggle line wrapping in diff (Yuriy Glukhov)
  - Prevent project stars duplication when fork project
  - Use the default Unicorn socket backlog value of 1024
  - Support Unix domain sockets for Redis
  - Store session Redis keys in 'session:gitlab:' namespace
  - Deprecate LDAP account takeover based on partial LDAP email / GitLab username match
  - Use /bin/sh instead of Bash in bin/web, bin/background_jobs (Pavel Novitskiy)
  - Keyboard shortcuts for productivity (Robert Schilling)
  - API: filter issues by state (Julien Bianchi)
  - API: filter issues by labels (Julien Bianchi)
  - Add system hook for ssh key changes
  - Add blob permalink link (Ciro Santilli)
  - Create annotated tags through UI and API (Sean Edge)
  - Snippets search (Charles Bushong)
  - Comment new push to existing MR
  - Add 'ci' to the blacklist of forbidden names
  - Improve text filtering on issues page
  - Comment & Close button
  - Process git push --all much faster
  - Don't allow edit of system notes
  - Project wiki search (Ralf Seidler)
  - Enabled Shibboleth authentication support (Matus Banas)
  - Zen mode (fullscreen) for issues/MR/notes (Robert Schilling)
  - Add ability to configure webhook timeout via gitlab.yml (Wes Gurney)
  - Sort project merge requests in asc or desc order for updated_at or created_at field (sponsored by O'Reilly Media)
  - Add Redis socket support to 'rake gitlab:shell:install'

v 7.2.1
  - Delete orphaned labels during label migration (James Brooks)
  - Security: prevent XSS with stricter MIME types for raw repo files

v 7.2.0
  - Explore page
  - Add project stars (Ciro Santilli)
  - Log Sidekiq arguments
  - Better labels: colors, ability to rename and remove
  - Improve the way merge request collects diffs
  - Improve compare page for large diffs
  - Expose the full commit message via API
  - Fix 500 error on repository rename
  - Fix bug when MR download patch return invalid diff
  - Test gitlab-shell integration
  - Repository import timeout increased from 2 to 4 minutes allowing larger repos to be imported
  - API for labels (Robert Schilling)
  - API: ability to set an import url when creating project for specific user

v 7.1.1
  - Fix cpu usage issue in Firefox
  - Fix redirect loop when changing password by new user
  - Fix 500 error on new merge request page

v 7.1.0
  - Remove observers
  - Improve MR discussions
  - Filter by description on Issues#index page
  - Fix bug with namespace select when create new project page
  - Show README link after description for non-master members
  - Add @all mention for comments
  - Dont show reply button if user is not signed in
  - Expose more information for issues with webhook
  - Add a mention of the merge request into the default merge request commit message
  - Improve code highlight, introduce support for more languages like Go, Clojure, Erlang etc
  - Fix concurrency issue in repository download
  - Dont allow repository name start with ?
  - Improve email threading (Pierre de La Morinerie)
  - Cleaner help page
  - Group milestones
  - Improved email notifications
  - Contributors API (sponsored by Mobbr)
  - Fix LDAP TLS authentication (Boris HUISGEN)
  - Show VERSION information on project sidebar
  - Improve branch removal logic when accept MR
  - Fix bug where comment form is spawned inside the Reply button
  - Remove Dir.chdir from Satellite#lock for thread-safety
  - Increased default git max_size value from 5MB to 20MB in gitlab.yml. Please update your configs!
  - Show error message in case of timeout in satellite when create MR
  - Show first 100 files for huge diff instead of hiding all
  - Change default admin email from admin@local.host to admin@example.com

v 7.0.0
  - The CPU no longer overheats when you hold down the spacebar
  - Improve edit file UI
  - Add ability to upload group avatar when create
  - Protected branch cannot be removed
  - Developers can remove normal branches with UI
  - Remove branch via API (sponsored by O'Reilly Media)
  - Move protected branches page to Project settings area
  - Redirect to Files view when create new branch via UI
  - Drag and drop upload of image in every markdown-area (Earle Randolph Bunao and Neil Francis Calabroso)
  - Refactor the markdown relative links processing
  - Make it easier to implement other CI services for GitLab
  - Group masters can create projects in group
  - Deprecate ruby 1.9.3 support
  - Only masters can rewrite/remove git tags
  - Add X-Frame-Options SAMEORIGIN to Nginx config so Sidekiq admin is visible
  - UI improvements
  - Case-insensetive search for issues
  - Update to rails 4.1
  - Improve performance of application for projects and groups with a lot of members
  - Formally support Ruby 2.1
  - Include Nginx gitlab-ssl config
  - Add manual language detection for highlight.js
  - Added example.com/:username routing
  - Show notice if your profile is public
  - UI improvements for mobile devices
  - Improve diff rendering performance
  - Drag-n-drop for issues and merge requests between states at milestone page
  - Fix '0 commits' message for huge repositories on project home page
  - Prevent 500 error page when visit commit page from large repo
  - Add notice about huge push over http to unicorn config
  - File action in satellites uses default 30 seconds timeout instead of old 10 seconds one
  - Overall performance improvements
  - Skip init script check on omnibus-gitlab
  - Be more selective when killing stray Sidekiqs
  - Check LDAP user filter during sign-in
  - Remove wall feature (no data loss - you can take it from database)
  - Dont expose user emails via API unless you are admin
  - Detect issues closed by Merge Request description
  - Better email subject lines from email on push service (Alex Elman)
  - Enable identicon for gravatar be default

v 6.9.2
  - Revert the commit that broke the LDAP user filter

v 6.9.1
  - Fix scroll to highlighted line
  - Fix the pagination on load for commits page

v 6.9.0
  - Store Rails cache data in the Redis `cache:gitlab` namespace
  - Adjust MySQL limits for existing installations
  - Add db index on project_id+iid column. This prevents duplicate on iid (During migration duplicates will be removed)
  - Markdown preview or diff during editing via web editor (Evgeniy Sokovikov)
  - Give the Rails cache its own Redis namespace
  - Add ability to set different ssh host, if different from http/https
  - Fix syntax highlighting for code comments blocks
  - Improve comments loading logic
  - Stop refreshing comments when the tab is hidden
  - Improve issue and merge request mobile UI (Drew Blessing)
  - Document how to convert a backup to PostgreSQL
  - Fix locale bug in backup manager
  - Fix can not automerge when MR description is too long
  - Fix wiki backup skip bug
  - Two Step MR creation process
  - Remove unwanted files from satellite working directory with git clean -fdx
  - Accept merge request via API (sponsored by O'Reilly Media)
  - Add more access checks during API calls
  - Block SSH access for 'disabled' Active Directory users
  - Labels for merge requests (Drew Blessing)
  - Threaded emails by setting a Message-ID (Philip Blatter)

v 6.8.0
  - Ability to at mention users that are participating in issue and merge req. discussion
  - Enabled GZip Compression for assets in example Nginx, make sure that Nginx is compiled with --with-http_gzip_static_module flag (this is default in Ubuntu)
  - Make user search case-insensitive (Christopher Arnold)
  - Remove omniauth-ldap nickname bug workaround
  - Drop all tables before restoring a Postgres backup
  - Make the repository downloads path configurable
  - Create branches via API (sponsored by O'Reilly Media)
  - Changed permission of gitlab-satellites directory not to be world accessible
  - Protected branch does not allow force push
  - Fix popen bug in `rake gitlab:satellites:create`
  - Disable connection reaping for MySQL
  - Allow oauth signup without email for twitter and github
  - Fix faulty namespace names that caused 500 on user creation
  - Option to disable standard login
  - Clean old created archives from repository downloads directory
  - Fix download link for huge MR diffs
  - Expose event and mergerequest timestamps in API
  - Fix emails on push service when only one commit is pushed

v 6.7.3
  - Fix the merge notification email not being sent (Pierre de La Morinerie)
  - Drop all tables before restoring a Postgres backup
  - Remove yanked modernizr gem

v 6.7.2
  - Fix upgrader script

v 6.7.1
  - Fix GitLab CI integration

v 6.7.0
  - Increased the example Nginx client_max_body_size from 5MB to 20MB, consider updating it manually on existing installations
  - Add support for Gemnasium as a Project Service (Olivier Gonzalez)
  - Add edit file button to MergeRequest diff
  - Public groups (Jason Hollingsworth)
  - Cleaner headers in Notification Emails (Pierre de La Morinerie)
  - Blob and tree gfm links to anchors work
  - Piwik Integration (Sebastian Winkler)
  - Show contribution guide link for new issue form (Jeroen van Baarsen)
  - Fix CI status for merge requests from fork
  - Added option to remove issue assignee on project issue page and issue edit page (Jason Blanchard)
  - New page load indicator that includes a spinner that scrolls with the page
  - Converted all the help sections into markdown
  - LDAP user filters
  - Streamline the content of notification emails (Pierre de La Morinerie)
  - Fixes a bug with group member administration (Matt DeTullio)
  - Sort tag names using VersionSorter (Robert Speicher)
  - Add GFM autocompletion for MergeRequests (Robert Speicher)
  - Add webhook when a new tag is pushed (Jeroen van Baarsen)
  - Add button for toggling inline comments in diff view
  - Add retry feature for repository import
  - Reuse the GitLab LDAP connection within each request
  - Changed markdown new line behaviour to conform to markdown standards
  - Fix global search
  - Faster authorized_keys rebuilding in `rake gitlab:shell:setup` (requires gitlab-shell 1.8.5)
  - Create and Update MR calls now support the description parameter (Greg Messner)
  - Markdown relative links in the wiki link to wiki pages, markdown relative links in repositories link to files in the repository
  - Added Slack service integration (Federico Ravasio)
  - Better API responses for access_levels (sponsored by O'Reilly Media)
  - Requires at least 2 unicorn workers
  - Requires gitlab-shell v1.9+
  - Replaced gemoji(due to closed licencing problem) with Phantom Open Emoji library(combined SIL Open Font License, MIT License and the CC 3.0 License)
  - Fix `/:username.keys` response content type (Dmitry Medvinsky)

v 6.6.5
  - Added option to remove issue assignee on project issue page and issue edit page (Jason Blanchard)
  - Hide mr close button for comment form if merge request was closed or inline comment
  - Adds ability to reopen closed merge request

v 6.6.4
  - Add missing html escape for highlighted code blocks in comments, issues

v 6.6.3
  - Fix 500 error when edit yourself from admin area
  - Hide private groups for public profiles

v 6.6.2
  - Fix 500 error on branch/tag create or remove via UI

v 6.6.1
  - Fix 500 error on files tab if submodules presents

v 6.6.0
  - Retrieving user ssh keys publically(github style): http://__HOST__/__USERNAME__.keys
  - Permissions: Developer now can manage issue tracker (modify any issue)
  - Improve Code Compare page performance
  - Group avatar
  - Pygments.rb replaced with highlight.js
  - Improve Merge request diff store logic
  - Improve render performnace for MR show page
  - Fixed Assembla hardcoded project name
  - Jira integration documentation
  - Refactored app/services
  - Remove snippet expiration
  - Mobile UI improvements (Drew Blessing)
  - Fix block/remove UI for admin::users#show page
  - Show users' group membership on users' activity page (Robert Djurasaj)
  - User pages are visible without login if user is authorized to a public project
  - Markdown rendered headers have id derived from their name and link to their id
  - Improve application to work faster with large groups (100+ members)
  - Multiple emails per user
  - Show last commit for file when view file source
  - Restyle Issue#show page and MR#show page
  - Ability to filter by multiple labels for Issues page
  - Rails version to 4.0.3
  - Fixed attachment identifier displaying underneath note text (Jason Blanchard)

v 6.5.1
  - Fix branch selectbox when create merge request from fork

v 6.5.0
  - Dropdown menus on issue#show page for assignee and milestone (Jason Blanchard)
  - Add color custimization and previewing to broadcast messages
  - Fixed notes anchors
  - Load new comments in issues dynamically
  - Added sort options to Public page
  - New filters (assigned/authored/all) for Dashboard#issues/merge_requests (sponsored by Say Media)
  - Add project visibility icons to dashboard
  - Enable secure cookies if https used
  - Protect users/confirmation with rack_attack
  - Default HTTP headers to protect against MIME-sniffing, force https if enabled
  - Bootstrap 3 with responsive UI
  - New repository download formats: tar.bz2, zip, tar (Jason Hollingsworth)
  - Restyled accept widgets for MR
  - SCSS refactored
  - Use jquery timeago plugin
  - Fix 500 error for rdoc files
  - Ability to customize merge commit message (sponsored by Say Media)
  - Search autocomplete via ajax
  - Add website url to user profile
  - Files API supports base64 encoded content (sponsored by O'Reilly Media)
  - Added support for Go's repository retrieval (Bruno Albuquerque)

v6.4.3
  - Don't use unicorn worker killer if PhusionPassenger is defined

v6.4.2
  - Fixed wrong behaviour of script/upgrade.rb

v6.4.1
  - Fixed bug with repository rename
  - Fixed bug with project transfer

v 6.4.0
  - Added sorting to project issues page (Jason Blanchard)
  - Assembla integration (Carlos Paramio)
  - Fixed another 500 error with submodules
  - UI: More compact issues page
  - Minimal password length increased to 8 symbols
  - Side-by-side diff view (Steven Thonus)
  - Internal projects (Jason Hollingsworth)
  - Allow removal of avatar (Drew Blessing)
  - Project web hooks now support issues and merge request events
  - Visiting project page while not logged in will redirect to sign-in instead of 404 (Jason Hollingsworth)
  - Expire event cache on avatar creation/removal (Drew Blessing)
  - Archiving old projects (Steven Thonus)
  - Rails 4
  - Add time ago tooltips to show actual date/time
  - UI: Fixed UI for admin system hooks
  - Ruby script for easier GitLab upgrade
  - Do not remove Merge requests if fork project was removed
  - Improve sign-in/signup UX
  - Add resend confirmation link to sign-in page
  - Set noreply@HOSTNAME for reply_to field in all emails
  - Show GitLab API version on Admin#dashboard
  - API Cross-origin resource sharing
  - Show READMe link at project home page
  - Show repo size for projects in Admin area

v 6.3.0
  - API for adding gitlab-ci service
  - Init script now waits for pids to appear after (re)starting before reporting status (Rovanion Luckey)
  - Restyle project home page
  - Grammar fixes
  - Show branches list (which branches contains commit) on commit page (Andrew Kumanyaev)
  - Security improvements
  - Added support for GitLab CI 4.0
  - Fixed issue with 500 error when group did not exist
  - Ability to leave project
  - You can create file in repo using UI
  - You can remove file from repo using UI
  - API: dropped default_branch attribute from project during creation
  - Project default_branch is not stored in db any more. It takes from repo now.
  - Admin broadcast messages
  - UI improvements
  - Dont show last push widget if user removed this branch
  - Fix 500 error for repos with newline in file name
  - Extended html titles
  - API: create/update/delete repo files
  - Admin can transfer project to any namespace
  - API: projects/all for admin users
  - Fix recent branches order

v 6.2.4
  - Security: Cast API private_token to string (CVE-2013-4580)
  - Security: Require gitlab-shell 1.7.8 (CVE-2013-4581, CVE-2013-4582, CVE-2013-4583)
  - Fix for Git SSH access for LDAP users

v 6.2.3
  - Security: More protection against CVE-2013-4489
  - Security: Require gitlab-shell 1.7.4 (CVE-2013-4490, CVE-2013-4546)
  - Fix sidekiq rake tasks

v 6.2.2
  - Security: Update gitlab_git (CVE-2013-4489)

v 6.2.1
  - Security: Fix issue with generated passwords for new users

v 6.2.0
  - Public project pages are now visible to everyone (files, issues, wik, etc.)
    THIS MEANS YOUR ISSUES AND WIKI FOR PUBLIC PROJECTS ARE PUBLICLY VISIBLE AFTER THE UPGRADE
  - Add group access to permissions page
  - Require current password to change one
  - Group owner or admin can remove other group owners
  - Remove group transfer since we have multiple owners
  - Respect authorization in Repository API
  - Improve UI for Project#files page
  - Add more security specs
  - Added search for projects by name to api (Izaak Alpert)
  - Make default user theme configurable (Izaak Alpert)
  - Update logic for validates_merge_request for tree of MR (Andrew Kumanyaev)
  - Rake tasks for web hooks management (Jonhnny Weslley)
  - Extended User API to expose admin and can_create_group for user creation/updating (Boyan Tabakov)
  - API: Remove group
  - API: Remove project
  - Avatar upload on profile page with a maximum of 100KB (Steven Thonus)
  - Store the sessions in Redis instead of the cookie store
  - Fixed relative links in markdown
  - User must confirm their email if signup enabled
  - User must confirm changed email

v 6.1.0
  - Project specific IDs for issues, mr, milestones
    Above items will get a new id and for example all bookmarked issue urls will change.
    Old issue urls are redirected to the new one if the issue id is too high for an internal id.
  - Description field added to Merge Request
  - API: Sudo api calls (Izaak Alpert)
  - API: Group membership api (Izaak Alpert)
  - Improved commit diff
  - Improved large commit handling (Boyan Tabakov)
  - Rewrite: Init script now less prone to errors and keeps better track of the service (Rovanion Luckey)
  - Link issues, merge requests, and commits when they reference each other with GFM (Ash Wilson)
  - Close issues automatically when pushing commits with a special message
  - Improve user removal from admin area
  - Invalidate events cache when project was moved
  - Remove deprecated classes and rake tasks
  - Add event filter for group and project show pages
  - Add links to create branch/tag from project home page
  - Add public-project? checkbox to new-project view
  - Improved compare page. Added link to proceed into Merge Request
  - Send an email to a user when they are added to group
  - New landing page when you have 0 projects

v 6.0.0
  - Feature: Replace teams with group membership
    We introduce group membership in 6.0 as a replacement for teams.
    The old combination of groups and teams was confusing for a lot of people.
    And when the members of a team where changed this wasn't reflected in the project permissions.
    In GitLab 6.0 you will be able to add members to a group with a permission level for each member.
    These group members will have access to the projects in that group.
    Any changes to group members will immediately be reflected in the project permissions.
    You can even have multiple owners for a group, greatly simplifying administration.
  - Feature: Ability to have multiple owners for group
  - Feature: Merge Requests between fork and project (Izaak Alpert)
  - Feature: Generate fingerprint for ssh keys
  - Feature: Ability to create and remove branches with UI
  - Feature: Ability to create and remove git tags with UI
  - Feature: Groups page in profile. You can leave group there
  - API: Allow login with LDAP credentials
  - Redesign: project settings navigation
  - Redesign: snippets area
  - Redesign: ssh keys page
  - Redesign: buttons, blocks and other ui elements
  - Add comment title to rss feed
  - You can use arrows to navigate at tree view
  - Add project filter on dashboard
  - Cache project graph
  - Drop support of root namespaces
  - Default theme is classic now
  - Cache result of methods like authorize_projects, project.team.members etc
  - Remove $.ready events
  - Fix onclick events being double binded
  - Add notification level to group membership
  - Move all project controllers/views under Projects:: module
  - Move all profile controllers/views under Profiles:: module
  - Apply user project limit only for personal projects
  - Unicorn is default web server again
  - Store satellites lock files inside satellites dir
  - Disabled threadsafety mode in rails
  - Fixed bug with loosing MR comments
  - Improved MR comments logic
  - Render readme file for projects in public area

v 5.4.2
  - Security: Cast API private_token to string (CVE-2013-4580)
  - Security: Require gitlab-shell 1.7.8 (CVE-2013-4581, CVE-2013-4582, CVE-2013-4583)

v 5.4.1
  - Security: Fixes for CVE-2013-4489
  - Security: Require gitlab-shell 1.7.4 (CVE-2013-4490, CVE-2013-4546)

v 5.4.0
  - Ability to edit own comments
  - Documentation improvements
  - Improve dashboard projects page
  - Fixed nav for empty repos
  - GitLab Markdown help page
  - Misspelling fixes
  - Added support of unicorn and fog gems
  - Added client list to API doc
  - Fix PostgreSQL database restoration problem
  - Increase snippet content column size
  - allow project import via git:// url
  - Show participants on issues, including mentions
  - Notify mentioned users with email

v 5.3.0
  - Refactored services
  - Campfire service added
  - HipChat service added
  - Fixed bug with LDAP + git over http
  - Fixed bug with google analytics code being ignored
  - Improve sign-in page if ldap enabled
  - Respect newlines in wall messages
  - Generate the Rails secret token on first run
  - Rename repo feature
  - Init.d: remove gitlab.socket on service start
  - Api: added teams api
  - Api: Prevent blob content being escaped
  - Api: Smart deploy key add behaviour
  - Api: projects/owned.json return user owned project
  - Fix bug with team assignation on project from #4109
  - Advanced snippets: public/private, project/personal (Andrew Kulakov)
  - Repository Graphs (Karlo Nicholas T. Soriano)
  - Fix dashboard lost if comment on commit
  - Update gitlab-grack. Fixes issue with --depth option
  - Fix project events duplicate on project page
  - Fix postgres error when displaying network graph.
  - Fix dashboard event filter when navigate via turbolinks
  - init.d: Ensure socket is removed before starting service
  - Admin area: Style teams:index, group:show pages
  - Own page for failed forking
  - Scrum view for milestone

v 5.2.0
  - Turbolinks
  - Git over http with ldap credentials
  - Diff with better colors and some spacing on the corners
  - Default values for project features
  - Fixed huge_commit view
  - Restyle project clone panel
  - Move Gitlab::Git code to gitlab_git gem
  - Move update docs in repo
  - Requires gitlab-shell v1.4.0
  - Fixed submodules listing under file tab
  - Fork feature (Angus MacArthur)
  - git version check in gitlab:check
  - Shared deploy keys feature
  - Ability to generate default labels set for issues
  - Improve gfm autocomplete (Harold Luo)
  - Added support for Google Analytics
  - Code search feature (Javier Castro)

v 5.1.0
  - You can login with email or username now
  - Corrected project transfer rollback when repository cannot be moved
  - Move both repo and wiki when project transfer requested
  - Admin area: project editing was removed from admin namespace
  - Access: admin user has now access to any project.
  - Notification settings
  - Gitlab::Git set of objects to abstract from grit library
  - Replace Unicorn web server with Puma
  - Backup/Restore refactored. Backup dump project wiki too now
  - Restyled Issues list. Show milestone version in issue row
  - Restyled Merge Request list
  - Backup now dump/restore uploads
  - Improved performance of dashboard (Andrew Kumanyaev)
  - File history now tracks renames (Akzhan Abdulin)
  - Drop wiki migration tools
  - Drop sqlite migration tools
  - project tagging
  - Paginate users in API
  - Restyled network graph (Hiroyuki Sato)

v 5.0.1
  - Fixed issue with gitlab-grit being overridden by grit

v 5.0.0
  - Replaced gitolite with gitlab-shell
  - Removed gitolite-related libraries
  - State machine added
  - Setup gitlab as git user
  - Internal API
  - Show team tab for empty projects
  - Import repository feature
  - Updated rails
  - Use lambda for scopes
  - Redesign admin area -> users
  - Redesign admin area -> user
  - Secure link to file attachments
  - Add validations for Group and Team names
  - Restyle team page for project
  - Update capybara, rspec-rails, poltergeist to recent versions
  - Wiki on git using Gollum
  - Added Solarized Dark theme for code review
  - Don't show user emails in autocomplete lists, profile pages
  - Added settings tab for group, team, project
  - Replace user popup with icons in header
  - Handle project moving with gitlab-shell
  - Added select2-rails for selectboxes with ajax data load
  - Fixed search field on projects page
  - Added teams to search autocomplete
  - Move groups and teams on dashboard sidebar to sub-tabs
  - API: improved return codes and docs. (Felix Gilcher, Sebastian Ziebell)
  - Redesign wall to be more like chat
  - Snippets, Wall features are disabled by default for new projects

v 4.2.0
  - Teams
  - User show page. Via /u/username
  - Show help contents on pages for better navigation
  - Async gitolite calls
  - added satellites logs
  - can_create_group, can_create_team booleans for User
  - Process web hooks async
  - GFM: Fix images escaped inside links
  - Network graph improved
  - Switchable branches for network graph
  - API: Groups
  - Fixed project download

v 4.1.0
  - Optional Sign-Up
  - Discussions
  - Satellites outside of tmp
  - Line numbers for blame
  - Project public mode
  - Public area with unauthorized access
  - Load dashboard events with ajax
  - remember dashboard filter in cookies
  - replace resque with sidekiq
  - fix routing issues
  - cleanup rake tasks
  - fix backup/restore
  - scss cleanup
  - show preview for note images
  - improved network-graph
  - get rid of app/roles/
  - added new classes Team, Repository
  - Reduce amount of gitolite calls
  - Ability to add user in all group projects
  - remove deprecated configs
  - replaced Korolev font with open font
  - restyled admin/dashboard page
  - restyled admin/projects page

v 4.0.0
  - Remove project code and path from API. Use id instead
  - Return valid cloneable url to repo for web hook
  - Fixed backup issue
  - Reorganized settings
  - Fixed commits compare
  - Refactored scss
  - Improve status checks
  - Validates presence of User#name
  - Fixed postgres support
  - Removed sqlite support
  - Modified post-receive hook
  - Milestones can be closed now
  - Show comment events on dashboard
  - Quick add team members via group#people page
  - [API] expose created date for hooks and SSH keys
  - [API] list, create issue notes
  - [API] list, create snippet notes
  - [API] list, create wall notes
  - Remove project code - use path instead
  - added username field to user
  - rake task to fill usernames based on emails create namespaces for users
  - STI Group < Namespace
  - Project has namespace_id
  - Projects with namespaces also namespaced in gitolite and stored in subdir
  - Moving project to group will move it under group namespace
  - Ability to move project from namespaces to another
  - Fixes commit patches getting escaped (see #2036)
  - Support diff and patch generation for commits and merge request
  - MergeReqest doesn't generate a temporary file for the patch any more
  - Update the UI to allow downloading Patch or Diff

v 3.1.0
  - Updated gems
  - Services: Gitlab CI integration
  - Events filter on dashboard
  - Own namespace for redis/resque
  - Optimized commit diff views
  - add alphabetical order for projects admin page
  - Improved web editor
  - Commit stats page
  - Documentation split and cleanup
  - Link to commit authors everywhere
  - Restyled milestones list
  - added Milestone to Merge Request
  - Restyled Top panel
  - Refactored Satellite Code
  - Added file line links
  - moved from capybara-webkit to poltergeist + phantomjs

v 3.0.3
  - Fixed bug with issues list in Chrome
  - New Feature: Import team from another project

v 3.0.2
  - Fixed gitlab:app:setup
  - Fixed application error on empty project in admin area
  - Restyled last push widget

v 3.0.1
  - Fixed git over http

v 3.0.0
  - Projects groups
  - Web Editor
  - Fixed bug with gitolite keys
  - UI improved
  - Increased performance of application
  - Show user avatar in last commit when browsing Files
  - Refactored Gitlab::Merge
  - Use Font Awesome for icons
  - Separate observing of Note and MergeRequests
  - Milestone "All Issues" filter
  - Fix issue close and reopen button text and styles
  - Fix forward/back while browsing Tree hierarchy
  - Show number of notes for commits and merge requests
  - Added support pg from box and update installation doc
  - Reject ssh keys that break gitolite
  - [API] list one project hook
  - [API] edit project hook
  - [API] list project snippets
  - [API] allow to authorize using private token in HTTP header
  - [API] add user creation

v 2.9.1
  - Fixed resque custom config init

v 2.9.0
  - fixed inline notes bugs
  - refactored rspecs
  - refactored gitolite backend
  - added factory_girl
  - restyled projects list on dashboard
  - ssh keys validation to prevent gitolite crash
  - send notifications if changed permission in project
  - scss refactoring. gitlab_bootstrap/ dir
  - fix git push http body bigger than 112k problem
  - list of labels  page under issues tab
  - API for milestones, keys
  - restyled buttons
  - OAuth
  - Comment order changed

v 2.8.1
  - ability to disable gravatars
  - improved MR diff logic
  - ssh key help page

v 2.8.0
  - Gitlab Flavored Markdown
  - Bulk issues update
  - Issues API
  - Cucumber coverage increased
  - Post-receive files fixed
  - UI improved
  - Application cleanup
  - more cucumber
  - capybara-webkit + headless

v 2.7.0
  - Issue Labels
  - Inline diff
  - Git HTTP
  - API
  - UI improved
  - System hooks
  - UI improved
  - Dashboard events endless scroll
  - Source performance increased

v 2.6.0
  - UI polished
  - Improved network graph + keyboard nav
  - Handle huge commits
  - Last Push widget
  - Bugfix
  - Better performance
  - Email in resque
  - Increased test coverage
  - Ability to remove branch with MR accept
  - a lot of code refactored

v 2.5.0
  - UI polished
  - Git blame for file
  - Bugfix
  - Email in resque
  - Better test coverage

v 2.4.0
  - Admin area stats page
  - Ability to block user
  - Simplified dashboard area
  - Improved admin area
  - Bootstrap 2.0
  - Responsive layout
  - Big commits handling
  - Performance improved
  - Milestones

v 2.3.1
  - Issues pagination
  - ssl fixes
  - Merge Request pagination

v 2.3.0
  - Dashboard r1
  - Search r1
  - Project page
  - Close merge request on push
  - Persist MR diff after merge
  - mysql support
  - Documentation

v 2.2.0
  - We’ve added support of LDAP auth
  - Improved permission logic (4 roles system)
  - Protected branches (now only masters can push to protected branches)
  - Usability improved
  - twitter bootstrap integrated
  - compare view between commits
  - wiki feature
  - now you can enable/disable issues, wiki, wall features per project
  - security fixes
  - improved code browsing (ajax branch switch etc)
  - improved per-line commenting
  - git submodules displayed
  - moved to rails 3.2
  - help section improved

v 2.1.0
  - Project tab r1
  - List branches/tags
  - per line comments
  - mass user import

v 2.0.0
  - gitolite as main git host system
  - merge requests
  - project/repo access
  - link to commit/issue feed
  - design tab
  - improved email notifications
  - restyled dashboard
  - bugfix

v 1.2.2
  - common config file gitlab.yml
  - issues restyle
  - snippets restyle
  - clickable news feed header on dashboard
  - bugfix

v 1.2.1
  - bugfix

v 1.2.0
  - new design
  - user dashboard
  - network graph
  - markdown support for comments
  - encoding issues
  - wall like twitter timeline

v 1.1.0
  - project dashboard
  - wall redesigned
  - feature: code snippets
  - fixed horizontal scroll on file preview
  - fixed app crash if commit message has invalid chars
  - bugfix & code cleaning

v 1.0.2
  - fixed bug with empty project
  - added adv validation for project path & code
  - feature: issues can be sortable
  - bugfix
  - username displayed on top panel

v 1.0.1
  - fixed: with invalid source code for commit
  - fixed: lose branch/tag selection when use tree navigation
  - when history clicked - display path
  - bug fix & code cleaning

v 1.0.0
  - bug fix
  - projects preview mode

v 0.9.6
  - css fix
  - new repo empty tree until restart server - fixed

v 0.9.4
  - security improved
  - authorization improved
  - html escaping
  - bug fix
  - increased test coverage
  - design improvements

v 0.9.1
  - increased test coverage
  - design improvements
  - new issue email notification
  - updated app name
  - issue redesigned
  - issue can be edit

v 0.8.0
  - syntax highlight for main file types
  - redesign
  - stability
  - security fixes
  - increased test coverage
  - email notification<|MERGE_RESOLUTION|>--- conflicted
+++ resolved
@@ -19,11 +19,8 @@
   - Move CI triggers page to project settings area
   - Move CI project settings page to CE project settings area
   - Fix bug when removed file was not appearing in merge request diff
-<<<<<<< HEAD
   - Note the original location of a moved project when notifying users of the move
-=======
   - Improve error message when merging fails
->>>>>>> 05fdd12f
 
 v 8.0.3
   - Fix URL shown in Slack notifications
