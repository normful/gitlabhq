--- conflicted
+++ resolved
@@ -2,11 +2,8 @@
 
 v 8.2.0 (unreleased)
   - Remove CSS property preventing hard tabs from rendering in Chromium 45 (Stan Hu)
-<<<<<<< HEAD
   - Fix Drone CI service template not saving properly (Stan Hu)
-=======
   - Fix avatars not showing in Atom feeds and project issues when Gravatar disabled (Stan Hu)
->>>>>>> 97380977
   - Added a GitLab specific profiling tool called "Sherlock" (see GitLab CE merge request #1749)
   - Upgrade gitlab_git to 7.2.20 and rugged to 0.23.3 (Stan Hu)
   - Improved performance of finding users by one of their Email addresses
