--- conflicted
+++ resolved
@@ -26,11 +26,8 @@
   - Add "added", "modified" and "removed" properties to commit object in webhook
   - Rename "Back to" links to "Go to" because its not always a case it point to place user come from
   - Allow groups to appear in the search results if the group owner allows it
-<<<<<<< HEAD
   - New design for project graphs page
-=======
   - Fix incoming email config defaults
->>>>>>> b740bfc2
 
 v 8.1.3
   - Spread out runner contacted_at updates
