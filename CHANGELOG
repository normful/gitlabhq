Please view this file on the master branch, on stable branches it's out of date.

<<<<<<< HEAD
v 8.1.0
  - Fix: LDAP group links API is not working as expected.

v 8.0.1
=======
v 8.1.0 (unreleased)
  - Fix error preventing displaying of commit data for a directory with a leading dot (Stan Hu)
  - Speed up load times of issue detail pages by roughly 1.5x
  - Make diff file view easier to use on mobile screens (Stan Hu)
  - Add support for creating directories from Files page (Stan Hu)
  - Allow removing of project without confirmation when JavaScript is disabled (Stan Hu)
  - Support filtering by "Any" milestone or issue and fix "No Milestone" and "No Label" filters (Stan Hu)
  - Improved performance of the trending projects page
  - Improved performance of finding projects by their namespace
  - Fix bug where transferring a project would result in stale commit links (Stan Hu)
  - Include full path of source and target branch names in New Merge Request page (Stan Hu)
  - Add user preference to view activities as default dashboard (Stan Hu)
  - Add option to admin area to sign in as a specific user (Pavel Forkert)
  - Show CI status on all pages where commits list is rendered
  - Automatically enable CI when push .gitlab-ci.yml file to repository
  - Move CI charts to project graphs area
  - Fix cases where Markdown did not render links in activity feed (Stan Hu)
  - Add first and last to pagination (Zeger-Jan van de Weg)
  - Added Commit Status API
  - Added Builds View
  - Show CI status on commit page
  - Added CI_BUILD_TAG, _STAGE, _NAME and _TRIGGERED to CI builds
  - Show CI status on Your projects page and Starred projects page
  - Remove "Continuous Integration" page from dashboard
  - Add notes and SSL verification entries to hook APIs (Ben Boeckel)
  - Fix grammar in admin area "labels" .nothing-here-block when no labels exist.
  - Move CI runners page to project settings area
  - Move CI variables page to project settings area
  - Move CI triggers page to project settings area
  - Move CI project settings page to CE project settings area
  - Fix bug when removed file was not appearing in merge request diff
  - Show warning when build cannot be served by any of the available CI runners
  - Note the original location of a moved project when notifying users of the move
  - Improve error message when merging fails
  - Add support of multibyte characters in LDAP UID (Roman Petrov)
  - Show additions/deletions stats on merge request diff
  - Remove footer text in emails (Zeger-Jan van de Weg)
  - Ensure code blocks are properly highlighted after a note is updated
  - Fix wrong access level badge on MR comments
  - Hide password in the service settings form
  - Move CI web hooks page to project settings area
  - Fix User Identities API. It now allows you to properly create or update user's identities.
  - Add user preference to change layout width (Peter Göbel)
  - Use commit status in merge request widget as preffered source of CI status
  - Integrate CI commit and build pages into project pages
  - Move CI services page to project settings area
  - Add "Quick Submit" behavior to input fields throughout the application. Use
    Cmd+Enter on Mac and Ctrl+Enter on Windows/Linux.
  - Fix position of hamburger in header for smaller screens (Han Loong Liauw)
  - Fix bug where Emojis in Markdown would truncate remaining text (Sakata Sinji)
  - Persist filters when sorting on admin user page (Jerry Lukins)
  - Add spellcheck=false to certain input fields
  - Invalidate stored service password if the endpoint URL is changed
  - Project names are not fully shown if group name is too big, even on group page view
  - Apply new design for Files page
  - Add "New Page" button to Wiki Pages tab (Stan Hu)
  - Only render 404 page from /public
  - Hide passwords from services API (Alex Lossent)
  - Fix: Images cannot show when projects' path was changed

v 8.0.4
  - Fix Message-ID header to be RFC 2111-compliant to prevent e-mails being dropped (Stan Hu)
  - Fix referrals for :back and relative URL installs
  - Fix anchors to comments in diffs
  - Remove CI token from build traces
  - Fix "Assign All" button on Runner admin page
  - Fix search in Files
  - Add full project namespace to payload of system webhooks (Ricardo Band)

v 8.0.3
  - Fix URL shown in Slack notifications
  - Fix bug where projects would appear to be stuck in the forked import state (Stan Hu)
  - Fix Error 500 in creating merge requests with > 1000 diffs (Stan Hu)
  - Add work_in_progress key to MR web hooks (Ben Boeckel)

v 8.0.2
  - Fix default avatar not rendering in network graph (Stan Hu)
  - Skip check_initd_configured_correctly on omnibus installs
  - Prevent double-prefixing of help page paths
  - Clarify confirmation text on user deletion
  - Make commit graphs responsive to window width changes (Stan Hu)
  - Fix top margin for sign-in button on public pages
  - Fix LDAP attribute mapping
  - Remove git refs used internally by GitLab from network graph (Stan Hu)
  - Use standard Markdown font in Markdown preview instead of fixed-width font (Stan Hu)
  - Fix Reply by email for non-UTF-8 messages.
  - Add option to use StartTLS with Reply by email IMAP server.
  - Allow AWS S3 Server-Side Encryption with Amazon S3-Managed Keys for backups (Paul Beattie)

v 8.0.1
  - Remove git refs used internally by GitLab from network graph (Stan Hu)
>>>>>>> c0a6836b
  - Improve CI migration procedure and documentation

v 8.0.0
  - Fix Markdown links not showing up in dashboard activity feed (Stan Hu)
  - Remove milestones from merge requests when milestones are deleted (Stan Hu)
  - Fix HTML link that was improperly escaped in new user e-mail (Stan Hu)
  - Fix broken sort in merge request API (Stan Hu)
  - Bump rouge to 1.10.1 to remove warning noise and fix other syntax highlighting bugs (Stan Hu)
  - Gracefully handle errors in syntax highlighting by leaving the block unformatted (Stan Hu)
  - Add "replace" and "upload" functionalities to allow user replace existing file and upload new file into current repository
  - Fix URL construction for merge requests, issues, notes, and commits for relative URL config (Stan Hu)
  - Fix emoji URLs in Markdown when relative_url_root is used (Stan Hu)
  - Omit filename in Content-Disposition header in raw file download to avoid RFC 6266 encoding issues (Stan HU)
  - Fix broken Wiki Page History (Stan Hu)
  - Import forked repositories asynchronously to prevent large repositories from timing out (Stan Hu)
  - Prevent anchors from being hidden by header (Stan Hu)
  - Fix bug where only the first 15 Bitbucket issues would be imported (Stan Hu)
  - Sort issues by creation date in Bitbucket importer (Stan Hu)
  - Prevent too many redirects upon login when home page URL is set to external_url (Stan Hu)
  - Improve dropdown positioning on the project home page (Hannes Rosenögger)
  - Upgrade browser gem to 1.0.0 to avoid warning in IE11 compatibilty mode (Stan Hu)
  - Remove user OAuth tokens from the database and request new tokens each session (Stan Hu)
  - Restrict users API endpoints to use integer IDs (Stan Hu)
  - Only show recent push event if the branch still exists or a recent merge request has not been created (Stan Hu)
  - Remove satellites
  - Better performance for web editor (switched from satellites to rugged)
  - Faster merge
  - Ability to fetch merge requests from refs/merge-requests/:id
  - Allow displaying of archived projects in the admin interface (Artem Sidorenko)
  - Allow configuration of import sources for new projects (Artem Sidorenko)
  - Search for comments should be case insensetive
  - Create cross-reference for closing references on commits pushed to non-default branches (Maël Valais)
  - Ability to search milestones
  - Gracefully handle SMTP user input errors (e.g. incorrect email addresses) to prevent Sidekiq retries (Stan Hu)
  - Move dashboard activity to separate page (for your projects and starred projects)
  - Improve performance of git blame
  - Limit content width to 1200px for most of pages to improve readability on big screens
  - Fix 500 error when submit project snippet without body
  - Improve search page usability
  - Bring more UI consistency in way how projects, snippets and groups lists are rendered
  - Make all profiles and group public
  - Fixed login failure when extern_uid changes (Joel Koglin)
  - Don't notify users without access to the project when they are (accidentally) mentioned in a note.
  - Retrieving oauth token with LDAP credentials
  - Load Application settings from running database unless env var USE_DB=false
  - Added Drone CI integration (Kirill Zaitsev)
  - Allow developers to retry builds
  - Hide advanced project options for non-admin users
  - Fail builds if no .gitlab-ci.yml is found
  - Refactored service API and added automatically service docs generator (Kirill Zaitsev)
  - Added web_url key project hook_attrs (Kirill Zaitsev)
  - Add ability to get user information by ID of an SSH key via the API
  - Fix bug which IE cannot show image at markdown when the image is raw file of gitlab
  - Add support for Crowd
  - Global Labels that are available to all projects
  - Fix highlighting of deleted lines in diffs.
  - Project notification level can be set on the project page itself
  - Added service API endpoint to retrieve service parameters (Petheő Bence)
  - Add FogBugz project import (Jared Szechy)
  - Sort users autocomplete lists by user (Allister Antosik)
  - Webhook for issue now contains repository field (Jungkook Park)
  - Add ability to add custom text to the help page (Jeroen van Baarsen)
  - Add pg_schema to backup config
  - Fix references to target project issues in Merge Requests markdown preview and textareas (Francesco Levorato)
  - Redirect from incorrectly cased group or project path to correct one (Francesco Levorato)
  - Removed API calls from CE to CI

v 7.14.0
  - Allow displaying of archived projects in the admin interface (Artem Sidorenko)
  - Allow configuration of import sources for new projects (Artem Sidorenko)
  - Search for comments should be case insensetive
  - Create cross-reference for closing references on commits pushed to non-default branches (Maël Valais)
  - Ability to search milestones
  - Gracefully handle SMTP user input errors (e.g. incorrect email addresses) to prevent Sidekiq retries (Stan Hu)
  - Move dashboard activity to separate page (for your projects and starred projects)
  - Improve performance of git blame
  - Limit content width to 1200px for most of pages to improve readability on big screens
  - Fix 500 error when submit project snippet without body
  - Improve search page usability
  - Bring more UI consistency in way how projects, snippets and groups lists are rendered
  - Make all profiles and group public
  - Fixed login failure when extern_uid changes (Joel Koglin)
  - Don't notify users without access to the project when they are (accidentally) mentioned in a note.
  - Retrieving oauth token with LDAP credentials
  - Load Application settings from running database unless env var USE_DB=false
  - Added Drone CI integration (Kirill Zaitsev)
  - Allow developers to retry builds
  - Hide advanced project options for non-admin users
  - Fail builds if no .gitlab-ci.yml is found
  - Refactored service API and added automatically service docs generator (Kirill Zaitsev)
  - Added web_url key project hook_attrs (Kirill Zaitsev)
  - Add ability to get user information by ID of an SSH key via the API
  - Fix bug which IE cannot show image at markdown when the image is raw file of gitlab
  - Add support for Crowd
  - Global Labels that are available to all projects
  - Fix highlighting of deleted lines in diffs.
  - Project notification level can be set on the project page itself
  - Added service API endpoint to retrieve service parameters (Petheő Bence)
  - Add FogBugz project import (Jared Szechy)
  - Sort users autocomplete lists by user (Allister Antosik)
  - Webhook for issue now contains repository field (Jungkook Park)
  - Add ability to add custom text to the help page (Jeroen van Baarsen)
  - Add pg_schema to backup config
  - Removed API calls from CE to CI

v 7.14.3
  - No changes

v 7.14.2
  - Upgrade gitlab_git to 7.2.15 to fix `git blame` errors with ISO-encoded files (Stan Hu)
  - Allow configuration of LDAP attributes GitLab will use for the new user account.

v 7.14.1
  - Improve abuse reports management from admin area
  - Fix "Reload with full diff" URL button in compare branch view (Stan Hu)
  - Disabled DNS lookups for SSH in docker image (Rowan Wookey)
  - Only include base URL in OmniAuth full_host parameter (Stan Hu)
  - Fix Error 500 in API when accessing a group that has an avatar (Stan Hu)
  - Ability to enable SSL verification for Webhooks

v 7.14.0
  - Fix bug where non-project members of the target project could set labels on new merge requests.
  - Update default robots.txt rules to disallow crawling of irrelevant pages (Ben Bodenmiller)
  - Fix redirection after sign in when using auto_sign_in_with_provider
  - Upgrade gitlab_git to 7.2.14 to ignore CRLFs in .gitmodules (Stan Hu)
  - Clear cache to prevent listing deleted branches after MR removes source branch (Stan Hu)
  - Provide more feedback what went wrong if HipChat service failed test (Stan Hu)
  - Fix bug where backslashes in inline diffs could be dropped (Stan Hu)
  - Disable turbolinks when linking to Bitbucket import status (Stan Hu)
  - Fix broken code import and display error messages if something went wrong with creating project (Stan Hu)
  - Fix corrupted binary files when using API files endpoint (Stan Hu)
  - Bump Haml to 4.0.7 to speed up textarea rendering (Stan Hu)
  - Show incompatible projects in Bitbucket import status (Stan Hu)
  - Fix coloring of diffs on MR Discussion-tab (Gert Goet)
  - Fix "Network" and "Graphs" pages for branches with encoded slashes (Stan Hu)
  - Fix errors deleting and creating branches with encoded slashes (Stan Hu)
  - Always add current user to autocomplete controller to support filter by "Me" (Stan Hu)
  - Fix multi-line syntax highlighting (Stan Hu)
  - Fix network graph when branch name has single quotes (Stan Hu)
  - Add "Confirm user" button in user admin page (Stan Hu)
  - Upgrade gitlab_git to version 7.2.6 to fix Error 500 when creating network graphs (Stan Hu)
  - Add support for Unicode filenames in relative links (Hiroyuki Sato)
  - Fix URL used for refreshing notes if relative_url is present (Bartłomiej Święcki)
  - Fix commit data retrieval when branch name has single quotes (Stan Hu)
  - Check that project was actually created rather than just validated in import:repos task (Stan Hu)
  - Fix inability to save "Reset approvals on push" setting (Sandish Chen)
  - Fix full screen mode for snippet comments (Daniel Gerhardt)
  - Fix 404 error in files view after deleting the last file in a repository (Stan Hu)
  - Fix the "Reload with full diff" URL button (Stan Hu)
  - Fix label read access for unauthenticated users (Daniel Gerhardt)
  - Fix access to disabled features for unauthenticated users (Daniel Gerhardt)
  - Fix OAuth provider bug where GitLab would not go return to the redirect_uri after sign-in (Stan Hu)
  - Fix file upload dialog for comment editing (Daniel Gerhardt)
  - Set OmniAuth full_host parameter to ensure redirect URIs are correct (Stan Hu)
  - Return comments in created order in merge request API (Stan Hu)
  - Disable internal issue tracker controller if external tracker is used (Stan Hu)
  - Expire Rails cache entries after two weeks to prevent endless Redis growth
  - Add support for destroying project milestones (Stan Hu)
  - Allow custom backup archive permissions
  - Add project star and fork count, group avatar URL and user/group web URL attributes to API
  - Fix bug causing Bitbucket importer to crash when OAuth application had been removed.
  - Add fetch command to the MR page.
  - Fix bug causing "Remove source-branch" option not to work for merge requests from the same project.
  - Fix approvals for forks. Now you can change approvals settings on the new merge request form
  - Suggested approvers are shown on the new merge request form
  - Show who last edited a comment if it wasn't the original author
  - Send notification to all participants when MR is merged.
  - Add ability to manage user email addresses via the API.
  - Show buttons to add license, changelog and contribution guide if they're missing.
  - Tweak project page buttons.
  - Disabled autocapitalize and autocorrect on login field (Daryl Chan)
  - Mention group and project name in creation, update and deletion notices (Achilleas Pipinellis)
  - Update gravatar link on profile page to link to configured gravatar host (Ben Bodenmiller)
  - Remove redis-store TTL monkey patch
  - Add support for CI skipped status
  - Fetch code from forks to refs/merge-requests/:id/head when merge request created
  - Remove comments and email addresses when publicly exposing ssh keys (Zeger-Jan van de Weg)
  - Add "Check out branch" button to the MR page.
  - Improve MR merge widget text and UI consistency.
  - Improve text in MR "How To Merge" modal.
  - Cache all events
  - Order commits by date when comparing branches
  - Fix bug causing error when the target branch of a symbolic ref was deleted
  - Include branch/tag name in archive file and directory name
  - Add dropzone upload progress
  - Add a label for merged branches on branches page (Florent Baldino)
  - Detect .mkd and .mkdn files as markdown (Ben Boeckel)
  - Fix: User search feature in admin area does not respect filters
  - Set max-width for README, issue and merge request description for easier read on big screens
  - Update Flowdock integration to support new Flowdock API (Boyan Tabakov)
  - Remove author from files view (Sven Strickroth)
  - Fix infinite loop when SAML was incorrectly configured.

v 7.13.5
  - Satellites reverted

v 7.13.4
  - Allow users to send abuse reports

v 7.13.3
  - Fix bug causing Bitbucket importer to crash when OAuth application had been removed.
  - Allow users to send abuse reports
  - Remove satellites
  - Link username to profile on Group Members page (Tom Webster)

v 7.13.2
  - Fix randomly failed spec
  - Create project services on Project creation
  - Add admin_merge_request ability to Developer level and up
  - Fix Error 500 when browsing projects with no HEAD (Stan Hu)
  - Fix labels / assignee / milestone for the merge requests when issues are disabled
  - Show the first tab automatically on MergeRequests#new
  - Add rake task 'gitlab:update_commit_count' (Daniel Gerhardt)
  - Fix Gmail Actions

v 7.13.1
  - Fix: Label modifications are not reflected in existing notes and in the issue list
  - Fix: Label not shown in the Issue list, although it's set through web interface
  - Fix: Group/project references are linked incorrectly
  - Improve documentation
  - Fix of migration: Check if session_expire_delay column exists before adding the column
  - Fix: ActionView::Template::Error
  - Fix: "Create Merge Request" isn't always shown in event for newly pushed branch
  - Fix bug causing "Remove source-branch" option not to work for merge requests from the same project.
  - Render Note field hints consistently for "new" and "edit" forms

v 7.13.0
  - Remove repository graph log to fix slow cache updates after push event (Stan Hu)
  - Only enable HSTS header for HTTPS and port 443 (Stan Hu)
  - Fix user autocomplete for unauthenticated users accessing public projects (Stan Hu)
  - Fix redirection to home page URL for unauthorized users (Daniel Gerhardt)
  - Add branch switching support for graphs (Daniel Gerhardt)
  - Fix external issue tracker hook/test for HTTPS URLs (Daniel Gerhardt)
  - Remove link leading to a 404 error in Deploy Keys page (Stan Hu)
  - Add support for unlocking users in admin settings (Stan Hu)
  - Add Irker service configuration options (Stan Hu)
  - Fix order of issues imported from GitHub (Hiroyuki Sato)
  - Bump rugments to 1.0.0beta8 to fix C prototype function highlighting (Jonathon Reinhart)
  - Fix Merge Request webhook to properly fire "merge" action when accepted from the web UI
  - Add `two_factor_enabled` field to admin user API (Stan Hu)
  - Fix invalid timestamps in RSS feeds (Rowan Wookey)
  - Fix downloading of patches on public merge requests when user logged out (Stan Hu)
  - Fix Error 500 when relative submodule resolves to a namespace that has a different name from its path (Stan Hu)
  - Extract the longest-matching ref from a commit path when multiple matches occur (Stan Hu)
  - Update maintenance documentation to explain no need to recompile asssets for omnibus installations (Stan Hu)
  - Support commenting on diffs in side-by-side mode (Stan Hu)
  - Fix JavaScript error when clicking on the comment button on a diff line that has a comment already (Stan Hu)
  - Return 40x error codes if branch could not be deleted in UI (Stan Hu)
  - Remove project visibility icons from dashboard projects list
  - Rename "Design" profile settings page to "Preferences".
  - Allow users to customize their default Dashboard page.
  - Update ssl_ciphers in Nginx example to remove DHE settings. This will deny forward secrecy for Android 2.3.7, Java 6 and OpenSSL 0.9.8
  - Admin can edit and remove user identities
  - Convert CRLF newlines to LF when committing using the web editor.
  - API request /projects/:project_id/merge_requests?state=closed will return only closed merge requests without merged one. If you need ones that were merged - use state=merged.
  - Allow Administrators to filter the user list by those with or without Two-factor Authentication enabled.
  - Show a user's Two-factor Authentication status in the administration area.
  - Explicit error when commit not found in the CI
  - Improve performance for issue and merge request pages
  - Users with guest access level can not set assignee, labels or milestones for issue and merge request
  - Reporter role can manage issue tracker now: edit any issue, set assignee or milestone and manage labels
  - Better performance for pages with events list, issues list and commits list
  - Faster automerge check and merge itself when source and target branches are in same repository
  - Correctly show anonymous authorized applications under Profile > Applications.
  - Query Optimization in MySQL.
  - Allow users to be blocked and unblocked via the API
  - Use native Postgres database cleaning during backup restore
  - Redesign project page. Show README as default instead of activity. Move project activity to separate page
  - Make left menu more hierarchical and less contextual by adding back item at top
  - A fork can’t have a visibility level that is greater than the original project.
  - Faster code search in repository and wiki. Fixes search page timeout for big repositories
  - Allow administrators to disable 2FA for a specific user
  - Add error message for SSH key linebreaks
  - Store commits count in database (will populate with valid values only after first push)
  - Rebuild cache after push to repository in background job
  - Fix transferring of project to another group using the API.

v 7.12.2
  - Correctly show anonymous authorized applications under Profile > Applications.
  - Faster automerge check and merge itself when source and target branches are in same repository
  - Audit log for user authentication
  - Allow custom label to be set for authentication providers.

v 7.12.1
  - Fix error when deleting a user who has projects (Stan Hu)
  - Fix post-receive errors on a push when an external issue tracker is configured (Stan Hu)
  - Add SAML to list of social_provider (Matt Firtion)
  - Fix merge requests API scope to keep compatibility in 7.12.x patch release (Dmitriy Zaporozhets)
  - Fix closed merge request scope at milestone page (Dmitriy Zaporozhets)
  - Revert merge request states renaming
  - Fix hooks for web based events with external issue references (Daniel Gerhardt)
  - Improve performance for issue and merge request pages
  - Compress database dumps to reduce backup size

v 7.12.0
  - Fix Error 500 when one user attempts to access a personal, internal snippet (Stan Hu)
  - Disable changing of target branch in new merge request page when a branch has already been specified (Stan Hu)
  - Fix post-receive errors on a push when an external issue tracker is configured (Stan Hu)
  - Update oauth button logos for Twitter and Google to recommended assets
  - Update browser gem to version 0.8.0 for IE11 support (Stan Hu)
  - Fix timeout when rendering file with thousands of lines.
  - Add "Remember me" checkbox to LDAP signin form.
  - Add session expiration delay configuration through UI application settings
  - Don't notify users mentioned in code blocks or blockquotes.
  - Omit link to generate labels if user does not have access to create them (Stan Hu)
  - Show warning when a comment will add 10 or more people to the discussion.
  - Disable changing of the source branch in merge request update API (Stan Hu)
  - Shorten merge request WIP text.
  - Add option to disallow users from registering any application to use GitLab as an OAuth provider
  - Support editing target branch of merge request (Stan Hu)
  - Refactor permission checks with issues and merge requests project settings (Stan Hu)
  - Fix Markdown preview not working in Edit Milestone page (Stan Hu)
  - Fix Zen Mode not closing with ESC key (Stan Hu)
  - Allow HipChat API version to be blank and default to v2 (Stan Hu)
  - Add file attachment support in Milestone description (Stan Hu)
  - Fix milestone "Browse Issues" button.
  - Set milestone on new issue when creating issue from index with milestone filter active.
  - Make namespace API available to all users (Stan Hu)
  - Add web hook support for note events (Stan Hu)
  - Disable "New Issue" and "New Merge Request" buttons when features are disabled in project settings (Stan Hu)
  - Remove Rack Attack monkey patches and bump to version 4.3.0 (Stan Hu)
  - Fix clone URL losing selection after a single click in Safari and Chrome (Stan Hu)
  - Fix git blame syntax highlighting when different commits break up lines (Stan Hu)
  - Add "Resend confirmation e-mail" link in profile settings (Stan Hu)
  - Allow to configure location of the `.gitlab_shell_secret` file. (Jakub Jirutka)
  - Disabled expansion of top/bottom blobs for new file diffs
  - Update Asciidoctor gem to version 1.5.2. (Jakub Jirutka)
  - Fix resolving of relative links to repository files in AsciiDoc documents. (Jakub Jirutka)
  - Use the user list from the target project in a merge request (Stan Hu)
  - Default extention for wiki pages is now .md instead of .markdown (Jeroen van Baarsen)
  - Add validation to wiki page creation (only [a-zA-Z0-9/_-] are allowed) (Jeroen van Baarsen)
  - Fix new/empty milestones showing 100% completion value (Jonah Bishop)
  - Add a note when an Issue or Merge Request's title changes
  - Consistently refer to MRs as either Merged or Closed.
  - Add Merged tab to MR lists.
  - Prefix EmailsOnPush email subject with `[Git]`.
  - Group project contributions by both name and email.
  - Clarify navigation labels for Project Settings and Group Settings.
  - Move user avatar and logout button to sidebar
  - You can not remove user if he/she is an only owner of group
  - User should be able to leave group. If not - show him proper message
  - User has ability to leave project
  - Add SAML support as an omniauth provider
  - Allow to configure a URL to show after sign out
  - Add an option to automatically sign-in with an Omniauth provider
  - GitLab CI service sends .gitlab-ci.yml in each push call
  - When remove project - move repository and schedule it removal
  - Improve group removing logic
  - Trigger create-hooks on backup restore task
  - Add option to automatically link omniauth and LDAP identities
  - Allow special character in users bio. I.e.: I <3 GitLab

v 7.11.4
  - Fix missing bullets when creating lists
  - Set rel="nofollow" on external links

v 7.11.3
  - no changes
  - Fix upgrader script (Martins Polakovs)

v 7.11.2
  - no changes

v 7.11.1
  - no changes

v 7.11.0
  - Fall back to Plaintext when Syntaxhighlighting doesn't work. Fixes some buggy lexers (Hannes Rosenögger)
  - Get editing comments to work in Chrome 43 again.
  - Fix broken view when viewing history of a file that includes a path that used to be another file (Stan Hu)
  - Don't show duplicate deploy keys
  - Fix commit time being displayed in the wrong timezone in some cases (Hannes Rosenögger)
  - Make the first branch pushed to an empty repository the default HEAD (Stan Hu)
  - Fix broken view when using a tag to display a tree that contains git submodules (Stan Hu)
  - Make Reply-To config apply to change e-mail confirmation and other Devise notifications (Stan Hu)
  - Add application setting to restrict user signups to e-mail domains (Stan Hu)
  - Don't allow a merge request to be merged when its title starts with "WIP".
  - Add a page title to every page.
  - Allow primary email to be set to an email that you've already added.
  - Fix clone URL field and X11 Primary selection (Dmitry Medvinsky)
  - Ignore invalid lines in .gitmodules
  - Fix "Cannot move project" error message from popping up after a successful transfer (Stan Hu)
  - Redirect to sign in page after signing out.
  - Fix "Hello @username." references not working by no longer allowing usernames to end in period.
  - Fix "Revspec not found" errors when viewing diffs in a forked project with submodules (Stan Hu)
  - Improve project page UI
  - Fix broken file browsing with relative submodule in personal projects (Stan Hu)
  - Add "Reply quoting selected text" shortcut key (`r`)
  - Fix bug causing `@whatever` inside an issue's first code block to be picked up as a user mention.
  - Fix bug causing `@whatever` inside an inline code snippet (backtick-style) to be picked up as a user mention.
  - When use change branches link at MR form - save source branch selection instead of target one
  - Improve handling of large diffs
  - Added GitLab Event header for project hooks
  - Add Two-factor authentication (2FA) for GitLab logins
  - Show Atom feed buttons everywhere where applicable.
  - Add project activity atom feed.
  - Don't crash when an MR from a fork has a cross-reference comment from the target project on one of its commits.
  - Explain how to get a new password reset token in welcome emails
  - Include commit comments in MR from a forked project.
  - Group milestones by title in the dashboard and all other issue views.
  - Query issues, merge requests and milestones with their IID through API (Julien Bianchi)
  - Add default project and snippet visibility settings to the admin web UI.
  - Show incompatible projects in Google Code import status (Stan Hu)
  - Fix bug where commit data would not appear in some subdirectories (Stan Hu)
  - Task lists are now usable in comments, and will show up in Markdown previews.
  - Fix bug where avatar filenames were not actually deleted from the database during removal (Stan Hu)
  - Fix bug where Slack service channel was not saved in admin template settings. (Stan Hu)
  - Protect OmniAuth request phase against CSRF.
  - Don't send notifications to mentioned users that don't have access to the project in question.
  - Add search issues/MR by number
  - Change plots to bar graphs in commit statistics screen
  - Move snippets UI to fluid layout
  - Improve UI for sidebar. Increase separation between navigation and content
  - Improve new project command options (Ben Bodenmiller)
  - Add common method to force UTF-8 and use it to properly handle non-ascii OAuth user properties (Onur Küçük)
  - Prevent sending empty messages to HipChat (Chulki Lee)
  - Improve UI for mobile phones on dashboard and project pages
  - Add room notification and message color option for HipChat
  - Allow to use non-ASCII letters and dashes in project and namespace name. (Jakub Jirutka)
  - Add footnotes support to Markdown (Guillaume Delbergue)
  - Add current_sign_in_at to UserFull REST api.
  - Make Sidekiq MemoryKiller shutdown signal configurable
  - Add "Create Merge Request" buttons to commits and branches pages and push event.
  - Show user roles by comments.
  - Fix automatic blocking of auto-created users from Active Directory.
  - Call merge request web hook for each new commits (Arthur Gautier)
  - Use SIGKILL by default in Sidekiq::MemoryKiller
  - Fix mentioning of private groups.
  - Add style for <kbd> element in markdown
  - Spin spinner icon next to "Checking for CI status..." on MR page.
  - Fix reference links in dashboard activity and ATOM feeds.
  - Ensure that the first added admin performs repository imports

v 7.10.4
  - Fix migrations broken in 7.10.2
  - Make tags for GitLab installations running on MySQL case sensitive
  - Get Gitorious importer to work again.
  - Fix adding new group members from admin area
  - Fix DB error when trying to tag a repository (Stan Hu)
  - Fix Error 500 when searching Wiki pages (Stan Hu)
  - Unescape branch names in compare commit (Stan Hu)
  - Order commit comments chronologically in API.

v 7.10.2
  - Fix CI links on MR page

v 7.10.0
  - Ignore submodules that are defined in .gitmodules but are checked in as directories.
  - Allow projects to be imported from Google Code.
  - Remove access control for uploaded images to fix broken images in emails (Hannes Rosenögger)
  - Allow users to be invited by email to join a group or project.
  - Don't crash when project repository doesn't exist.
  - Add config var to block auto-created LDAP users.
  - Don't use HTML ellipsis in EmailsOnPush subject truncated commit message.
  - Set EmailsOnPush reply-to address to committer email when enabled.
  - Fix broken file browsing with a submodule that contains a relative link (Stan Hu)
  - Fix persistent XSS vulnerability around profile website URLs.
  - Fix project import URL regex to prevent arbitary local repos from being imported.
  - Fix directory traversal vulnerability around uploads routes.
  - Fix directory traversal vulnerability around help pages.
  - Don't leak existence of project via search autocomplete.
  - Don't leak existence of group or project via search.
  - Fix bug where Wiki pages that included a '/' were no longer accessible (Stan Hu)
  - Fix bug where error messages from Dropzone would not be displayed on the issues page (Stan Hu)
  - Add a rake task to check repository integrity with `git fsck`
  - Add ability to configure Reply-To address in gitlab.yml (Stan Hu)
  - Move current user to the top of the list in assignee/author filters (Stan Hu)
  - Fix broken side-by-side diff view on merge request page (Stan Hu)
  - Set Application controller default URL options to ensure all url_for calls are consistent (Stan Hu)
  - Allow HTML tags in Markdown input
  - Fix code unfold not working on Compare commits page (Stan Hu)
  - Fix generating SSH key fingerprints with OpenSSH 6.8. (Sašo Stanovnik)
  - Fix "Import projects from" button to show the correct instructions (Stan Hu)
  - Fix dots in Wiki slugs causing errors (Stan Hu)
  - Make maximum attachment size configurable via Application Settings (Stan Hu)
  - Update poltergeist to version 1.6.0 to support PhantomJS 2.0 (Zeger-Jan van de Weg)
  - Fix cross references when usernames, milestones, or project names contain underscores (Stan Hu)
  - Disable reference creation for comments surrounded by code/preformatted blocks (Stan Hu)
  - Reduce Rack Attack false positives causing 403 errors during HTTP authentication (Stan Hu)
  - enable line wrapping per default and remove the checkbox to toggle it (Hannes Rosenögger)
  - Fix a link in the patch update guide
  - Add a service to support external wikis (Hannes Rosenögger)
  - Omit the "email patches" link and fix plain diff view for merge commits
  - List new commits for newly pushed branch in activity view.
  - Add sidetiq gem dependency to match EE
  - Add changelog, license and contribution guide links to project tab bar.
  - Improve diff UI
  - Fix alignment of navbar toggle button (Cody Mize)
  - Fix checkbox rendering for nested task lists
  - Identical look of selectboxes in UI
  - Upgrade the gitlab_git gem to version 7.1.3
  - Move "Import existing repository by URL" option to button.
  - Improve error message when save profile has error.
  - Passing the name of pushed ref to CI service (requires GitLab CI 7.9+)
  - Add location field to user profile
  - Fix print view for markdown files and wiki pages
  - Fix errors when deleting old backups
  - Improve GitLab performance when working with git repositories
  - Add tag message and last commit to tag hook (Kamil Trzciński)
  - Restrict permissions on backup files
  - Improve oauth accounts UI in profile page
  - Add ability to unlink connected accounts
  - Add changes to Deploy Keys to the Audit Logs

v 7.9.0 (unreleased)
  - Replace commits calendar with faster contribution calendar that includes issues and merge requests
  - Add inifinite scroll to user page activity
  - Don't include system notes in issue/MR comment count.
  - Don't mark merge request as updated when merge status relative to target branch changes.
  - Link note avatar to user.
  - Make Git-over-SSH errors more descriptive.
  - Fix EmailsOnPush.
  - Refactor issue filtering
  - AJAX selectbox for issue assignee and author filters
  - Fix issue with missing options in issue filtering dropdown if selected one
  - Prevent holding Control-Enter or Command-Enter from posting comment multiple times.
  - Prevent note form from being cleared when submitting failed.
  - Improve file icons rendering on tree (Sullivan Sénéchal)
  - API: Add pagination to project events
  - Get issue links in notification mail to work again.
  - Don't show commit comment button when user is not signed in.
  - Fix admin user projects lists.
  - Don't leak private group existence by redirecting from namespace controller to group controller.
  - Ability to skip some items from backup (database, respositories or uploads)
  - Archive repositories in background worker.
  - Import GitHub, Bitbucket or GitLab.com projects owned by authenticated user into current namespace.
  - Project labels are now available over the API under the "tag_list" field (Cristian Medina)
  - Fixed link paths for HTTP and SSH on the admin project view (Jeremy Maziarz)
  - Fix and improve help rendering (Sullivan Sénéchal)
  - Fix final line in EmailsOnPush email diff being rendered as error.
  - Prevent duplicate Buildkite service creation.
  - Fix git over ssh errors 'fatal: protocol error: bad line length character'
  - Automatically setup GitLab CI project for forks if origin project has GitLab CI enabled
  - Bust group page project list cache when namespace name or path changes.
  - Explicitly set image alt-attribute to prevent graphical glitches if gravatars could not be loaded
  - Allow user to choose a public email to show on public profile
  - Remove truncation from issue titles on milestone page (Jason Blanchard)
  - Fix stuck Merge Request merging events from old installations (Ben Bodenmiller)
  - Fix merge request comments on files with multiple commits
  - Fix Resource Owner Password Authentication Flow

v 7.9.4
  - Security: Fix project import URL regex to prevent arbitary local repos from being imported
  - Fixed issue where only 25 commits would load in file listings
  - Fix LDAP identities  after config update

v 7.9.3
  - Contains no changes
  - Add icons to Add dropdown items.
  - Allow admin to create public deploy keys that are accessible to any project.
  - Warn when gitlab-shell version doesn't match requirement.
  - Skip email confirmation when set by admin or via LDAP.
  - Only allow users to reference groups, projects, issues, MRs, commits they have access to.

v 7.9.3
  - Contains no changes

v 7.9.2
  - Contains no changes

v 7.9.1
  - Include missing events and fix save functionality in admin service template settings form (Stan Hu)
  - Fix "Import projects from" button to show the correct instructions (Stan Hu)
  - Fix OAuth2 issue importing a new project from GitHub and GitLab (Stan Hu)
  - Fix for LDAP with commas in DN
  - Fix missing events and in admin Slack service template settings form (Stan Hu)
  - Don't show commit comment button when user is not signed in.
  - Downgrade gemnasium-gitlab-service gem

v 7.9.0
  - Add HipChat integration documentation (Stan Hu)
  - Update documentation for object_kind field in Webhook push and tag push Webhooks (Stan Hu)
  - Fix broken email images (Hannes Rosenögger)
  - Automatically config git if user forgot, where possible (Zeger-Jan van de Weg)
  - Fix mass SQL statements on initial push (Hannes Rosenögger)
  - Add tag push notifications and normalize HipChat and Slack messages to be consistent (Stan Hu)
  - Add comment notification events to HipChat and Slack services (Stan Hu)
  - Add issue and merge request events to HipChat and Slack services (Stan Hu)
  - Fix merge request URL passed to Webhooks. (Stan Hu)
  - Fix bug that caused a server error when editing a comment to "+1" or "-1" (Stan Hu)
  - Fix code preview theme setting for comments, issues, merge requests, and snippets (Stan Hu)
  - Move labels/milestones tabs to sidebar
  - Upgrade Rails gem to version 4.1.9.
  - Improve error messages for file edit failures
  - Improve UI for commits, issues and merge request lists
  - Fix commit comments on first line of diff not rendering in Merge Request Discussion view.
  - Allow admins to override restricted project visibility settings.
  - Move restricted visibility settings from gitlab.yml into the web UI.
  - Improve trigger merge request hook when source project branch has been updated (Kirill Zaitsev)
  - Save web edit in new branch
  - Fix ordering of imported but unchanged projects (Marco Wessel)
  - Mobile UI improvements: make aside content expandable
  - Expose avatar_url in projects API
  - Fix checkbox alignment on the application settings page.
  - Generalize image upload in drag and drop in markdown to all files (Hannes Rosenögger)
  - Fix mass-unassignment of issues (Robert Speicher)
  - Fix hidden diff comments in merge request discussion view
  - Allow user confirmation to be skipped for new users via API
  - Add a service to send updates to an Irker gateway (Romain Coltel)
  - Ignore case of LDAP user DN when checking group membership.
  - Add brakeman (security scanner for Ruby on Rails)
  - Slack username and channel options
  - Add grouped milestones from all projects to dashboard.
  - Web hook sends pusher email as well as commiter
  - Add Bitbucket omniauth provider.
  - Add Bitbucket importer.
  - Support referencing issues to a project whose name starts with a digit
  - Condense commits already in target branch when updating merge request source branch.
  - Send notifications and leave system comments when bulk updating issues.
  - Automatically link commit ranges to compare page: sha1...sha4 or sha1..sha4 (includes sha1 in comparison)
  - Move groups page from profile to dashboard
  - Starred projects page at dashboard
  - Blocking user does not remove him/her from project/groups but show blocked label
  - Change subject of EmailsOnPush emails to include namespace, project and branch.
  - Change subject of EmailsOnPush emails to include first commit message when multiple were pushed.
  - Remove confusing footer from EmailsOnPush mail body.
  - Add list of changed files to EmailsOnPush emails.
  - Add option to send EmailsOnPush emails from committer email if domain matches.
  - Add option to disable code diffs in EmailOnPush emails.
  - Wrap commit message in EmailsOnPush email.
  - Send EmailsOnPush emails when deleting commits using force push.
  - Fix EmailsOnPush email comparison link to include first commit.
  - Fix highliht of selected lines in file
  - Reject access to group/project avatar if the user doesn't have access.
  - Add database migration to clean group duplicates with same path and name (Make sure you have a backup before update)
  - Add GitLab active users count to rake gitlab:check
  - Starred projects page at dashboard
  - Make email display name configurable
  - Improve json validation in hook data
  - Use Emoji One
  - Updated emoji help documentation to properly reference EmojiOne.
  - Fix missing GitHub organisation repositories on import page.
  - Added blue theme
  - Remove annoying notice messages when create/update merge request
  - Allow smb:// links in Markdown text.
  - Filter merge request by title or description at Merge Requests page
  - Block user if he/she was blocked in Active Directory
  - Fix import pages not working after first load.
  - Use custom LDAP label in LDAP signin form.
  - Execute hooks and services when branch or tag is created or deleted through web interface.
  - Block and unblock user if he/she was blocked/unblocked in Active Directory
  - Raise recommended number of unicorn workers from 2 to 3
  - Use same layout and interactivity for project members as group members.
  - Prevent gitlab-shell character encoding issues by receiving its changes as raw data.
  - Ability to unsubscribe/subscribe to issue or merge request
  - Delete deploy key when last connection to a project is destroyed.
  - Fix invalid Atom feeds when using emoji, horizontal rules, or images (Christian Walther)
  - Backup of repositories with tar instead of git bundle (only now are git-annex files included in the backup)
  - Add canceled status for CI
  - Send EmailsOnPush email when branch or tag is created or deleted.
  - Faster merge request processing for large repository
  - Prevent doubling AJAX request with each commit visit via Turbolink
  - Prevent unnecessary doubling of js events on import pages and user calendar

v 7.8.4
  - Fix issue_tracker_id substitution in custom issue trackers
  - Fix path and name duplication in namespaces

v 7.8.3
  - Bump version of gitlab_git fixing annotated tags without message

v 7.8.2
  - Fix service migration issue when upgrading from versions prior to 7.3
  - Fix setting of the default use project limit via admin UI
  - Fix showing of already imported projects for GitLab and Gitorious importers
  - Fix response of push to repository to return "Not found" if user doesn't have access
  - Fix check if user is allowed to view the file attachment
  - Fix import check for case sensetive namespaces
  - Increase timeout for Git-over-HTTP requests to 1 hour since large pulls/pushes can take a long time.
  - Properly handle autosave local storage exceptions.
  - Escape wildcards when searching LDAP by username.

v 7.8.1
  - Fix run of custom post receive hooks
  - Fix migration that caused issues when upgrading to version 7.8 from versions prior to 7.3
  - Fix the warning for LDAP users about need to set password
  - Fix avatars which were not shown for non logged in users
  - Fix urls for the issues when relative url was enabled

v 7.8.0
  - Fix access control and protection against XSS for note attachments and other uploads.
  - Replace highlight.js with rouge-fork rugments (Stefan Tatschner)
  - Make project search case insensitive (Hannes Rosenögger)
  - Include issue/mr participants in list of recipients for reassign/close/reopen emails
  - Expose description in groups API
  - Better UI for project services page
  - Cleaner UI for web editor
  - Add diff syntax highlighting in email-on-push service notifications (Hannes Rosenögger)
  - Add API endpoint to fetch all changes on a MergeRequest (Jeroen van Baarsen)
  - View note image attachments in new tab when clicked instead of downloading them
  - Improve sorting logic in UI and API. Explicitly define what sorting method is used by default
  - Fix overflow at sidebar when have several items
  - Add notes for label changes in issue and merge requests
  - Show tags in commit view (Hannes Rosenögger)
  - Only count a user's vote once on a merge request or issue (Michael Clarke)
  - Increase font size when browse source files and diffs
  - Service Templates now let you set default values for all services
  - Create new file in empty repository using GitLab UI
  - Ability to clone project using oauth2 token
  - Upgrade Sidekiq gem to version 3.3.0
  - Stop git zombie creation during force push check
  - Show success/error messages for test setting button in services
  - Added Rubocop for code style checks
  - Fix commits pagination
  - Async load a branch information at the commit page
  - Disable blacklist validation for project names
  - Allow configuring protection of the default branch upon first push (Marco Wessel)
  - Add gitlab.com importer
  - Add an ability to login with gitlab.com
  - Add a commit calendar to the user profile (Hannes Rosenögger)
  - Submit comment on command-enter
  - Notify all members of a group when that group is mentioned in a comment, for example: `@gitlab-org` or `@sales`.
  - Extend issue clossing pattern to include "Resolve", "Resolves", "Resolved", "Resolving" and "Close" (Julien Bianchi and Hannes Rosenögger)
  - Fix long broadcast message cut-off on left sidebar (Visay Keo)
  - Add Project Avatars (Steven Thonus and Hannes Rosenögger)
  - Password reset token validity increased from 2 hours to 2 days since it is also send on account creation.
  - Edit group members via API
  - Enable raw image paste from clipboard, currently Chrome only (Marco Cyriacks)
  - Add action property to merge request hook (Julien Bianchi)
  - Remove duplicates from group milestone participants list.
  - Add a new API function that retrieves all issues assigned to a single milestone (Justin Whear and Hannes Rosenögger)
  - API: Access groups with their path (Julien Bianchi)
  - Added link to milestone and keeping resource context on smaller viewports for issues and merge requests (Jason Blanchard)
  - Allow notification email to be set separately from primary email.
  - API: Add support for editing an existing project (Mika Mäenpää and Hannes Rosenögger)
  - Don't have Markdown preview fail for long comments/wiki pages.
  - When test web hook - show error message instead of 500 error page if connection to hook url was reset
  - Added support for firing system hooks on group create/destroy and adding/removing users to group (Boyan Tabakov)
  - Added persistent collapse button for left side nav bar (Jason Blanchard)
  - Prevent losing unsaved comments by automatically restoring them when comment page is loaded again.
  - Don't allow page to be scaled on mobile.
  - Clean the username acquired from OAuth/LDAP so it doesn't fail username validation and block signing up.
  - Show assignees in merge request index page (Kelvin Mutuma)
  - Link head panel titles to relevant root page.
  - Allow users that signed up via OAuth to set their password in order to use Git over HTTP(S).
  - Show users button to share their newly created public or internal projects on twitter
  - Add quick help links to the GitLab pricing and feature comparison pages.
  - Fix duplicate authorized applications in user profile and incorrect application client count in admin area.
  - Make sure Markdown previews always use the same styling as the eventual destination.
  - Remove deprecated Group#owner_id from API
  - Show projects user contributed to on user page. Show stars near project on user page.
  - Improve database performance for GitLab
  - Add Asana service (Jeremy Benoist)
  - Improve project web hooks with extra data

v 7.7.2
  - Update GitLab Shell to version 2.4.2 that fixes a bug when developers can push to protected branch
  - Fix issue when LDAP user can't login with existing GitLab account

v 7.7.1
  - Improve mention autocomplete performance
  - Show setup instructions for GitHub import if disabled
  - Allow use http for OAuth applications

v 7.7.0
  - Import from GitHub.com feature
  - Add Jetbrains Teamcity CI service (Jason Lippert)
  - Mention notification level
  - Markdown preview in wiki (Yuriy Glukhov)
  - Raise group avatar filesize limit to 200kb
  - OAuth applications feature
  - Show user SSH keys in admin area
  - Developer can push to protected branches option
  - Set project path instead of project name in create form
  - Block Git HTTP access after 10 failed authentication attempts
  - Updates to the messages returned by API (sponsored by O'Reilly Media)
  - New UI layout with side navigation
  - Add alert message in case of outdated browser (IE < 10)
  - Added API support for sorting projects
  - Update gitlab_git to version 7.0.0.rc14
  - Add API project search filter option for authorized projects
  - Fix File blame not respecting branch selection
  - Change some of application settings on fly in admin area UI
  - Redesign signin/signup pages
  - Close standard input in Gitlab::Popen.popen
  - Trigger GitLab CI when push tags
  - When accept merge request - do merge using sidaekiq job
  - Enable web signups by default
  - Fixes for diff comments: drag-n-drop images, selecting images
  - Fixes for edit comments: drag-n-drop images, preview mode, selecting images, save & update
  - Remove password strength indicator



v 7.6.0
  - Fork repository to groups
  - New rugged version
  - Add CRON=1 backup setting for quiet backups
  - Fix failing wiki restore
  - Add optional Sidekiq MemoryKiller middleware (enabled via SIDEKIQ_MAX_RSS env variable)
  - Monokai highlighting style now more faithful to original design (Mark Riedesel)
  - Create project with repository in synchrony
  - Added ability to create empty repo or import existing one if project does not have repository
  - Reactivate highlight.js language autodetection
  - Mobile UI improvements
  - Change maximum avatar file size from 100KB to 200KB
  - Strict validation for snippet file names
  - Enable Markdown preview for issues, merge requests, milestones, and notes (Vinnie Okada)
  - In the docker directory is a container template based on the Omnibus packages.
  - Update Sidekiq to version 2.17.8
  - Add author filter to project issues and merge requests pages
  - Atom feed for user activity
  - Support multiple omniauth providers for the same user
  - Rendering cross reference in issue title and tooltip for merge request
  - Show username in comments
  - Possibility to create Milestones or Labels when Issues are disabled
  - Fix bug with showing gpg signature in tag

v 7.5.3
  - Bump gitlab_git to 7.0.0.rc12 (includes Rugged 0.21.2)

v 7.5.2
  - Don't log Sidekiq arguments by default
  - Fix restore of wiki repositories from backups

v 7.5.1
  - Add missing timestamps to 'members' table

v 7.5.0
  - API: Add support for Hipchat (Kevin Houdebert)
  - Add time zone configuration in gitlab.yml (Sullivan Senechal)
  - Fix LDAP authentication for Git HTTP access
  - Run 'GC.start' after every EmailsOnPushWorker job
  - Fix LDAP config lookup for provider 'ldap'
  - Drop all sequences during Postgres database restore
  - Project title links to project homepage (Ben Bodenmiller)
  - Add Atlassian Bamboo CI service (Drew Blessing)
  - Mentioned @user will receive email even if he is not participating in issue or commit
  - Session API: Use case-insensitive authentication like in UI (Andrey Krivko)
  - Tie up loose ends with annotated tags: API & UI (Sean Edge)
  - Return valid json for deleting branch via API (sponsored by O'Reilly Media)
  - Expose username in project events API (sponsored by O'Reilly Media)
  - Adds comments to commits in the API
  - Performance improvements
  - Fix post-receive issue for projects with deleted forks
  - New gitlab-shell version with custom hooks support
  - Improve code
  - GitLab CI 5.2+ support (does not support older versions)
  - Fixed bug when you can not push commits starting with 000000 to protected branches
  - Added a password strength indicator
  - Change project name and path in one form
  - Display renamed files in diff views (Vinnie Okada)
  - Fix raw view for public snippets
  - Use secret token with GitLab internal API.
  - Add missing timestamps to 'members' table

v 7.4.5
  - Bump gitlab_git to 7.0.0.rc12 (includes Rugged 0.21.2)

v 7.4.4
  - No changes

v 7.4.3
  - Fix raw snippets view
  - Fix security issue for member api
  - Fix buildbox integration

v 7.4.2
  - Fix internal snippet exposing for unauthenticated users

v 7.4.1
  - Fix LDAP authentication for Git HTTP access
  - Fix LDAP config lookup for provider 'ldap'
  - Fix public snippets
  - Fix 500 error on projects with nested submodules

v 7.4.0
  - Refactored membership logic
  - Improve error reporting on users API (Julien Bianchi)
  - Refactor test coverage tools usage. Use SIMPLECOV=true to generate it locally
  - Default branch is protected by default
  - Increase unicorn timeout to 60 seconds
  - Sort search autocomplete projects by stars count so most popular go first
  - Add README to tab on project show page
  - Do not delete tmp/repositories itself during clean-up, only its contents
  - Support for backup uploads to remote storage
  - Prevent notes polling when there are not notes
  - Internal ForkService: Prepare support for fork to a given namespace
  - API: Add support for forking a project via the API (Bernhard Kaindl)
  - API: filter project issues by milestone (Julien Bianchi)
  - Fail harder in the backup script
  - Changes to Slack service structure, only webhook url needed
  - Zen mode for wiki and milestones (Robert Schilling)
  - Move Emoji parsing to html-pipeline-gitlab (Robert Schilling)
  - Font Awesome 4.2 integration (Sullivan Senechal)
  - Add Pushover service integration (Sullivan Senechal)
  - Add select field type for services options (Sullivan Senechal)
  - Add cross-project references to the Markdown parser (Vinnie Okada)
  - Add task lists to issue and merge request descriptions (Vinnie Okada)
  - Snippets can be public, internal or private
  - Improve danger zone: ask project path to confirm data-loss action
  - Raise exception on forgery
  - Show build coverage in Merge Requests (requires GitLab CI v5.1)
  - New milestone and label links on issue edit form
  - Improved repository graphs
  - Improve event note display in dashboard and project activity views (Vinnie Okada)
  - Add users sorting to admin area
  - UI improvements
  - Fix ambiguous sha problem with mentioned commit
  - Fixed bug with apostrophe when at mentioning users
  - Add active directory ldap option
  - Developers can push to wiki repo. Protected branches does not affect wiki repo any more
  - Faster rev list
  - Fix branch removal

v 7.3.2
  - Fix creating new file via web editor
  - Use gitlab-shell v2.0.1

v 7.3.1
  - Fix ref parsing in Gitlab::GitAccess
  - Fix error 500 when viewing diff on a file with changed permissions
  - Fix adding comments to MR when source branch is master
  - Fix error 500 when searching description contains relative link

v 7.3.0
  - Always set the 'origin' remote in satellite actions
  - Write authorized_keys in tmp/ during tests
  - Use sockets to connect to Redis
  - Add dormant New Relic gem (can be enabled via environment variables)
  - Expire Rack sessions after 1 week
  - Cleaner signin/signup pages
  - Improved comments UI
  - Better search with filtering, pagination etc
  - Added a checkbox to toggle line wrapping in diff (Yuriy Glukhov)
  - Prevent project stars duplication when fork project
  - Use the default Unicorn socket backlog value of 1024
  - Support Unix domain sockets for Redis
  - Store session Redis keys in 'session:gitlab:' namespace
  - Deprecate LDAP account takeover based on partial LDAP email / GitLab username match
  - Use /bin/sh instead of Bash in bin/web, bin/background_jobs (Pavel Novitskiy)
  - Keyboard shortcuts for productivity (Robert Schilling)
  - API: filter issues by state (Julien Bianchi)
  - API: filter issues by labels (Julien Bianchi)
  - Add system hook for ssh key changes
  - Add blob permalink link (Ciro Santilli)
  - Create annotated tags through UI and API (Sean Edge)
  - Snippets search (Charles Bushong)
  - Comment new push to existing MR
  - Add 'ci' to the blacklist of forbidden names
  - Improve text filtering on issues page
  - Comment & Close button
  - Process git push --all much faster
  - Don't allow edit of system notes
  - Project wiki search (Ralf Seidler)
  - Enabled Shibboleth authentication support (Matus Banas)
  - Zen mode (fullscreen) for issues/MR/notes (Robert Schilling)
  - Add ability to configure webhook timeout via gitlab.yml (Wes Gurney)
  - Sort project merge requests in asc or desc order for updated_at or created_at field (sponsored by O'Reilly Media)
  - Add Redis socket support to 'rake gitlab:shell:install'

v 7.2.1
  - Delete orphaned labels during label migration (James Brooks)
  - Security: prevent XSS with stricter MIME types for raw repo files

v 7.2.0
  - Explore page
  - Add project stars (Ciro Santilli)
  - Log Sidekiq arguments
  - Better labels: colors, ability to rename and remove
  - Improve the way merge request collects diffs
  - Improve compare page for large diffs
  - Expose the full commit message via API
  - Fix 500 error on repository rename
  - Fix bug when MR download patch return invalid diff
  - Test gitlab-shell integration
  - Repository import timeout increased from 2 to 4 minutes allowing larger repos to be imported
  - API for labels (Robert Schilling)
  - API: ability to set an import url when creating project for specific user

v 7.1.1
  - Fix cpu usage issue in Firefox
  - Fix redirect loop when changing password by new user
  - Fix 500 error on new merge request page

v 7.1.0
  - Remove observers
  - Improve MR discussions
  - Filter by description on Issues#index page
  - Fix bug with namespace select when create new project page
  - Show README link after description for non-master members
  - Add @all mention for comments
  - Dont show reply button if user is not signed in
  - Expose more information for issues with webhook
  - Add a mention of the merge request into the default merge request commit message
  - Improve code highlight, introduce support for more languages like Go, Clojure, Erlang etc
  - Fix concurrency issue in repository download
  - Dont allow repository name start with ?
  - Improve email threading (Pierre de La Morinerie)
  - Cleaner help page
  - Group milestones
  - Improved email notifications
  - Contributors API (sponsored by Mobbr)
  - Fix LDAP TLS authentication (Boris HUISGEN)
  - Show VERSION information on project sidebar
  - Improve branch removal logic when accept MR
  - Fix bug where comment form is spawned inside the Reply button
  - Remove Dir.chdir from Satellite#lock for thread-safety
  - Increased default git max_size value from 5MB to 20MB in gitlab.yml. Please update your configs!
  - Show error message in case of timeout in satellite when create MR
  - Show first 100 files for huge diff instead of hiding all
  - Change default admin email from admin@local.host to admin@example.com

v 7.0.0
  - The CPU no longer overheats when you hold down the spacebar
  - Improve edit file UI
  - Add ability to upload group avatar when create
  - Protected branch cannot be removed
  - Developers can remove normal branches with UI
  - Remove branch via API (sponsored by O'Reilly Media)
  - Move protected branches page to Project settings area
  - Redirect to Files view when create new branch via UI
  - Drag and drop upload of image in every markdown-area (Earle Randolph Bunao and Neil Francis Calabroso)
  - Refactor the markdown relative links processing
  - Make it easier to implement other CI services for GitLab
  - Group masters can create projects in group
  - Deprecate ruby 1.9.3 support
  - Only masters can rewrite/remove git tags
  - Add X-Frame-Options SAMEORIGIN to Nginx config so Sidekiq admin is visible
  - UI improvements
  - Case-insensetive search for issues
  - Update to rails 4.1
  - Improve performance of application for projects and groups with a lot of members
  - Formally support Ruby 2.1
  - Include Nginx gitlab-ssl config
  - Add manual language detection for highlight.js
  - Added example.com/:username routing
  - Show notice if your profile is public
  - UI improvements for mobile devices
  - Improve diff rendering performance
  - Drag-n-drop for issues and merge requests between states at milestone page
  - Fix '0 commits' message for huge repositories on project home page
  - Prevent 500 error page when visit commit page from large repo
  - Add notice about huge push over http to unicorn config
  - File action in satellites uses default 30 seconds timeout instead of old 10 seconds one
  - Overall performance improvements
  - Skip init script check on omnibus-gitlab
  - Be more selective when killing stray Sidekiqs
  - Check LDAP user filter during sign-in
  - Remove wall feature (no data loss - you can take it from database)
  - Dont expose user emails via API unless you are admin
  - Detect issues closed by Merge Request description
  - Better email subject lines from email on push service (Alex Elman)
  - Enable identicon for gravatar be default

v 6.9.2
  - Revert the commit that broke the LDAP user filter

v 6.9.1
  - Fix scroll to highlighted line
  - Fix the pagination on load for commits page

v 6.9.0
  - Store Rails cache data in the Redis `cache:gitlab` namespace
  - Adjust MySQL limits for existing installations
  - Add db index on project_id+iid column. This prevents duplicate on iid (During migration duplicates will be removed)
  - Markdown preview or diff during editing via web editor (Evgeniy Sokovikov)
  - Give the Rails cache its own Redis namespace
  - Add ability to set different ssh host, if different from http/https
  - Fix syntax highlighting for code comments blocks
  - Improve comments loading logic
  - Stop refreshing comments when the tab is hidden
  - Improve issue and merge request mobile UI (Drew Blessing)
  - Document how to convert a backup to PostgreSQL
  - Fix locale bug in backup manager
  - Fix can not automerge when MR description is too long
  - Fix wiki backup skip bug
  - Two Step MR creation process
  - Remove unwanted files from satellite working directory with git clean -fdx
  - Accept merge request via API (sponsored by O'Reilly Media)
  - Add more access checks during API calls
  - Block SSH access for 'disabled' Active Directory users
  - Labels for merge requests (Drew Blessing)
  - Threaded emails by setting a Message-ID (Philip Blatter)

v 6.8.1
  - Bump required gitlab-shell version to 1.9.3

v 6.8.0
  - Ability to at mention users that are participating in issue and merge req. discussion
  - Enabled GZip Compression for assets in example Nginx, make sure that Nginx is compiled with --with-http_gzip_static_module flag (this is default in Ubuntu)
  - Make user search case-insensitive (Christopher Arnold)
  - Remove omniauth-ldap nickname bug workaround
  - Drop all tables before restoring a Postgres backup
  - Make the repository downloads path configurable
  - Create branches via API (sponsored by O'Reilly Media)
  - Changed permission of gitlab-satellites directory not to be world accessible
  - Protected branch does not allow force push
  - Fix popen bug in `rake gitlab:satellites:create`
  - Disable connection reaping for MySQL
  - Allow oauth signup without email for twitter and github
  - Fix faulty namespace names that caused 500 on user creation
  - Option to disable standard login
  - Clean old created archives from repository downloads directory
  - Fix download link for huge MR diffs
  - Expose event and mergerequest timestamps in API
  - Fix emails on push service when only one commit is pushed

v 6.7.3
  - Fix the merge notification email not being sent (Pierre de La Morinerie)
  - Drop all tables before restoring a Postgres backup
  - Remove yanked modernizr gem

v 6.7.2
  - Fix upgrader script

v 6.7.1
  - Fix GitLab CI integration

v 6.7.0
  - Increased the example Nginx client_max_body_size from 5MB to 20MB, consider updating it manually on existing installations
  - Add support for Gemnasium as a Project Service (Olivier Gonzalez)
  - Add edit file button to MergeRequest diff
  - Public groups (Jason Hollingsworth)
  - Cleaner headers in Notification Emails (Pierre de La Morinerie)
  - Blob and tree gfm links to anchors work
  - Piwik Integration (Sebastian Winkler)
  - Show contribution guide link for new issue form (Jeroen van Baarsen)
  - Fix CI status for merge requests from fork
  - Added option to remove issue assignee on project issue page and issue edit page (Jason Blanchard)
  - New page load indicator that includes a spinner that scrolls with the page
  - Converted all the help sections into markdown
  - LDAP user filters
  - Streamline the content of notification emails (Pierre de La Morinerie)
  - Fixes a bug with group member administration (Matt DeTullio)
  - Sort tag names using VersionSorter (Robert Speicher)
  - Add GFM autocompletion for MergeRequests (Robert Speicher)
  - Add webhook when a new tag is pushed (Jeroen van Baarsen)
  - Add button for toggling inline comments in diff view
  - Add retry feature for repository import
  - Reuse the GitLab LDAP connection within each request
  - Changed markdown new line behaviour to conform to markdown standards
  - Fix global search
  - Faster authorized_keys rebuilding in `rake gitlab:shell:setup` (requires gitlab-shell 1.8.5)
  - Create and Update MR calls now support the description parameter (Greg Messner)
  - Markdown relative links in the wiki link to wiki pages, markdown relative links in repositories link to files in the repository
  - Added Slack service integration (Federico Ravasio)
  - Better API responses for access_levels (sponsored by O'Reilly Media)
  - Requires at least 2 unicorn workers
  - Requires gitlab-shell v1.9+
  - Replaced gemoji(due to closed licencing problem) with Phantom Open Emoji library(combined SIL Open Font License, MIT License and the CC 3.0 License)
  - Fix `/:username.keys` response content type (Dmitry Medvinsky)

v 6.6.5
  - Added option to remove issue assignee on project issue page and issue edit page (Jason Blanchard)
  - Hide mr close button for comment form if merge request was closed or inline comment
  - Adds ability to reopen closed merge request

v 6.6.4
  - Add missing html escape for highlighted code blocks in comments, issues

v 6.6.3
  - Fix 500 error when edit yourself from admin area
  - Hide private groups for public profiles

v 6.6.2
  - Fix 500 error on branch/tag create or remove via UI

v 6.6.1
  - Fix 500 error on files tab if submodules presents

v 6.6.0
  - Retrieving user ssh keys publically(github style): http://__HOST__/__USERNAME__.keys
  - Permissions: Developer now can manage issue tracker (modify any issue)
  - Improve Code Compare page performance
  - Group avatar
  - Pygments.rb replaced with highlight.js
  - Improve Merge request diff store logic
  - Improve render performnace for MR show page
  - Fixed Assembla hardcoded project name
  - Jira integration documentation
  - Refactored app/services
  - Remove snippet expiration
  - Mobile UI improvements (Drew Blessing)
  - Fix block/remove UI for admin::users#show page
  - Show users' group membership on users' activity page (Robert Djurasaj)
  - User pages are visible without login if user is authorized to a public project
  - Markdown rendered headers have id derived from their name and link to their id
  - Improve application to work faster with large groups (100+ members)
  - Multiple emails per user
  - Show last commit for file when view file source
  - Restyle Issue#show page and MR#show page
  - Ability to filter by multiple labels for Issues page
  - Rails version to 4.0.3
  - Fixed attachment identifier displaying underneath note text (Jason Blanchard)

v 6.5.1
  - Fix branch selectbox when create merge request from fork

v 6.5.0
  - Dropdown menus on issue#show page for assignee and milestone (Jason Blanchard)
  - Add color custimization and previewing to broadcast messages
  - Fixed notes anchors
  - Load new comments in issues dynamically
  - Added sort options to Public page
  - New filters (assigned/authored/all) for Dashboard#issues/merge_requests (sponsored by Say Media)
  - Add project visibility icons to dashboard
  - Enable secure cookies if https used
  - Protect users/confirmation with rack_attack
  - Default HTTP headers to protect against MIME-sniffing, force https if enabled
  - Bootstrap 3 with responsive UI
  - New repository download formats: tar.bz2, zip, tar (Jason Hollingsworth)
  - Restyled accept widgets for MR
  - SCSS refactored
  - Use jquery timeago plugin
  - Fix 500 error for rdoc files
  - Ability to customize merge commit message (sponsored by Say Media)
  - Search autocomplete via ajax
  - Add website url to user profile
  - Files API supports base64 encoded content (sponsored by O'Reilly Media)
  - Added support for Go's repository retrieval (Bruno Albuquerque)

v6.4.3
  - Don't use unicorn worker killer if PhusionPassenger is defined

v6.4.2
  - Fixed wrong behaviour of script/upgrade.rb

v6.4.1
  - Fixed bug with repository rename
  - Fixed bug with project transfer

v 6.4.0
  - Added sorting to project issues page (Jason Blanchard)
  - Assembla integration (Carlos Paramio)
  - Fixed another 500 error with submodules
  - UI: More compact issues page
  - Minimal password length increased to 8 symbols
  - Side-by-side diff view (Steven Thonus)
  - Internal projects (Jason Hollingsworth)
  - Allow removal of avatar (Drew Blessing)
  - Project web hooks now support issues and merge request events
  - Visiting project page while not logged in will redirect to sign-in instead of 404 (Jason Hollingsworth)
  - Expire event cache on avatar creation/removal (Drew Blessing)
  - Archiving old projects (Steven Thonus)
  - Rails 4
  - Add time ago tooltips to show actual date/time
  - UI: Fixed UI for admin system hooks
  - Ruby script for easier GitLab upgrade
  - Do not remove Merge requests if fork project was removed
  - Improve sign-in/signup UX
  - Add resend confirmation link to sign-in page
  - Set noreply@HOSTNAME for reply_to field in all emails
  - Show GitLab API version on Admin#dashboard
  - API Cross-origin resource sharing
  - Show READMe link at project home page
  - Show repo size for projects in Admin area

v 6.3.0
  - API for adding gitlab-ci service
  - Init script now waits for pids to appear after (re)starting before reporting status (Rovanion Luckey)
  - Restyle project home page
  - Grammar fixes
  - Show branches list (which branches contains commit) on commit page (Andrew Kumanyaev)
  - Security improvements
  - Added support for GitLab CI 4.0
  - Fixed issue with 500 error when group did not exist
  - Ability to leave project
  - You can create file in repo using UI
  - You can remove file from repo using UI
  - API: dropped default_branch attribute from project during creation
  - Project default_branch is not stored in db any more. It takes from repo now.
  - Admin broadcast messages
  - UI improvements
  - Dont show last push widget if user removed this branch
  - Fix 500 error for repos with newline in file name
  - Extended html titles
  - API: create/update/delete repo files
  - Admin can transfer project to any namespace
  - API: projects/all for admin users
  - Fix recent branches order

v 6.2.4
  - Security: Cast API private_token to string (CVE-2013-4580)
  - Security: Require gitlab-shell 1.7.8 (CVE-2013-4581, CVE-2013-4582, CVE-2013-4583)
  - Fix for Git SSH access for LDAP users

v 6.2.3
  - Security: More protection against CVE-2013-4489
  - Security: Require gitlab-shell 1.7.4 (CVE-2013-4490, CVE-2013-4546)
  - Fix sidekiq rake tasks

v 6.2.2
  - Security: Update gitlab_git (CVE-2013-4489)

v 6.2.1
  - Security: Fix issue with generated passwords for new users

v 6.2.0
  - Public project pages are now visible to everyone (files, issues, wik, etc.)
    THIS MEANS YOUR ISSUES AND WIKI FOR PUBLIC PROJECTS ARE PUBLICLY VISIBLE AFTER THE UPGRADE
  - Add group access to permissions page
  - Require current password to change one
  - Group owner or admin can remove other group owners
  - Remove group transfer since we have multiple owners
  - Respect authorization in Repository API
  - Improve UI for Project#files page
  - Add more security specs
  - Added search for projects by name to api (Izaak Alpert)
  - Make default user theme configurable (Izaak Alpert)
  - Update logic for validates_merge_request for tree of MR (Andrew Kumanyaev)
  - Rake tasks for web hooks management (Jonhnny Weslley)
  - Extended User API to expose admin and can_create_group for user creation/updating (Boyan Tabakov)
  - API: Remove group
  - API: Remove project
  - Avatar upload on profile page with a maximum of 100KB (Steven Thonus)
  - Store the sessions in Redis instead of the cookie store
  - Fixed relative links in markdown
  - User must confirm their email if signup enabled
  - User must confirm changed email

v 6.1.0
  - Project specific IDs for issues, mr, milestones
    Above items will get a new id and for example all bookmarked issue urls will change.
    Old issue urls are redirected to the new one if the issue id is too high for an internal id.
  - Description field added to Merge Request
  - API: Sudo api calls (Izaak Alpert)
  - API: Group membership api (Izaak Alpert)
  - Improved commit diff
  - Improved large commit handling (Boyan Tabakov)
  - Rewrite: Init script now less prone to errors and keeps better track of the service (Rovanion Luckey)
  - Link issues, merge requests, and commits when they reference each other with GFM (Ash Wilson)
  - Close issues automatically when pushing commits with a special message
  - Improve user removal from admin area
  - Invalidate events cache when project was moved
  - Remove deprecated classes and rake tasks
  - Add event filter for group and project show pages
  - Add links to create branch/tag from project home page
  - Add public-project? checkbox to new-project view
  - Improved compare page. Added link to proceed into Merge Request
  - Send an email to a user when they are added to group
  - New landing page when you have 0 projects

v 6.0.0
  - Feature: Replace teams with group membership
    We introduce group membership in 6.0 as a replacement for teams.
    The old combination of groups and teams was confusing for a lot of people.
    And when the members of a team where changed this wasn't reflected in the project permissions.
    In GitLab 6.0 you will be able to add members to a group with a permission level for each member.
    These group members will have access to the projects in that group.
    Any changes to group members will immediately be reflected in the project permissions.
    You can even have multiple owners for a group, greatly simplifying administration.
  - Feature: Ability to have multiple owners for group
  - Feature: Merge Requests between fork and project (Izaak Alpert)
  - Feature: Generate fingerprint for ssh keys
  - Feature: Ability to create and remove branches with UI
  - Feature: Ability to create and remove git tags with UI
  - Feature: Groups page in profile. You can leave group there
  - API: Allow login with LDAP credentials
  - Redesign: project settings navigation
  - Redesign: snippets area
  - Redesign: ssh keys page
  - Redesign: buttons, blocks and other ui elements
  - Add comment title to rss feed
  - You can use arrows to navigate at tree view
  - Add project filter on dashboard
  - Cache project graph
  - Drop support of root namespaces
  - Default theme is classic now
  - Cache result of methods like authorize_projects, project.team.members etc
  - Remove $.ready events
  - Fix onclick events being double binded
  - Add notification level to group membership
  - Move all project controllers/views under Projects:: module
  - Move all profile controllers/views under Profiles:: module
  - Apply user project limit only for personal projects
  - Unicorn is default web server again
  - Store satellites lock files inside satellites dir
  - Disabled threadsafety mode in rails
  - Fixed bug with loosing MR comments
  - Improved MR comments logic
  - Render readme file for projects in public area

v 5.4.2
  - Security: Cast API private_token to string (CVE-2013-4580)
  - Security: Require gitlab-shell 1.7.8 (CVE-2013-4581, CVE-2013-4582, CVE-2013-4583)

v 5.4.1
  - Security: Fixes for CVE-2013-4489
  - Security: Require gitlab-shell 1.7.4 (CVE-2013-4490, CVE-2013-4546)

v 5.4.0
  - Ability to edit own comments
  - Documentation improvements
  - Improve dashboard projects page
  - Fixed nav for empty repos
  - GitLab Markdown help page
  - Misspelling fixes
  - Added support of unicorn and fog gems
  - Added client list to API doc
  - Fix PostgreSQL database restoration problem
  - Increase snippet content column size
  - allow project import via git:// url
  - Show participants on issues, including mentions
  - Notify mentioned users with email

v 5.3.0
  - Refactored services
  - Campfire service added
  - HipChat service added
  - Fixed bug with LDAP + git over http
  - Fixed bug with google analytics code being ignored
  - Improve sign-in page if ldap enabled
  - Respect newlines in wall messages
  - Generate the Rails secret token on first run
  - Rename repo feature
  - Init.d: remove gitlab.socket on service start
  - Api: added teams api
  - Api: Prevent blob content being escaped
  - Api: Smart deploy key add behaviour
  - Api: projects/owned.json return user owned project
  - Fix bug with team assignation on project from #4109
  - Advanced snippets: public/private, project/personal (Andrew Kulakov)
  - Repository Graphs (Karlo Nicholas T. Soriano)
  - Fix dashboard lost if comment on commit
  - Update gitlab-grack. Fixes issue with --depth option
  - Fix project events duplicate on project page
  - Fix postgres error when displaying network graph.
  - Fix dashboard event filter when navigate via turbolinks
  - init.d: Ensure socket is removed before starting service
  - Admin area: Style teams:index, group:show pages
  - Own page for failed forking
  - Scrum view for milestone

v 5.2.0
  - Turbolinks
  - Git over http with ldap credentials
  - Diff with better colors and some spacing on the corners
  - Default values for project features
  - Fixed huge_commit view
  - Restyle project clone panel
  - Move Gitlab::Git code to gitlab_git gem
  - Move update docs in repo
  - Requires gitlab-shell v1.4.0
  - Fixed submodules listing under file tab
  - Fork feature (Angus MacArthur)
  - git version check in gitlab:check
  - Shared deploy keys feature
  - Ability to generate default labels set for issues
  - Improve gfm autocomplete (Harold Luo)
  - Added support for Google Analytics
  - Code search feature (Javier Castro)

v 5.1.0
  - You can login with email or username now
  - Corrected project transfer rollback when repository cannot be moved
  - Move both repo and wiki when project transfer requested
  - Admin area: project editing was removed from admin namespace
  - Access: admin user has now access to any project.
  - Notification settings
  - Gitlab::Git set of objects to abstract from grit library
  - Replace Unicorn web server with Puma
  - Backup/Restore refactored. Backup dump project wiki too now
  - Restyled Issues list. Show milestone version in issue row
  - Restyled Merge Request list
  - Backup now dump/restore uploads
  - Improved performance of dashboard (Andrew Kumanyaev)
  - File history now tracks renames (Akzhan Abdulin)
  - Drop wiki migration tools
  - Drop sqlite migration tools
  - project tagging
  - Paginate users in API
  - Restyled network graph (Hiroyuki Sato)

v 5.0.1
  - Fixed issue with gitlab-grit being overridden by grit

v 5.0.0
  - Replaced gitolite with gitlab-shell
  - Removed gitolite-related libraries
  - State machine added
  - Setup gitlab as git user
  - Internal API
  - Show team tab for empty projects
  - Import repository feature
  - Updated rails
  - Use lambda for scopes
  - Redesign admin area -> users
  - Redesign admin area -> user
  - Secure link to file attachments
  - Add validations for Group and Team names
  - Restyle team page for project
  - Update capybara, rspec-rails, poltergeist to recent versions
  - Wiki on git using Gollum
  - Added Solarized Dark theme for code review
  - Don't show user emails in autocomplete lists, profile pages
  - Added settings tab for group, team, project
  - Replace user popup with icons in header
  - Handle project moving with gitlab-shell
  - Added select2-rails for selectboxes with ajax data load
  - Fixed search field on projects page
  - Added teams to search autocomplete
  - Move groups and teams on dashboard sidebar to sub-tabs
  - API: improved return codes and docs. (Felix Gilcher, Sebastian Ziebell)
  - Redesign wall to be more like chat
  - Snippets, Wall features are disabled by default for new projects

v 4.2.0
  - Teams
  - User show page. Via /u/username
  - Show help contents on pages for better navigation
  - Async gitolite calls
  - added satellites logs
  - can_create_group, can_create_team booleans for User
  - Process web hooks async
  - GFM: Fix images escaped inside links
  - Network graph improved
  - Switchable branches for network graph
  - API: Groups
  - Fixed project download

v 4.1.0
  - Optional Sign-Up
  - Discussions
  - Satellites outside of tmp
  - Line numbers for blame
  - Project public mode
  - Public area with unauthorized access
  - Load dashboard events with ajax
  - remember dashboard filter in cookies
  - replace resque with sidekiq
  - fix routing issues
  - cleanup rake tasks
  - fix backup/restore
  - scss cleanup
  - show preview for note images
  - improved network-graph
  - get rid of app/roles/
  - added new classes Team, Repository
  - Reduce amount of gitolite calls
  - Ability to add user in all group projects
  - remove deprecated configs
  - replaced Korolev font with open font
  - restyled admin/dashboard page
  - restyled admin/projects page

v 4.0.0
  - Remove project code and path from API. Use id instead
  - Return valid cloneable url to repo for web hook
  - Fixed backup issue
  - Reorganized settings
  - Fixed commits compare
  - Refactored scss
  - Improve status checks
  - Validates presence of User#name
  - Fixed postgres support
  - Removed sqlite support
  - Modified post-receive hook
  - Milestones can be closed now
  - Show comment events on dashboard
  - Quick add team members via group#people page
  - [API] expose created date for hooks and SSH keys
  - [API] list, create issue notes
  - [API] list, create snippet notes
  - [API] list, create wall notes
  - Remove project code - use path instead
  - added username field to user
  - rake task to fill usernames based on emails create namespaces for users
  - STI Group < Namespace
  - Project has namespace_id
  - Projects with namespaces also namespaced in gitolite and stored in subdir
  - Moving project to group will move it under group namespace
  - Ability to move project from namespaces to another
  - Fixes commit patches getting escaped (see #2036)
  - Support diff and patch generation for commits and merge request
  - MergeReqest doesn't generate a temporary file for the patch any more
  - Update the UI to allow downloading Patch or Diff

v 3.1.0
  - Updated gems
  - Services: Gitlab CI integration
  - Events filter on dashboard
  - Own namespace for redis/resque
  - Optimized commit diff views
  - add alphabetical order for projects admin page
  - Improved web editor
  - Commit stats page
  - Documentation split and cleanup
  - Link to commit authors everywhere
  - Restyled milestones list
  - added Milestone to Merge Request
  - Restyled Top panel
  - Refactored Satellite Code
  - Added file line links
  - moved from capybara-webkit to poltergeist + phantomjs

v 3.0.3
  - Fixed bug with issues list in Chrome
  - New Feature: Import team from another project

v 3.0.2
  - Fixed gitlab:app:setup
  - Fixed application error on empty project in admin area
  - Restyled last push widget

v 3.0.1
  - Fixed git over http

v 3.0.0
  - Projects groups
  - Web Editor
  - Fixed bug with gitolite keys
  - UI improved
  - Increased performance of application
  - Show user avatar in last commit when browsing Files
  - Refactored Gitlab::Merge
  - Use Font Awesome for icons
  - Separate observing of Note and MergeRequests
  - Milestone "All Issues" filter
  - Fix issue close and reopen button text and styles
  - Fix forward/back while browsing Tree hierarchy
  - Show number of notes for commits and merge requests
  - Added support pg from box and update installation doc
  - Reject ssh keys that break gitolite
  - [API] list one project hook
  - [API] edit project hook
  - [API] list project snippets
  - [API] allow to authorize using private token in HTTP header
  - [API] add user creation

v 2.9.1
  - Fixed resque custom config init

v 2.9.0
  - fixed inline notes bugs
  - refactored rspecs
  - refactored gitolite backend
  - added factory_girl
  - restyled projects list on dashboard
  - ssh keys validation to prevent gitolite crash
  - send notifications if changed permission in project
  - scss refactoring. gitlab_bootstrap/ dir
  - fix git push http body bigger than 112k problem
  - list of labels  page under issues tab
  - API for milestones, keys
  - restyled buttons
  - OAuth
  - Comment order changed

v 2.8.1
  - ability to disable gravatars
  - improved MR diff logic
  - ssh key help page

v 2.8.0
  - Gitlab Flavored Markdown
  - Bulk issues update
  - Issues API
  - Cucumber coverage increased
  - Post-receive files fixed
  - UI improved
  - Application cleanup
  - more cucumber
  - capybara-webkit + headless

v 2.7.0
  - Issue Labels
  - Inline diff
  - Git HTTP
  - API
  - UI improved
  - System hooks
  - UI improved
  - Dashboard events endless scroll
  - Source performance increased

v 2.6.0
  - UI polished
  - Improved network graph + keyboard nav
  - Handle huge commits
  - Last Push widget
  - Bugfix
  - Better performance
  - Email in resque
  - Increased test coverage
  - Ability to remove branch with MR accept
  - a lot of code refactored

v 2.5.0
  - UI polished
  - Git blame for file
  - Bugfix
  - Email in resque
  - Better test coverage

v 2.4.0
  - Admin area stats page
  - Ability to block user
  - Simplified dashboard area
  - Improved admin area
  - Bootstrap 2.0
  - Responsive layout
  - Big commits handling
  - Performance improved
  - Milestones

v 2.3.1
  - Issues pagination
  - ssl fixes
  - Merge Request pagination

v 2.3.0
  - Dashboard r1
  - Search r1
  - Project page
  - Close merge request on push
  - Persist MR diff after merge
  - mysql support
  - Documentation

v 2.2.0
  - We’ve added support of LDAP auth
  - Improved permission logic (4 roles system)
  - Protected branches (now only masters can push to protected branches)
  - Usability improved
  - twitter bootstrap integrated
  - compare view between commits
  - wiki feature
  - now you can enable/disable issues, wiki, wall features per project
  - security fixes
  - improved code browsing (ajax branch switch etc)
  - improved per-line commenting
  - git submodules displayed
  - moved to rails 3.2
  - help section improved

v 2.1.0
  - Project tab r1
  - List branches/tags
  - per line comments
  - mass user import

v 2.0.0
  - gitolite as main git host system
  - merge requests
  - project/repo access
  - link to commit/issue feed
  - design tab
  - improved email notifications
  - restyled dashboard
  - bugfix

v 1.2.2
  - common config file gitlab.yml
  - issues restyle
  - snippets restyle
  - clickable news feed header on dashboard
  - bugfix

v 1.2.1
  - bugfix

v 1.2.0
  - new design
  - user dashboard
  - network graph
  - markdown support for comments
  - encoding issues
  - wall like twitter timeline

v 1.1.0
  - project dashboard
  - wall redesigned
  - feature: code snippets
  - fixed horizontal scroll on file preview
  - fixed app crash if commit message has invalid chars
  - bugfix & code cleaning

v 1.0.2
  - fixed bug with empty project
  - added adv validation for project path & code
  - feature: issues can be sortable
  - bugfix
  - username displayed on top panel

v 1.0.1
  - fixed: with invalid source code for commit
  - fixed: lose branch/tag selection when use tree navigation
  - when history clicked - display path
  - bug fix & code cleaning

v 1.0.0
  - bug fix
  - projects preview mode

v 0.9.6
  - css fix
  - new repo empty tree until restart server - fixed

v 0.9.4
  - security improved
  - authorization improved
  - html escaping
  - bug fix
  - increased test coverage
  - design improvements

v 0.9.1
  - increased test coverage
  - design improvements
  - new issue email notification
  - updated app name
  - issue redesigned
  - issue can be edit

v 0.8.0
  - syntax highlight for main file types
  - redesign
  - stability
  - security fixes
  - increased test coverage
  - email notification<|MERGE_RESOLUTION|>--- conflicted
+++ resolved
@@ -1,11 +1,9 @@
 Please view this file on the master branch, on stable branches it's out of date.
 
-<<<<<<< HEAD
 v 8.1.0
   - Fix: LDAP group links API is not working as expected.
 
 v 8.0.1
-=======
 v 8.1.0 (unreleased)
   - Fix error preventing displaying of commit data for a directory with a leading dot (Stan Hu)
   - Speed up load times of issue detail pages by roughly 1.5x
@@ -97,7 +95,6 @@
 
 v 8.0.1
   - Remove git refs used internally by GitLab from network graph (Stan Hu)
->>>>>>> c0a6836b
   - Improve CI migration procedure and documentation
 
 v 8.0.0
