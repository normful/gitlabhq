Please view this file on the master branch, on stable branches it's out of date.

v 7.9.0 (unreleased)
  - Fix broken email images (Hannes Rosenögger)
  - Fix mass SQL statements on initial push (Hannes Rosenögger)
  - Add tag push notifications and normalize HipChat and Slack messages to be consistent (Stan Hu)
  - Add comment notification events to HipChat and Slack services (Stan Hu)
  - Add issue and merge request events to HipChat and Slack services (Stan Hu)
  - Fix merge request URL passed to Webhooks. (Stan Hu)
  - Fix bug that caused a server error when editing a comment to "+1" or "-1" (Stan Hu)
  - Fix code preview theme setting for comments, issues, merge requests, and snippets (Stan Hu)
  - Move labels/milestones tabs to sidebar
  - Upgrade Rails gem to version 4.1.9.
  - Improve error messages for file edit failures
  - Improve UI for commits, issues and merge request lists
  - Fix commit comments on first line of diff not rendering in Merge Request Discussion view.
  - Improve trigger merge request hook when source project branch has been updated (Kirill Zaitsev)
  - Save web edit in new branch
  - Fix ordering of imported but unchanged projects (Marco Wessel)
  - Mobile UI improvements: make aside content expandable
  - Expose avatar_url in projects API
  - Fix checkbox alignment on the application settings page.
  - Generalize image upload in drag and drop in markdown to all files (Hannes Rosenögger)
  - Fix mass-unassignment of issues (Robert Speicher)
  - Allow user confirmation to be skipped for new users via API
  - Add a service to send updates to an Irker gateway (Romain Coltel)
  - Add brakeman (security scanner for Ruby on Rails)
  - Slack username and channel options
  - Add grouped milestones from all projects to dashboard.
  - Web hook sends pusher email as well as commiter
  - Add Bitbucket omniauth provider.
  - Add Bitbucket importer.
  - Support referencing issues to a project whose name starts with a digit
  - Condense commits already in target branch when updating merge request source branch.
  - Send notifications and leave system comments when bulk updating issues.
  - Automatically link commit ranges to compare page: sha1...sha4 or sha1..sha4 (includes sha1 in comparison)
  - Move groups page from profile to dashboard
  - Starred projects page at dashboard 
  - Blocking user does not remove him/her from project/groups but show blocked label
  - Change subject of EmailsOnPush emails to include namespace, project and branch.
  - Change subject of EmailsOnPush emails to include first commit message when multiple were pushed.
  - Remove confusing footer from EmailsOnPush mail body.
  - Add list of changed files to EmailsOnPush emails. 
  - Add option to send EmailsOnPush emails from committer email if domain matches. 
  - Add option to disable code diffs in EmailOnPush emails.
  - Wrap commit message in EmailsOnPush email.
  - Send EmailsOnPush emails when deleting commits using force push.  
  - Fix EmailsOnPush email comparison link to include first commit.
  - Fix highliht of selected lines in file
  - Reject access to group/project avatar if the user doesn't have access.
  - Add database migration to clean group duplicates with same path and name (Make sure you have a backup before update)
  - Add GitLab active users count to rake gitlab:check
  - Starred projects page at dashboard
  - Make email display name configurable
  - Improve json validation in hook data
  - Use Emoji One
  - Updated emoji help documentation to properly reference EmojiOne.
  - Fix missing GitHub organisation repositories on import page.
  - Added blue thmeme
  - Remove annoying notice messages when create/update merge request
  - Allow smb:// links in Markdown text.
<<<<<<< HEAD
  - Filter merge request by title or description at Merge Requests page
=======
  - Block user if he/she was blocked in Active Directory
>>>>>>> fdfa79a7

v 7.8.4
  - Fix issue_tracker_id substitution in custom issue trackers
  - Fix path and name duplication in namespaces

v 7.8.3
  - Bump version of gitlab_git fixing annotated tags without message

v 7.8.2
  - Fix service migration issue when upgrading from versions prior to 7.3
  - Fix setting of the default use project limit via admin UI
  - Fix showing of already imported projects for GitLab and Gitorious importers
  - Fix response of push to repository to return "Not found" if user doesn't have access
  - Fix check if user is allowed to view the file attachment
  - Fix import check for case sensetive namespaces
  - Increase timeout for Git-over-HTTP requests to 1 hour since large pulls/pushes can take a long time.
  - Properly handle autosave local storage exceptions.
  - Escape wildcards when searching LDAP by username.

v 7.8.1
  - Fix run of custom post receive hooks
  - Fix migration that caused issues when upgrading to version 7.8 from versions prior to 7.3
  - Fix the warning for LDAP users about need to set password
  - Fix avatars which were not shown for non logged in users
  - Fix urls for the issues when relative url was enabled

v 7.8.0
  - Fix access control and protection against XSS for note attachments and other uploads.
  - Replace highlight.js with rouge-fork rugments (Stefan Tatschner)
  - Make project search case insensitive (Hannes Rosenögger)
  - Include issue/mr participants in list of recipients for reassign/close/reopen emails
  - Expose description in groups API
  - Better UI for project services page
  - Cleaner UI for web editor
  - Add diff syntax highlighting in email-on-push service notifications (Hannes Rosenögger)
  - Add API endpoint to fetch all changes on a MergeRequest (Jeroen van Baarsen)
  - View note image attachments in new tab when clicked instead of downloading them
  - Improve sorting logic in UI and API. Explicitly define what sorting method is used by default
  - Allow more variations for commit messages closing issues (Julien Bianchi and Hannes Rosenögger)
  - Fix overflow at sidebar when have several items
  - Add notes for label changes in issue and merge requests
  - Show tags in commit view (Hannes Rosenögger)
  - Only count a user's vote once on a merge request or issue (Michael Clarke)
  - Increase font size when browse source files and diffs
  - Service Templates now let you set default values for all services
  - Create new file in empty repository using GitLab UI
  - Ability to clone project using oauth2 token
  - Upgrade Sidekiq gem to version 3.3.0
  - Stop git zombie creation during force push check
  - Show success/error messages for test setting button in services
  - Added Rubocop for code style checks
  - Fix commits pagination
  - Async load a branch information at the commit page
  - Disable blacklist validation for project names
  - Allow configuring protection of the default branch upon first push (Marco Wessel)
  - Add gitlab.com importer
  - Add an ability to login with gitlab.com
  - Add a commit calendar to the user profile (Hannes Rosenögger)
  - Submit comment on command-enter
  - Notify all members of a group when that group is mentioned in a comment, for example: `@gitlab-org` or `@sales`.
  - Extend issue clossing pattern to include "Resolve", "Resolves", "Resolved", "Resolving" and "Close"
  - Fix long broadcast message cut-off on left sidebar (Visay Keo)
  - Add Project Avatars (Steven Thonus and Hannes Rosenögger)
  - Password reset token validity increased from 2 hours to 2 days since it is also send on account creation.
  - Edit group members via API
  - Enable raw image paste from clipboard, currently Chrome only (Marco Cyriacks)
  - Add action property to merge request hook (Julien Bianchi)
  - Remove duplicates from group milestone participants list.
  - Add a new API function that retrieves all issues assigned to a single milestone (Justin Whear and Hannes Rosenögger)
  - API: Access groups with their path (Julien Bianchi)
  - Added link to milestone and keeping resource context on smaller viewports for issues and merge requests (Jason Blanchard)
  - Allow notification email to be set separately from primary email.
  - API: Add support for editing an existing project (Mika Mäenpää and Hannes Rosenögger)
  - Don't have Markdown preview fail for long comments/wiki pages.
  - When test web hook - show error message instead of 500 error page if connection to hook url was reset
  - Added support for firing system hooks on group create/destroy and adding/removing users to group (Boyan Tabakov)
  - Added persistent collapse button for left side nav bar (Jason Blanchard)
  - Prevent losing unsaved comments by automatically restoring them when comment page is loaded again.
  - Don't allow page to be scaled on mobile.
  - Clean the username acquired from OAuth/LDAP so it doesn't fail username validation and block signing up.
  - Show assignees in merge request index page (Kelvin Mutuma)
  - Link head panel titles to relevant root page.
  - Allow users that signed up via OAuth to set their password in order to use Git over HTTP(S).
  - Show users button to share their newly created public or internal projects on twitter
  - Add quick help links to the GitLab pricing and feature comparison pages.
  - Fix duplicate authorized applications in user profile and incorrect application client count in admin area.
  - Make sure Markdown previews always use the same styling as the eventual destination.
  - Remove deprecated Group#owner_id from API
  - Show projects user contributed to on user page. Show stars near project on user page.
  - Improve database performance for GitLab
  - Add Asana service (Jeremy Benoist)
  - Improve project web hooks with extra data

v 7.7.2
  - Update GitLab Shell to version 2.4.2 that fixes a bug when developers can push to protected branch
  - Fix issue when LDAP user can't login with existing GitLab account

v 7.7.1
  - Improve mention autocomplete performance
  - Show setup instructions for GitHub import if disabled
  - Allow use http for OAuth applications

v 7.7.0
  - Import from GitHub.com feature
  - Add Jetbrains Teamcity CI service (Jason Lippert)
  - Mention notification level
  - Markdown preview in wiki (Yuriy Glukhov)
  - Raise group avatar filesize limit to 200kb
  - OAuth applications feature
  - Show user SSH keys in admin area
  - Developer can push to protected branches option
  - Set project path instead of project name in create form
  - Block Git HTTP access after 10 failed authentication attempts
  - Updates to the messages returned by API (sponsored by O'Reilly Media)
  - New UI layout with side navigation
  - Add alert message in case of outdated browser (IE < 10)
  - Added API support for sorting projects
  - Update gitlab_git to version 7.0.0.rc14
  - Add API project search filter option for authorized projects
  - Fix File blame not respecting branch selection
  - Change some of application settings on fly in admin area UI
  - Redesign signin/signup pages
  - Close standard input in Gitlab::Popen.popen
  - Trigger GitLab CI when push tags
  - When accept merge request - do merge using sidaekiq job
  - Enable web signups by default
  - Fixes for diff comments: drag-n-drop images, selecting images
  - Fixes for edit comments: drag-n-drop images, preview mode, selecting images, save & update
  - Remove password strength indicator



v 7.6.0
  - Fork repository to groups
  - New rugged version
  - Add CRON=1 backup setting for quiet backups
  - Fix failing wiki restore
  - Add optional Sidekiq MemoryKiller middleware (enabled via SIDEKIQ_MAX_RSS env variable)
  - Monokai highlighting style now more faithful to original design (Mark Riedesel)
  - Create project with repository in synchrony
  - Added ability to create empty repo or import existing one if project does not have repository
  - Reactivate highlight.js language autodetection
  - Mobile UI improvements
  - Change maximum avatar file size from 100KB to 200KB
  - Strict validation for snippet file names
  - Enable Markdown preview for issues, merge requests, milestones, and notes (Vinnie Okada)
  - In the docker directory is a container template based on the Omnibus packages.
  - Update Sidekiq to version 2.17.8
  - Add author filter to project issues and merge requests pages
  - Atom feed for user activity
  - Support multiple omniauth providers for the same user
  - Rendering cross reference in issue title and tooltip for merge request
  - Show username in comments
  - Possibility to create Milestones or Labels when Issues are disabled
  - Fix bug with showing gpg signature in tag

v 7.5.3
  - Bump gitlab_git to 7.0.0.rc12 (includes Rugged 0.21.2)

v 7.5.2
  - Don't log Sidekiq arguments by default
  - Fix restore of wiki repositories from backups

v 7.5.1
  - Add missing timestamps to 'members' table

v 7.5.0
  - API: Add support for Hipchat (Kevin Houdebert)
  - Add time zone configuration in gitlab.yml (Sullivan Senechal)
  - Fix LDAP authentication for Git HTTP access
  - Run 'GC.start' after every EmailsOnPushWorker job
  - Fix LDAP config lookup for provider 'ldap'
  - Drop all sequences during Postgres database restore
  - Project title links to project homepage (Ben Bodenmiller)
  - Add Atlassian Bamboo CI service (Drew Blessing)
  - Mentioned @user will receive email even if he is not participating in issue or commit
  - Session API: Use case-insensitive authentication like in UI (Andrey Krivko)
  - Tie up loose ends with annotated tags: API & UI (Sean Edge)
  - Return valid json for deleting branch via API (sponsored by O'Reilly Media)
  - Expose username in project events API (sponsored by O'Reilly Media)
  - Adds comments to commits in the API
  - Performance improvements
  - Fix post-receive issue for projects with deleted forks
  - New gitlab-shell version with custom hooks support
  - Improve code
  - GitLab CI 5.2+ support (does not support older versions)
  - Fixed bug when you can not push commits starting with 000000 to protected branches
  - Added a password strength indicator
  - Change project name and path in one form
  - Display renamed files in diff views (Vinnie Okada)
  - Fix raw view for public snippets
  - Use secret token with GitLab internal API.
  - Add missing timestamps to 'members' table

v 7.4.3
  - Fix raw snippets view
  - Fix security issue for member api
  - Fix buildbox integration

v 7.4.2
  - Fix internal snippet exposing for unauthenticated users

v 7.4.1
  - Fix LDAP authentication for Git HTTP access
  - Fix LDAP config lookup for provider 'ldap'
  - Fix public snippets
  - Fix 500 error on projects with nested submodules

v 7.4.0
  - Refactored membership logic
  - Improve error reporting on users API (Julien Bianchi)
  - Refactor test coverage tools usage. Use SIMPLECOV=true to generate it locally
  - Default branch is protected by default
  - Increase unicorn timeout to 60 seconds
  - Sort search autocomplete projects by stars count so most popular go first
  - Add README to tab on project show page
  - Do not delete tmp/repositories itself during clean-up, only its contents
  - Support for backup uploads to remote storage
  - Prevent notes polling when there are not notes
  - Internal ForkService: Prepare support for fork to a given namespace
  - API: Add support for forking a project via the API (Bernhard Kaindl)
  - API: filter project issues by milestone (Julien Bianchi)
  - Fail harder in the backup script
  - Changes to Slack service structure, only webhook url needed
  - Zen mode for wiki and milestones (Robert Schilling)
  - Move Emoji parsing to html-pipeline-gitlab (Robert Schilling)
  - Font Awesome 4.2 integration (Sullivan Senechal)
  - Add Pushover service integration (Sullivan Senechal)
  - Add select field type for services options (Sullivan Senechal)
  - Add cross-project references to the Markdown parser (Vinnie Okada)
  - Add task lists to issue and merge request descriptions (Vinnie Okada)
  - Snippets can be public, internal or private
  - Improve danger zone: ask project path to confirm data-loss action
  - Raise exception on forgery
  - Show build coverage in Merge Requests (requires GitLab CI v5.1)
  - New milestone and label links on issue edit form
  - Improved repository graphs
  - Improve event note display in dashboard and project activity views (Vinnie Okada)
  - Add users sorting to admin area
  - UI improvements
  - Fix ambiguous sha problem with mentioned commit
  - Fixed bug with apostrophe when at mentioning users
  - Add active directory ldap option
  - Developers can push to wiki repo. Protected branches does not affect wiki repo any more
  - Faster rev list
  - Fix branch removal

v 7.3.2
  - Fix creating new file via web editor
  - Use gitlab-shell v2.0.1

v 7.3.1
  - Fix ref parsing in Gitlab::GitAccess
  - Fix error 500 when viewing diff on a file with changed permissions
  - Fix adding comments to MR when source branch is master
  - Fix error 500 when searching description contains relative link

v 7.3.0
  - Always set the 'origin' remote in satellite actions
  - Write authorized_keys in tmp/ during tests
  - Use sockets to connect to Redis
  - Add dormant New Relic gem (can be enabled via environment variables)
  - Expire Rack sessions after 1 week
  - Cleaner signin/signup pages
  - Improved comments UI
  - Better search with filtering, pagination etc
  - Added a checkbox to toggle line wrapping in diff (Yuriy Glukhov)
  - Prevent project stars duplication when fork project
  - Use the default Unicorn socket backlog value of 1024
  - Support Unix domain sockets for Redis
  - Store session Redis keys in 'session:gitlab:' namespace
  - Deprecate LDAP account takeover based on partial LDAP email / GitLab username match
  - Use /bin/sh instead of Bash in bin/web, bin/background_jobs (Pavel Novitskiy)
  - Keyboard shortcuts for productivity (Robert Schilling)
  - API: filter issues by state (Julien Bianchi)
  - API: filter issues by labels (Julien Bianchi)
  - Add system hook for ssh key changes
  - Add blob permalink link (Ciro Santilli)
  - Create annotated tags through UI and API (Sean Edge)
  - Snippets search (Charles Bushong)
  - Comment new push to existing MR
  - Add 'ci' to the blacklist of forbidden names
  - Improve text filtering on issues page
  - Comment & Close button
  - Process git push --all much faster
  - Don't allow edit of system notes
  - Project wiki search (Ralf Seidler)
  - Enabled Shibboleth authentication support (Matus Banas)
  - Zen mode (fullscreen) for issues/MR/notes (Robert Schilling)
  - Add ability to configure webhook timeout via gitlab.yml (Wes Gurney)
  - Sort project merge requests in asc or desc order for updated_at or created_at field (sponsored by O'Reilly Media)
  - Add Redis socket support to 'rake gitlab:shell:install'

v 7.2.1
  - Delete orphaned labels during label migration (James Brooks)
  - Security: prevent XSS with stricter MIME types for raw repo files

v 7.2.0
  - Explore page
  - Add project stars (Ciro Santilli)
  - Log Sidekiq arguments
  - Better labels: colors, ability to rename and remove
  - Improve the way merge request collects diffs
  - Improve compare page for large diffs
  - Expose the full commit message via API
  - Fix 500 error on repository rename
  - Fix bug when MR download patch return invalid diff
  - Test gitlab-shell integration
  - Repository import timeout increased from 2 to 4 minutes allowing larger repos to be imported
  - API for labels (Robert Schilling)
  - API: ability to set an import url when creating project for specific user

v 7.1.1
  - Fix cpu usage issue in Firefox
  - Fix redirect loop when changing password by new user
  - Fix 500 error on new merge request page

v 7.1.0
  - Remove observers
  - Improve MR discussions
  - Filter by description on Issues#index page
  - Fix bug with namespace select when create new project page
  - Show README link after description for non-master members
  - Add @all mention for comments
  - Dont show reply button if user is not signed in
  - Expose more information for issues with webhook
  - Add a mention of the merge request into the default merge request commit message
  - Improve code highlight, introduce support for more languages like Go, Clojure, Erlang etc
  - Fix concurrency issue in repository download
  - Dont allow repository name start with ?
  - Improve email threading (Pierre de La Morinerie)
  - Cleaner help page
  - Group milestones
  - Improved email notifications
  - Contributors API (sponsored by Mobbr)
  - Fix LDAP TLS authentication (Boris HUISGEN)
  - Show VERSION information on project sidebar
  - Improve branch removal logic when accept MR
  - Fix bug where comment form is spawned inside the Reply button
  - Remove Dir.chdir from Satellite#lock for thread-safety
  - Increased default git max_size value from 5MB to 20MB in gitlab.yml. Please update your configs!
  - Show error message in case of timeout in satellite when create MR
  - Show first 100 files for huge diff instead of hiding all
  - Change default admin email from admin@local.host to admin@example.com

v 7.0.0
  - The CPU no longer overheats when you hold down the spacebar
  - Improve edit file UI
  - Add ability to upload group avatar when create
  - Protected branch cannot be removed
  - Developers can remove normal branches with UI
  - Remove branch via API (sponsored by O'Reilly Media)
  - Move protected branches page to Project settings area
  - Redirect to Files view when create new branch via UI
  - Drag and drop upload of image in every markdown-area (Earle Randolph Bunao and Neil Francis Calabroso)
  - Refactor the markdown relative links processing
  - Make it easier to implement other CI services for GitLab
  - Group masters can create projects in group
  - Deprecate ruby 1.9.3 support
  - Only masters can rewrite/remove git tags
  - Add X-Frame-Options SAMEORIGIN to Nginx config so Sidekiq admin is visible
  - UI improvements
  - Case-insensetive search for issues
  - Update to rails 4.1
  - Improve performance of application for projects and groups with a lot of members
  - Formally support Ruby 2.1
  - Include Nginx gitlab-ssl config
  - Add manual language detection for highlight.js
  - Added example.com/:username routing
  - Show notice if your profile is public
  - UI improvements for mobile devices
  - Improve diff rendering performance
  - Drag-n-drop for issues and merge requests between states at milestone page
  - Fix '0 commits' message for huge repositories on project home page
  - Prevent 500 error page when visit commit page from large repo
  - Add notice about huge push over http to unicorn config
  - File action in satellites uses default 30 seconds timeout instead of old 10 seconds one
  - Overall performance improvements
  - Skip init script check on omnibus-gitlab
  - Be more selective when killing stray Sidekiqs
  - Check LDAP user filter during sign-in
  - Remove wall feature (no data loss - you can take it from database)
  - Dont expose user emails via API unless you are admin
  - Detect issues closed by Merge Request description
  - Better email subject lines from email on push service (Alex Elman)
  - Enable identicon for gravatar be default

v 6.9.2
  - Revert the commit that broke the LDAP user filter

v 6.9.1
  - Fix scroll to highlighted line
  - Fix the pagination on load for commits page

v 6.9.0
  - Store Rails cache data in the Redis `cache:gitlab` namespace
  - Adjust MySQL limits for existing installations
  - Add db index on project_id+iid column. This prevents duplicate on iid (During migration duplicates will be removed)
  - Markdown preview or diff during editing via web editor (Evgeniy Sokovikov)
  - Give the Rails cache its own Redis namespace
  - Add ability to set different ssh host, if different from http/https
  - Fix syntax highlighting for code comments blocks
  - Improve comments loading logic
  - Stop refreshing comments when the tab is hidden
  - Improve issue and merge request mobile UI (Drew Blessing)
  - Document how to convert a backup to PostgreSQL
  - Fix locale bug in backup manager
  - Fix can not automerge when MR description is too long
  - Fix wiki backup skip bug
  - Two Step MR creation process
  - Remove unwanted files from satellite working directory with git clean -fdx
  - Accept merge request via API (sponsored by O'Reilly Media)
  - Add more access checks during API calls
  - Block SSH access for 'disabled' Active Directory users
  - Labels for merge requests (Drew Blessing)
  - Threaded emails by setting a Message-ID (Philip Blatter)

v 6.8.0
  - Ability to at mention users that are participating in issue and merge req. discussion
  - Enabled GZip Compression for assets in example Nginx, make sure that Nginx is compiled with --with-http_gzip_static_module flag (this is default in Ubuntu)
  - Make user search case-insensitive (Christopher Arnold)
  - Remove omniauth-ldap nickname bug workaround
  - Drop all tables before restoring a Postgres backup
  - Make the repository downloads path configurable
  - Create branches via API (sponsored by O'Reilly Media)
  - Changed permission of gitlab-satellites directory not to be world accessible
  - Protected branch does not allow force push
  - Fix popen bug in `rake gitlab:satellites:create`
  - Disable connection reaping for MySQL
  - Allow oauth signup without email for twitter and github
  - Fix faulty namespace names that caused 500 on user creation
  - Option to disable standard login
  - Clean old created archives from repository downloads directory
  - Fix download link for huge MR diffs
  - Expose event and mergerequest timestamps in API
  - Fix emails on push service when only one commit is pushed

v 6.7.3
  - Fix the merge notification email not being sent (Pierre de La Morinerie)
  - Drop all tables before restoring a Postgres backup
  - Remove yanked modernizr gem

v 6.7.2
  - Fix upgrader script

v 6.7.1
  - Fix GitLab CI integration

v 6.7.0
  - Increased the example Nginx client_max_body_size from 5MB to 20MB, consider updating it manually on existing installations
  - Add support for Gemnasium as a Project Service (Olivier Gonzalez)
  - Add edit file button to MergeRequest diff
  - Public groups (Jason Hollingsworth)
  - Cleaner headers in Notification Emails (Pierre de La Morinerie)
  - Blob and tree gfm links to anchors work
  - Piwik Integration (Sebastian Winkler)
  - Show contribution guide link for new issue form (Jeroen van Baarsen)
  - Fix CI status for merge requests from fork
  - Added option to remove issue assignee on project issue page and issue edit page (Jason Blanchard)
  - New page load indicator that includes a spinner that scrolls with the page
  - Converted all the help sections into markdown
  - LDAP user filters
  - Streamline the content of notification emails (Pierre de La Morinerie)
  - Fixes a bug with group member administration (Matt DeTullio)
  - Sort tag names using VersionSorter (Robert Speicher)
  - Add GFM autocompletion for MergeRequests (Robert Speicher)
  - Add webhook when a new tag is pushed (Jeroen van Baarsen)
  - Add button for toggling inline comments in diff view
  - Add retry feature for repository import
  - Reuse the GitLab LDAP connection within each request
  - Changed markdown new line behaviour to conform to markdown standards
  - Fix global search
  - Faster authorized_keys rebuilding in `rake gitlab:shell:setup` (requires gitlab-shell 1.8.5)
  - Create and Update MR calls now support the description parameter (Greg Messner)
  - Markdown relative links in the wiki link to wiki pages, markdown relative links in repositories link to files in the repository
  - Added Slack service integration (Federico Ravasio)
  - Better API responses for access_levels (sponsored by O'Reilly Media)
  - Requires at least 2 unicorn workers
  - Requires gitlab-shell v1.9+
  - Replaced gemoji(due to closed licencing problem) with Phantom Open Emoji library(combined SIL Open Font License, MIT License and the CC 3.0 License)
  - Fix `/:username.keys` response content type (Dmitry Medvinsky)

v 6.6.5
  - Added option to remove issue assignee on project issue page and issue edit page (Jason Blanchard)
  - Hide mr close button for comment form if merge request was closed or inline comment
  - Adds ability to reopen closed merge request

v 6.6.4
  - Add missing html escape for highlighted code blocks in comments, issues

v 6.6.3
  - Fix 500 error when edit yourself from admin area
  - Hide private groups for public profiles

v 6.6.2
  - Fix 500 error on branch/tag create or remove via UI

v 6.6.1
  - Fix 500 error on files tab if submodules presents

v 6.6.0
  - Retrieving user ssh keys publically(github style): http://__HOST__/__USERNAME__.keys
  - Permissions: Developer now can manage issue tracker (modify any issue)
  - Improve Code Compare page performance
  - Group avatar
  - Pygments.rb replaced with highlight.js
  - Improve Merge request diff store logic
  - Improve render performnace for MR show page
  - Fixed Assembla hardcoded project name
  - Jira integration documentation
  - Refactored app/services
  - Remove snippet expiration
  - Mobile UI improvements (Drew Blessing)
  - Fix block/remove UI for admin::users#show page
  - Show users' group membership on users' activity page (Robert Djurasaj)
  - User pages are visible without login if user is authorized to a public project
  - Markdown rendered headers have id derived from their name and link to their id
  - Improve application to work faster with large groups (100+ members)
  - Multiple emails per user
  - Show last commit for file when view file source
  - Restyle Issue#show page and MR#show page
  - Ability to filter by multiple labels for Issues page
  - Rails version to 4.0.3
  - Fixed attachment identifier displaying underneath note text (Jason Blanchard)

v 6.5.1
  - Fix branch selectbox when create merge request from fork

v 6.5.0
  - Dropdown menus on issue#show page for assignee and milestone (Jason Blanchard)
  - Add color custimization and previewing to broadcast messages
  - Fixed notes anchors
  - Load new comments in issues dynamically
  - Added sort options to Public page
  - New filters (assigned/authored/all) for Dashboard#issues/merge_requests (sponsored by Say Media)
  - Add project visibility icons to dashboard
  - Enable secure cookies if https used
  - Protect users/confirmation with rack_attack
  - Default HTTP headers to protect against MIME-sniffing, force https if enabled
  - Bootstrap 3 with responsive UI
  - New repository download formats: tar.bz2, zip, tar (Jason Hollingsworth)
  - Restyled accept widgets for MR
  - SCSS refactored
  - Use jquery timeago plugin
  - Fix 500 error for rdoc files
  - Ability to customize merge commit message (sponsored by Say Media)
  - Search autocomplete via ajax
  - Add website url to user profile
  - Files API supports base64 encoded content (sponsored by O'Reilly Media)
  - Added support for Go's repository retrieval (Bruno Albuquerque)

v6.4.3
  - Don't use unicorn worker killer if PhusionPassenger is defined

v6.4.2
  - Fixed wrong behaviour of script/upgrade.rb

v6.4.1
  - Fixed bug with repository rename
  - Fixed bug with project transfer

v 6.4.0
  - Added sorting to project issues page (Jason Blanchard)
  - Assembla integration (Carlos Paramio)
  - Fixed another 500 error with submodules
  - UI: More compact issues page
  - Minimal password length increased to 8 symbols
  - Side-by-side diff view (Steven Thonus)
  - Internal projects (Jason Hollingsworth)
  - Allow removal of avatar (Drew Blessing)
  - Project web hooks now support issues and merge request events
  - Visiting project page while not logged in will redirect to sign-in instead of 404 (Jason Hollingsworth)
  - Expire event cache on avatar creation/removal (Drew Blessing)
  - Archiving old projects (Steven Thonus)
  - Rails 4
  - Add time ago tooltips to show actual date/time
  - UI: Fixed UI for admin system hooks
  - Ruby script for easier GitLab upgrade
  - Do not remove Merge requests if fork project was removed
  - Improve sign-in/signup UX
  - Add resend confirmation link to sign-in page
  - Set noreply@HOSTNAME for reply_to field in all emails
  - Show GitLab API version on Admin#dashboard
  - API Cross-origin resource sharing
  - Show READMe link at project home page
  - Show repo size for projects in Admin area

v 6.3.0
  - API for adding gitlab-ci service
  - Init script now waits for pids to appear after (re)starting before reporting status (Rovanion Luckey)
  - Restyle project home page
  - Grammar fixes
  - Show branches list (which branches contains commit) on commit page (Andrew Kumanyaev)
  - Security improvements
  - Added support for GitLab CI 4.0
  - Fixed issue with 500 error when group did not exist
  - Ability to leave project
  - You can create file in repo using UI
  - You can remove file from repo using UI
  - API: dropped default_branch attribute from project during creation
  - Project default_branch is not stored in db any more. It takes from repo now.
  - Admin broadcast messages
  - UI improvements
  - Dont show last push widget if user removed this branch
  - Fix 500 error for repos with newline in file name
  - Extended html titles
  - API: create/update/delete repo files
  - Admin can transfer project to any namespace
  - API: projects/all for admin users
  - Fix recent branches order

v 6.2.4
  - Security: Cast API private_token to string (CVE-2013-4580)
  - Security: Require gitlab-shell 1.7.8 (CVE-2013-4581, CVE-2013-4582, CVE-2013-4583)
  - Fix for Git SSH access for LDAP users

v 6.2.3
  - Security: More protection against CVE-2013-4489
  - Security: Require gitlab-shell 1.7.4 (CVE-2013-4490, CVE-2013-4546)
  - Fix sidekiq rake tasks

v 6.2.2
  - Security: Update gitlab_git (CVE-2013-4489)

v 6.2.1
  - Security: Fix issue with generated passwords for new users

v 6.2.0
  - Public project pages are now visible to everyone (files, issues, wik, etc.)
    THIS MEANS YOUR ISSUES AND WIKI FOR PUBLIC PROJECTS ARE PUBLICLY VISIBLE AFTER THE UPGRADE
  - Add group access to permissions page
  - Require current password to change one
  - Group owner or admin can remove other group owners
  - Remove group transfer since we have multiple owners
  - Respect authorization in Repository API
  - Improve UI for Project#files page
  - Add more security specs
  - Added search for projects by name to api (Izaak Alpert)
  - Make default user theme configurable (Izaak Alpert)
  - Update logic for validates_merge_request for tree of MR (Andrew Kumanyaev)
  - Rake tasks for web hooks management (Jonhnny Weslley)
  - Extended User API to expose admin and can_create_group for user creation/updating (Boyan Tabakov)
  - API: Remove group
  - API: Remove project
  - Avatar upload on profile page with a maximum of 100KB (Steven Thonus)
  - Store the sessions in Redis instead of the cookie store
  - Fixed relative links in markdown
  - User must confirm their email if signup enabled
  - User must confirm changed email

v 6.1.0
  - Project specific IDs for issues, mr, milestones
    Above items will get a new id and for example all bookmarked issue urls will change.
    Old issue urls are redirected to the new one if the issue id is too high for an internal id.
  - Description field added to Merge Request
  - API: Sudo api calls (Izaak Alpert)
  - API: Group membership api (Izaak Alpert)
  - Improved commit diff
  - Improved large commit handling (Boyan Tabakov)
  - Rewrite: Init script now less prone to errors and keeps better track of the service (Rovanion Luckey)
  - Link issues, merge requests, and commits when they reference each other with GFM (Ash Wilson)
  - Close issues automatically when pushing commits with a special message
  - Improve user removal from admin area
  - Invalidate events cache when project was moved
  - Remove deprecated classes and rake tasks
  - Add event filter for group and project show pages
  - Add links to create branch/tag from project home page
  - Add public-project? checkbox to new-project view
  - Improved compare page. Added link to proceed into Merge Request
  - Send an email to a user when they are added to group
  - New landing page when you have 0 projects

v 6.0.0
  - Feature: Replace teams with group membership
    We introduce group membership in 6.0 as a replacement for teams.
    The old combination of groups and teams was confusing for a lot of people.
    And when the members of a team where changed this wasn't reflected in the project permissions.
    In GitLab 6.0 you will be able to add members to a group with a permission level for each member.
    These group members will have access to the projects in that group.
    Any changes to group members will immediately be reflected in the project permissions.
    You can even have multiple owners for a group, greatly simplifying administration.
  - Feature: Ability to have multiple owners for group
  - Feature: Merge Requests between fork and project (Izaak Alpert)
  - Feature: Generate fingerprint for ssh keys
  - Feature: Ability to create and remove branches with UI
  - Feature: Ability to create and remove git tags with UI
  - Feature: Groups page in profile. You can leave group there
  - API: Allow login with LDAP credentials
  - Redesign: project settings navigation
  - Redesign: snippets area
  - Redesign: ssh keys page
  - Redesign: buttons, blocks and other ui elements
  - Add comment title to rss feed
  - You can use arrows to navigate at tree view
  - Add project filter on dashboard
  - Cache project graph
  - Drop support of root namespaces
  - Default theme is classic now
  - Cache result of methods like authorize_projects, project.team.members etc
  - Remove $.ready events
  - Fix onclick events being double binded
  - Add notification level to group membership
  - Move all project controllers/views under Projects:: module
  - Move all profile controllers/views under Profiles:: module
  - Apply user project limit only for personal projects
  - Unicorn is default web server again
  - Store satellites lock files inside satellites dir
  - Disabled threadsafety mode in rails
  - Fixed bug with loosing MR comments
  - Improved MR comments logic
  - Render readme file for projects in public area

v 5.4.2
  - Security: Cast API private_token to string (CVE-2013-4580)
  - Security: Require gitlab-shell 1.7.8 (CVE-2013-4581, CVE-2013-4582, CVE-2013-4583)

v 5.4.1
  - Security: Fixes for CVE-2013-4489
  - Security: Require gitlab-shell 1.7.4 (CVE-2013-4490, CVE-2013-4546)

v 5.4.0
  - Ability to edit own comments
  - Documentation improvements
  - Improve dashboard projects page
  - Fixed nav for empty repos
  - GitLab Markdown help page
  - Misspelling fixes
  - Added support of unicorn and fog gems
  - Added client list to API doc
  - Fix PostgreSQL database restoration problem
  - Increase snippet content column size
  - allow project import via git:// url
  - Show participants on issues, including mentions
  - Notify mentioned users with email

v 5.3.0
  - Refactored services
  - Campfire service added
  - HipChat service added
  - Fixed bug with LDAP + git over http
  - Fixed bug with google analytics code being ignored
  - Improve sign-in page if ldap enabled
  - Respect newlines in wall messages
  - Generate the Rails secret token on first run
  - Rename repo feature
  - Init.d: remove gitlab.socket on service start
  - Api: added teams api
  - Api: Prevent blob content being escaped
  - Api: Smart deploy key add behaviour
  - Api: projects/owned.json return user owned project
  - Fix bug with team assignation on project from #4109
  - Advanced snippets: public/private, project/personal (Andrew Kulakov)
  - Repository Graphs (Karlo Nicholas T. Soriano)
  - Fix dashboard lost if comment on commit
  - Update gitlab-grack. Fixes issue with --depth option
  - Fix project events duplicate on project page
  - Fix postgres error when displaying network graph.
  - Fix dashboard event filter when navigate via turbolinks
  - init.d: Ensure socket is removed before starting service
  - Admin area: Style teams:index, group:show pages
  - Own page for failed forking
  - Scrum view for milestone

v 5.2.0
  - Turbolinks
  - Git over http with ldap credentials
  - Diff with better colors and some spacing on the corners
  - Default values for project features
  - Fixed huge_commit view
  - Restyle project clone panel
  - Move Gitlab::Git code to gitlab_git gem
  - Move update docs in repo
  - Requires gitlab-shell v1.4.0
  - Fixed submodules listing under file tab
  - Fork feature (Angus MacArthur)
  - git version check in gitlab:check
  - Shared deploy keys feature
  - Ability to generate default labels set for issues
  - Improve gfm autocomplete (Harold Luo)
  - Added support for Google Analytics
  - Code search feature (Javier Castro)

v 5.1.0
  - You can login with email or username now
  - Corrected project transfer rollback when repository cannot be moved
  - Move both repo and wiki when project transfer requested
  - Admin area: project editing was removed from admin namespace
  - Access: admin user has now access to any project.
  - Notification settings
  - Gitlab::Git set of objects to abstract from grit library
  - Replace Unicorn web server with Puma
  - Backup/Restore refactored. Backup dump project wiki too now
  - Restyled Issues list. Show milestone version in issue row
  - Restyled Merge Request list
  - Backup now dump/restore uploads
  - Improved performance of dashboard (Andrew Kumanyaev)
  - File history now tracks renames (Akzhan Abdulin)
  - Drop wiki migration tools
  - Drop sqlite migration tools
  - project tagging
  - Paginate users in API
  - Restyled network graph (Hiroyuki Sato)

v 5.0.1
  - Fixed issue with gitlab-grit being overridden by grit

v 5.0.0
  - Replaced gitolite with gitlab-shell
  - Removed gitolite-related libraries
  - State machine added
  - Setup gitlab as git user
  - Internal API
  - Show team tab for empty projects
  - Import repository feature
  - Updated rails
  - Use lambda for scopes
  - Redesign admin area -> users
  - Redesign admin area -> user
  - Secure link to file attachments
  - Add validations for Group and Team names
  - Restyle team page for project
  - Update capybara, rspec-rails, poltergeist to recent versions
  - Wiki on git using Gollum
  - Added Solarized Dark theme for code review
  - Don't show user emails in autocomplete lists, profile pages
  - Added settings tab for group, team, project
  - Replace user popup with icons in header
  - Handle project moving with gitlab-shell
  - Added select2-rails for selectboxes with ajax data load
  - Fixed search field on projects page
  - Added teams to search autocomplete
  - Move groups and teams on dashboard sidebar to sub-tabs
  - API: improved return codes and docs. (Felix Gilcher, Sebastian Ziebell)
  - Redesign wall to be more like chat
  - Snippets, Wall features are disabled by default for new projects

v 4.2.0
  - Teams
  - User show page. Via /u/username
  - Show help contents on pages for better navigation
  - Async gitolite calls
  - added satellites logs
  - can_create_group, can_create_team booleans for User
  - Process web hooks async
  - GFM: Fix images escaped inside links
  - Network graph improved
  - Switchable branches for network graph
  - API: Groups
  - Fixed project download

v 4.1.0
  - Optional Sign-Up
  - Discussions
  - Satellites outside of tmp
  - Line numbers for blame
  - Project public mode
  - Public area with unauthorized access
  - Load dashboard events with ajax
  - remember dashboard filter in cookies
  - replace resque with sidekiq
  - fix routing issues
  - cleanup rake tasks
  - fix backup/restore
  - scss cleanup
  - show preview for note images
  - improved network-graph
  - get rid of app/roles/
  - added new classes Team, Repository
  - Reduce amount of gitolite calls
  - Ability to add user in all group projects
  - remove deprecated configs
  - replaced Korolev font with open font
  - restyled admin/dashboard page
  - restyled admin/projects page

v 4.0.0
  - Remove project code and path from API. Use id instead
  - Return valid cloneable url to repo for web hook
  - Fixed backup issue
  - Reorganized settings
  - Fixed commits compare
  - Refactored scss
  - Improve status checks
  - Validates presence of User#name
  - Fixed postgres support
  - Removed sqlite support
  - Modified post-receive hook
  - Milestones can be closed now
  - Show comment events on dashboard
  - Quick add team members via group#people page
  - [API] expose created date for hooks and SSH keys
  - [API] list, create issue notes
  - [API] list, create snippet notes
  - [API] list, create wall notes
  - Remove project code - use path instead
  - added username field to user
  - rake task to fill usernames based on emails create namespaces for users
  - STI Group < Namespace
  - Project has namespace_id
  - Projects with namespaces also namespaced in gitolite and stored in subdir
  - Moving project to group will move it under group namespace
  - Ability to move project from namespaces to another
  - Fixes commit patches getting escaped (see #2036)
  - Support diff and patch generation for commits and merge request
  - MergeReqest doesn't generate a temporary file for the patch any more
  - Update the UI to allow downloading Patch or Diff

v 3.1.0
  - Updated gems
  - Services: Gitlab CI integration
  - Events filter on dashboard
  - Own namespace for redis/resque
  - Optimized commit diff views
  - add alphabetical order for projects admin page
  - Improved web editor
  - Commit stats page
  - Documentation split and cleanup
  - Link to commit authors everywhere
  - Restyled milestones list
  - added Milestone to Merge Request
  - Restyled Top panel
  - Refactored Satellite Code
  - Added file line links
  - moved from capybara-webkit to poltergeist + phantomjs

v 3.0.3
  - Fixed bug with issues list in Chrome
  - New Feature: Import team from another project

v 3.0.2
  - Fixed gitlab:app:setup
  - Fixed application error on empty project in admin area
  - Restyled last push widget

v 3.0.1
  - Fixed git over http

v 3.0.0
  - Projects groups
  - Web Editor
  - Fixed bug with gitolite keys
  - UI improved
  - Increased performance of application
  - Show user avatar in last commit when browsing Files
  - Refactored Gitlab::Merge
  - Use Font Awesome for icons
  - Separate observing of Note and MergeRequests
  - Milestone "All Issues" filter
  - Fix issue close and reopen button text and styles
  - Fix forward/back while browsing Tree hierarchy
  - Show number of notes for commits and merge requests
  - Added support pg from box and update installation doc
  - Reject ssh keys that break gitolite
  - [API] list one project hook
  - [API] edit project hook
  - [API] list project snippets
  - [API] allow to authorize using private token in HTTP header
  - [API] add user creation

v 2.9.1
  - Fixed resque custom config init

v 2.9.0
  - fixed inline notes bugs
  - refactored rspecs
  - refactored gitolite backend
  - added factory_girl
  - restyled projects list on dashboard
  - ssh keys validation to prevent gitolite crash
  - send notifications if changed permission in project
  - scss refactoring. gitlab_bootstrap/ dir
  - fix git push http body bigger than 112k problem
  - list of labels  page under issues tab
  - API for milestones, keys
  - restyled buttons
  - OAuth
  - Comment order changed

v 2.8.1
  - ability to disable gravatars
  - improved MR diff logic
  - ssh key help page

v 2.8.0
  - Gitlab Flavored Markdown
  - Bulk issues update
  - Issues API
  - Cucumber coverage increased
  - Post-receive files fixed
  - UI improved
  - Application cleanup
  - more cucumber
  - capybara-webkit + headless

v 2.7.0
  - Issue Labels
  - Inline diff
  - Git HTTP
  - API
  - UI improved
  - System hooks
  - UI improved
  - Dashboard events endless scroll
  - Source performance increased

v 2.6.0
  - UI polished
  - Improved network graph + keyboard nav
  - Handle huge commits
  - Last Push widget
  - Bugfix
  - Better performance
  - Email in resque
  - Increased test coverage
  - Ability to remove branch with MR accept
  - a lot of code refactored

v 2.5.0
  - UI polished
  - Git blame for file
  - Bugfix
  - Email in resque
  - Better test coverage

v 2.4.0
  - Admin area stats page
  - Ability to block user
  - Simplified dashboard area
  - Improved admin area
  - Bootstrap 2.0
  - Responsive layout
  - Big commits handling
  - Performance improved
  - Milestones

v 2.3.1
  - Issues pagination
  - ssl fixes
  - Merge Request pagination

v 2.3.0
  - Dashboard r1
  - Search r1
  - Project page
  - Close merge request on push
  - Persist MR diff after merge
  - mysql support
  - Documentation

v 2.2.0
  - We’ve added support of LDAP auth
  - Improved permission logic (4 roles system)
  - Protected branches (now only masters can push to protected branches)
  - Usability improved
  - twitter bootstrap integrated
  - compare view between commits
  - wiki feature
  - now you can enable/disable issues, wiki, wall features per project
  - security fixes
  - improved code browsing (ajax branch switch etc)
  - improved per-line commenting
  - git submodules displayed
  - moved to rails 3.2
  - help section improved

v 2.1.0
  - Project tab r1
  - List branches/tags
  - per line comments
  - mass user import

v 2.0.0
  - gitolite as main git host system
  - merge requests
  - project/repo access
  - link to commit/issue feed
  - design tab
  - improved email notifications
  - restyled dashboard
  - bugfix

v 1.2.2
  - common config file gitlab.yml
  - issues restyle
  - snippets restyle
  - clickable news feed header on dashboard
  - bugfix

v 1.2.1
  - bugfix

v 1.2.0
  - new design
  - user dashboard
  - network graph
  - markdown support for comments
  - encoding issues
  - wall like twitter timeline

v 1.1.0
  - project dashboard
  - wall redesigned
  - feature: code snippets
  - fixed horizontal scroll on file preview
  - fixed app crash if commit message has invalid chars
  - bugfix & code cleaning

v 1.0.2
  - fixed bug with empty project
  - added adv validation for project path & code
  - feature: issues can be sortable
  - bugfix
  - username displayed on top panel

v 1.0.1
  - fixed: with invalid source code for commit
  - fixed: lose branch/tag selection when use tree navigation
  - when history clicked - display path
  - bug fix & code cleaning

v 1.0.0
  - bug fix
  - projects preview mode

v 0.9.6
  - css fix
  - new repo empty tree until restart server - fixed

v 0.9.4
  - security improved
  - authorization improved
  - html escaping
  - bug fix
  - increased test coverage
  - design improvements

v 0.9.1
  - increased test coverage
  - design improvements
  - new issue email notification
  - updated app name
  - issue redesigned
  - issue can be edit

v 0.8.0
  - syntax highlight for main file types
  - redesign
  - stability
  - security fixes
  - increased test coverage
  - email notification<|MERGE_RESOLUTION|>--- conflicted
+++ resolved
@@ -59,11 +59,8 @@
   - Added blue thmeme
   - Remove annoying notice messages when create/update merge request
   - Allow smb:// links in Markdown text.
-<<<<<<< HEAD
   - Filter merge request by title or description at Merge Requests page
-=======
   - Block user if he/she was blocked in Active Directory
->>>>>>> fdfa79a7
 
 v 7.8.4
   - Fix issue_tracker_id substitution in custom issue trackers
