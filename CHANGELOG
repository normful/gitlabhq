Please view this file on the master branch, on stable branches it's out of date.

v 7.10.0 (unreleased)
  - Fix broken side-by-side diff view on merge request page (Stan Hu)
  - Set Application controller default URL options to ensure all url_for calls are consistent (Stan Hu)
  - Allow HTML tags in Markdown input
  - Fix code unfold not working on Compare commits page (Stan Hu)
  - Include missing events and fix save functionality in admin service template settings form (Stan Hu)
  - Fix "Import projects from" button to show the correct instructions (Stan Hu)
  - Fix dots in Wiki slugs causing errors (Stan Hu)
  - Fix OAuth2 issue importing a new project from GitHub and GitLab (Stan Hu)
  - Update poltergeist to version 1.6.0 to support PhantomJS 2.0 (Zeger-Jan van de Weg)
  - Fix cross references when usernames, milestones, or project names contain underscores (Stan Hu)
  - Disable reference creation for comments surrounded by code/preformatted blocks (Stan Hu)
  - Reduce Rack Attack false positives causing 403 errors during HTTP authentication (Stan Hu)
  - enable line wrapping per default and remove the checkbox to toggle it (Hannes Rosenögger)
  - extend the commit calendar to show the actual commits made on a date (Hannes Rosenögger)
  - Fix a link in the patch update guide
  - Add a service to support external wikis (Hannes Rosenögger)
  - Omit the "email patches" link and fix plain diff view for merge commits
  - List new commits for newly pushed branch in activity view.
  - Add sidetiq gem dependency to match EE
  - Add changelog, license and contribution guide links to project sidebar.
  - Improve diff UI
  - Fix alignment of navbar toggle button (Cody Mize)
  - Fix checkbox rendering for nested task lists
  - Identical look of selectboxes in UI
  - Upgrade the gitlab_git gem to version 7.1.3
  - Move "Import existing repository by URL" option to button.
  - Improve error message when save profile has error.
  - Passing the name of pushed ref to CI service (requires GitLab CI 7.9+)
  - Add location field to user profile
  - Fix print view for markdown files and wiki pages
  - Fix errors when deleting old backups
  - Improve GitLab performance when working with git repositories
  - Add tag message and last commit to tag hook (Kamil Trzciński)
  - Restrict permissions on backup files
  - Improve oauth accounts UI in profile page
  - Add ability to unlink connected accounts
  - Replace commits calendar with faster contribution calendar that includes issues and merge requests
  - Add inifinite scroll to user page activity
  - Don't show commit comment button when user is not signed in.
  - Don't include system notes in issue/MR comment count.
  - Don't mark merge request as updated when merge status relative to target branch changes.
  - Link note avatar to user.
  - Make Git-over-SSH errors more descriptive.
  - Fix EmailsOnPush.
  - Refactor issue filtering
  - AJAX selectbox for issue assignee and author filters
  - Fix issue with missing options in issue filtering dropdown if selected one
<<<<<<< HEAD
  - Prevent holding Control-Enter or Command-Enter from posting comment multiple times.
=======
  - Prevent note form from being cleared when submitting failed.
>>>>>>> 351e61f4

v 7.9.0
  - Send EmailsOnPush email when branch or tag is created or deleted.
  - Faster merge request processing for large repository
  - Prevent doubling AJAX request with each commit visit via Turbolink
  - Prevent unnecessary doubling of js events on import pages and user calendar

v 7.9.0
  - Add HipChat integration documentation (Stan Hu)
  - Update documentation for object_kind field in Webhook push and tag push Webhooks (Stan Hu)
  - Fix broken email images (Hannes Rosenögger)
  - Automatically config git if user forgot, where possible (Zeger-Jan van de Weg)
  - Fix mass SQL statements on initial push (Hannes Rosenögger)
  - Add tag push notifications and normalize HipChat and Slack messages to be consistent (Stan Hu)
  - Add comment notification events to HipChat and Slack services (Stan Hu)
  - Add issue and merge request events to HipChat and Slack services (Stan Hu)
  - Fix merge request URL passed to Webhooks. (Stan Hu)
  - Fix bug that caused a server error when editing a comment to "+1" or "-1" (Stan Hu)
  - Fix code preview theme setting for comments, issues, merge requests, and snippets (Stan Hu)
  - Move labels/milestones tabs to sidebar
  - Upgrade Rails gem to version 4.1.9.
  - Improve error messages for file edit failures
  - Improve UI for commits, issues and merge request lists
  - Fix commit comments on first line of diff not rendering in Merge Request Discussion view.
  - Allow admins to override restricted project visibility settings.
  - Move restricted visibility settings from gitlab.yml into the web UI.
  - Improve trigger merge request hook when source project branch has been updated (Kirill Zaitsev)
  - Save web edit in new branch
  - Fix ordering of imported but unchanged projects (Marco Wessel)
  - Mobile UI improvements: make aside content expandable
  - Expose avatar_url in projects API
  - Fix checkbox alignment on the application settings page.
  - Generalize image upload in drag and drop in markdown to all files (Hannes Rosenögger)
  - Fix mass-unassignment of issues (Robert Speicher)
  - Fix hidden diff comments in merge request discussion view
  - Allow user confirmation to be skipped for new users via API
  - Add a service to send updates to an Irker gateway (Romain Coltel)
  - Add brakeman (security scanner for Ruby on Rails)
  - Slack username and channel options
  - Add grouped milestones from all projects to dashboard.
  - Web hook sends pusher email as well as commiter
  - Add Bitbucket omniauth provider.
  - Add Bitbucket importer.
  - Support referencing issues to a project whose name starts with a digit
  - Condense commits already in target branch when updating merge request source branch.
  - Send notifications and leave system comments when bulk updating issues.
  - Automatically link commit ranges to compare page: sha1...sha4 or sha1..sha4 (includes sha1 in comparison)
  - Move groups page from profile to dashboard
  - Starred projects page at dashboard
  - Blocking user does not remove him/her from project/groups but show blocked label
  - Change subject of EmailsOnPush emails to include namespace, project and branch.
  - Change subject of EmailsOnPush emails to include first commit message when multiple were pushed.
  - Remove confusing footer from EmailsOnPush mail body.
  - Add list of changed files to EmailsOnPush emails.
  - Add option to send EmailsOnPush emails from committer email if domain matches.
  - Add option to disable code diffs in EmailOnPush emails.
  - Wrap commit message in EmailsOnPush email.
  - Send EmailsOnPush emails when deleting commits using force push.
  - Fix EmailsOnPush email comparison link to include first commit.
  - Fix highliht of selected lines in file
  - Reject access to group/project avatar if the user doesn't have access.
  - Add database migration to clean group duplicates with same path and name (Make sure you have a backup before update)
  - Add GitLab active users count to rake gitlab:check
  - Starred projects page at dashboard
  - Make email display name configurable
  - Improve json validation in hook data
  - Use Emoji One
  - Updated emoji help documentation to properly reference EmojiOne.
  - Fix missing GitHub organisation repositories on import page.
  - Added blue theme
  - Remove annoying notice messages when create/update merge request
  - Allow smb:// links in Markdown text.
  - Filter merge request by title or description at Merge Requests page
  - Block user if he/she was blocked in Active Directory
  - Fix import pages not working after first load.
  - Use custom LDAP label in LDAP signin form.
  - Execute hooks and services when branch or tag is created or deleted through web interface.
  - Block and unblock user if he/she was blocked/unblocked in Active Directory
  - Raise recommended number of unicorn workers from 2 to 3
  - Use same layout and interactivity for project members as group members.
  - Prevent gitlab-shell character encoding issues by receiving its changes as raw data.
  - Ability to unsubscribe/subscribe to issue or merge request
  - Delete deploy key when last connection to a project is destroyed.
  - Fix invalid Atom feeds when using emoji, horizontal rules, or images (Christian Walther)
  - Backup of repositories with tar instead of git bundle (only now are git-annex files included in the backup)
  - Add canceled status for CI

v 7.8.4
  - Fix issue_tracker_id substitution in custom issue trackers
  - Fix path and name duplication in namespaces

v 7.8.3
  - Bump version of gitlab_git fixing annotated tags without message

v 7.8.2
  - Fix service migration issue when upgrading from versions prior to 7.3
  - Fix setting of the default use project limit via admin UI
  - Fix showing of already imported projects for GitLab and Gitorious importers
  - Fix response of push to repository to return "Not found" if user doesn't have access
  - Fix check if user is allowed to view the file attachment
  - Fix import check for case sensetive namespaces
  - Increase timeout for Git-over-HTTP requests to 1 hour since large pulls/pushes can take a long time.
  - Properly handle autosave local storage exceptions.
  - Escape wildcards when searching LDAP by username.

v 7.8.1
  - Fix run of custom post receive hooks
  - Fix migration that caused issues when upgrading to version 7.8 from versions prior to 7.3
  - Fix the warning for LDAP users about need to set password
  - Fix avatars which were not shown for non logged in users
  - Fix urls for the issues when relative url was enabled

v 7.8.0
  - Fix access control and protection against XSS for note attachments and other uploads.
  - Replace highlight.js with rouge-fork rugments (Stefan Tatschner)
  - Make project search case insensitive (Hannes Rosenögger)
  - Include issue/mr participants in list of recipients for reassign/close/reopen emails
  - Expose description in groups API
  - Better UI for project services page
  - Cleaner UI for web editor
  - Add diff syntax highlighting in email-on-push service notifications (Hannes Rosenögger)
  - Add API endpoint to fetch all changes on a MergeRequest (Jeroen van Baarsen)
  - View note image attachments in new tab when clicked instead of downloading them
  - Improve sorting logic in UI and API. Explicitly define what sorting method is used by default
  - Fix overflow at sidebar when have several items
  - Add notes for label changes in issue and merge requests
  - Show tags in commit view (Hannes Rosenögger)
  - Only count a user's vote once on a merge request or issue (Michael Clarke)
  - Increase font size when browse source files and diffs
  - Service Templates now let you set default values for all services
  - Create new file in empty repository using GitLab UI
  - Ability to clone project using oauth2 token
  - Upgrade Sidekiq gem to version 3.3.0
  - Stop git zombie creation during force push check
  - Show success/error messages for test setting button in services
  - Added Rubocop for code style checks
  - Fix commits pagination
  - Async load a branch information at the commit page
  - Disable blacklist validation for project names
  - Allow configuring protection of the default branch upon first push (Marco Wessel)
  - Add gitlab.com importer
  - Add an ability to login with gitlab.com
  - Add a commit calendar to the user profile (Hannes Rosenögger)
  - Submit comment on command-enter
  - Notify all members of a group when that group is mentioned in a comment, for example: `@gitlab-org` or `@sales`.
  - Extend issue clossing pattern to include "Resolve", "Resolves", "Resolved", "Resolving" and "Close" (Julien Bianchi and Hannes Rosenögger)
  - Fix long broadcast message cut-off on left sidebar (Visay Keo)
  - Add Project Avatars (Steven Thonus and Hannes Rosenögger)
  - Password reset token validity increased from 2 hours to 2 days since it is also send on account creation.
  - Edit group members via API
  - Enable raw image paste from clipboard, currently Chrome only (Marco Cyriacks)
  - Add action property to merge request hook (Julien Bianchi)
  - Remove duplicates from group milestone participants list.
  - Add a new API function that retrieves all issues assigned to a single milestone (Justin Whear and Hannes Rosenögger)
  - API: Access groups with their path (Julien Bianchi)
  - Added link to milestone and keeping resource context on smaller viewports for issues and merge requests (Jason Blanchard)
  - Allow notification email to be set separately from primary email.
  - API: Add support for editing an existing project (Mika Mäenpää and Hannes Rosenögger)
  - Don't have Markdown preview fail for long comments/wiki pages.
  - When test web hook - show error message instead of 500 error page if connection to hook url was reset
  - Added support for firing system hooks on group create/destroy and adding/removing users to group (Boyan Tabakov)
  - Added persistent collapse button for left side nav bar (Jason Blanchard)
  - Prevent losing unsaved comments by automatically restoring them when comment page is loaded again.
  - Don't allow page to be scaled on mobile.
  - Clean the username acquired from OAuth/LDAP so it doesn't fail username validation and block signing up.
  - Show assignees in merge request index page (Kelvin Mutuma)
  - Link head panel titles to relevant root page.
  - Allow users that signed up via OAuth to set their password in order to use Git over HTTP(S).
  - Show users button to share their newly created public or internal projects on twitter
  - Add quick help links to the GitLab pricing and feature comparison pages.
  - Fix duplicate authorized applications in user profile and incorrect application client count in admin area.
  - Make sure Markdown previews always use the same styling as the eventual destination.
  - Remove deprecated Group#owner_id from API
  - Show projects user contributed to on user page. Show stars near project on user page.
  - Improve database performance for GitLab
  - Add Asana service (Jeremy Benoist)
  - Improve project web hooks with extra data

v 7.7.2
  - Update GitLab Shell to version 2.4.2 that fixes a bug when developers can push to protected branch
  - Fix issue when LDAP user can't login with existing GitLab account

v 7.7.1
  - Improve mention autocomplete performance
  - Show setup instructions for GitHub import if disabled
  - Allow use http for OAuth applications

v 7.7.0
  - Import from GitHub.com feature
  - Add Jetbrains Teamcity CI service (Jason Lippert)
  - Mention notification level
  - Markdown preview in wiki (Yuriy Glukhov)
  - Raise group avatar filesize limit to 200kb
  - OAuth applications feature
  - Show user SSH keys in admin area
  - Developer can push to protected branches option
  - Set project path instead of project name in create form
  - Block Git HTTP access after 10 failed authentication attempts
  - Updates to the messages returned by API (sponsored by O'Reilly Media)
  - New UI layout with side navigation
  - Add alert message in case of outdated browser (IE < 10)
  - Added API support for sorting projects
  - Update gitlab_git to version 7.0.0.rc14
  - Add API project search filter option for authorized projects
  - Fix File blame not respecting branch selection
  - Change some of application settings on fly in admin area UI
  - Redesign signin/signup pages
  - Close standard input in Gitlab::Popen.popen
  - Trigger GitLab CI when push tags
  - When accept merge request - do merge using sidaekiq job
  - Enable web signups by default
  - Fixes for diff comments: drag-n-drop images, selecting images
  - Fixes for edit comments: drag-n-drop images, preview mode, selecting images, save & update
  - Remove password strength indicator



v 7.6.0
  - Fork repository to groups
  - New rugged version
  - Add CRON=1 backup setting for quiet backups
  - Fix failing wiki restore
  - Add optional Sidekiq MemoryKiller middleware (enabled via SIDEKIQ_MAX_RSS env variable)
  - Monokai highlighting style now more faithful to original design (Mark Riedesel)
  - Create project with repository in synchrony
  - Added ability to create empty repo or import existing one if project does not have repository
  - Reactivate highlight.js language autodetection
  - Mobile UI improvements
  - Change maximum avatar file size from 100KB to 200KB
  - Strict validation for snippet file names
  - Enable Markdown preview for issues, merge requests, milestones, and notes (Vinnie Okada)
  - In the docker directory is a container template based on the Omnibus packages.
  - Update Sidekiq to version 2.17.8
  - Add author filter to project issues and merge requests pages
  - Atom feed for user activity
  - Support multiple omniauth providers for the same user
  - Rendering cross reference in issue title and tooltip for merge request
  - Show username in comments
  - Possibility to create Milestones or Labels when Issues are disabled
  - Fix bug with showing gpg signature in tag

v 7.5.3
  - Bump gitlab_git to 7.0.0.rc12 (includes Rugged 0.21.2)

v 7.5.2
  - Don't log Sidekiq arguments by default
  - Fix restore of wiki repositories from backups

v 7.5.1
  - Add missing timestamps to 'members' table

v 7.5.0
  - API: Add support for Hipchat (Kevin Houdebert)
  - Add time zone configuration in gitlab.yml (Sullivan Senechal)
  - Fix LDAP authentication for Git HTTP access
  - Run 'GC.start' after every EmailsOnPushWorker job
  - Fix LDAP config lookup for provider 'ldap'
  - Drop all sequences during Postgres database restore
  - Project title links to project homepage (Ben Bodenmiller)
  - Add Atlassian Bamboo CI service (Drew Blessing)
  - Mentioned @user will receive email even if he is not participating in issue or commit
  - Session API: Use case-insensitive authentication like in UI (Andrey Krivko)
  - Tie up loose ends with annotated tags: API & UI (Sean Edge)
  - Return valid json for deleting branch via API (sponsored by O'Reilly Media)
  - Expose username in project events API (sponsored by O'Reilly Media)
  - Adds comments to commits in the API
  - Performance improvements
  - Fix post-receive issue for projects with deleted forks
  - New gitlab-shell version with custom hooks support
  - Improve code
  - GitLab CI 5.2+ support (does not support older versions)
  - Fixed bug when you can not push commits starting with 000000 to protected branches
  - Added a password strength indicator
  - Change project name and path in one form
  - Display renamed files in diff views (Vinnie Okada)
  - Fix raw view for public snippets
  - Use secret token with GitLab internal API.
  - Add missing timestamps to 'members' table

v 7.4.3
  - Fix raw snippets view
  - Fix security issue for member api
  - Fix buildbox integration

v 7.4.2
  - Fix internal snippet exposing for unauthenticated users

v 7.4.1
  - Fix LDAP authentication for Git HTTP access
  - Fix LDAP config lookup for provider 'ldap'
  - Fix public snippets
  - Fix 500 error on projects with nested submodules

v 7.4.0
  - Refactored membership logic
  - Improve error reporting on users API (Julien Bianchi)
  - Refactor test coverage tools usage. Use SIMPLECOV=true to generate it locally
  - Default branch is protected by default
  - Increase unicorn timeout to 60 seconds
  - Sort search autocomplete projects by stars count so most popular go first
  - Add README to tab on project show page
  - Do not delete tmp/repositories itself during clean-up, only its contents
  - Support for backup uploads to remote storage
  - Prevent notes polling when there are not notes
  - Internal ForkService: Prepare support for fork to a given namespace
  - API: Add support for forking a project via the API (Bernhard Kaindl)
  - API: filter project issues by milestone (Julien Bianchi)
  - Fail harder in the backup script
  - Changes to Slack service structure, only webhook url needed
  - Zen mode for wiki and milestones (Robert Schilling)
  - Move Emoji parsing to html-pipeline-gitlab (Robert Schilling)
  - Font Awesome 4.2 integration (Sullivan Senechal)
  - Add Pushover service integration (Sullivan Senechal)
  - Add select field type for services options (Sullivan Senechal)
  - Add cross-project references to the Markdown parser (Vinnie Okada)
  - Add task lists to issue and merge request descriptions (Vinnie Okada)
  - Snippets can be public, internal or private
  - Improve danger zone: ask project path to confirm data-loss action
  - Raise exception on forgery
  - Show build coverage in Merge Requests (requires GitLab CI v5.1)
  - New milestone and label links on issue edit form
  - Improved repository graphs
  - Improve event note display in dashboard and project activity views (Vinnie Okada)
  - Add users sorting to admin area
  - UI improvements
  - Fix ambiguous sha problem with mentioned commit
  - Fixed bug with apostrophe when at mentioning users
  - Add active directory ldap option
  - Developers can push to wiki repo. Protected branches does not affect wiki repo any more
  - Faster rev list
  - Fix branch removal

v 7.3.2
  - Fix creating new file via web editor
  - Use gitlab-shell v2.0.1

v 7.3.1
  - Fix ref parsing in Gitlab::GitAccess
  - Fix error 500 when viewing diff on a file with changed permissions
  - Fix adding comments to MR when source branch is master
  - Fix error 500 when searching description contains relative link

v 7.3.0
  - Always set the 'origin' remote in satellite actions
  - Write authorized_keys in tmp/ during tests
  - Use sockets to connect to Redis
  - Add dormant New Relic gem (can be enabled via environment variables)
  - Expire Rack sessions after 1 week
  - Cleaner signin/signup pages
  - Improved comments UI
  - Better search with filtering, pagination etc
  - Added a checkbox to toggle line wrapping in diff (Yuriy Glukhov)
  - Prevent project stars duplication when fork project
  - Use the default Unicorn socket backlog value of 1024
  - Support Unix domain sockets for Redis
  - Store session Redis keys in 'session:gitlab:' namespace
  - Deprecate LDAP account takeover based on partial LDAP email / GitLab username match
  - Use /bin/sh instead of Bash in bin/web, bin/background_jobs (Pavel Novitskiy)
  - Keyboard shortcuts for productivity (Robert Schilling)
  - API: filter issues by state (Julien Bianchi)
  - API: filter issues by labels (Julien Bianchi)
  - Add system hook for ssh key changes
  - Add blob permalink link (Ciro Santilli)
  - Create annotated tags through UI and API (Sean Edge)
  - Snippets search (Charles Bushong)
  - Comment new push to existing MR
  - Add 'ci' to the blacklist of forbidden names
  - Improve text filtering on issues page
  - Comment & Close button
  - Process git push --all much faster
  - Don't allow edit of system notes
  - Project wiki search (Ralf Seidler)
  - Enabled Shibboleth authentication support (Matus Banas)
  - Zen mode (fullscreen) for issues/MR/notes (Robert Schilling)
  - Add ability to configure webhook timeout via gitlab.yml (Wes Gurney)
  - Sort project merge requests in asc or desc order for updated_at or created_at field (sponsored by O'Reilly Media)
  - Add Redis socket support to 'rake gitlab:shell:install'

v 7.2.1
  - Delete orphaned labels during label migration (James Brooks)
  - Security: prevent XSS with stricter MIME types for raw repo files

v 7.2.0
  - Explore page
  - Add project stars (Ciro Santilli)
  - Log Sidekiq arguments
  - Better labels: colors, ability to rename and remove
  - Improve the way merge request collects diffs
  - Improve compare page for large diffs
  - Expose the full commit message via API
  - Fix 500 error on repository rename
  - Fix bug when MR download patch return invalid diff
  - Test gitlab-shell integration
  - Repository import timeout increased from 2 to 4 minutes allowing larger repos to be imported
  - API for labels (Robert Schilling)
  - API: ability to set an import url when creating project for specific user

v 7.1.1
  - Fix cpu usage issue in Firefox
  - Fix redirect loop when changing password by new user
  - Fix 500 error on new merge request page

v 7.1.0
  - Remove observers
  - Improve MR discussions
  - Filter by description on Issues#index page
  - Fix bug with namespace select when create new project page
  - Show README link after description for non-master members
  - Add @all mention for comments
  - Dont show reply button if user is not signed in
  - Expose more information for issues with webhook
  - Add a mention of the merge request into the default merge request commit message
  - Improve code highlight, introduce support for more languages like Go, Clojure, Erlang etc
  - Fix concurrency issue in repository download
  - Dont allow repository name start with ?
  - Improve email threading (Pierre de La Morinerie)
  - Cleaner help page
  - Group milestones
  - Improved email notifications
  - Contributors API (sponsored by Mobbr)
  - Fix LDAP TLS authentication (Boris HUISGEN)
  - Show VERSION information on project sidebar
  - Improve branch removal logic when accept MR
  - Fix bug where comment form is spawned inside the Reply button
  - Remove Dir.chdir from Satellite#lock for thread-safety
  - Increased default git max_size value from 5MB to 20MB in gitlab.yml. Please update your configs!
  - Show error message in case of timeout in satellite when create MR
  - Show first 100 files for huge diff instead of hiding all
  - Change default admin email from admin@local.host to admin@example.com

v 7.0.0
  - The CPU no longer overheats when you hold down the spacebar
  - Improve edit file UI
  - Add ability to upload group avatar when create
  - Protected branch cannot be removed
  - Developers can remove normal branches with UI
  - Remove branch via API (sponsored by O'Reilly Media)
  - Move protected branches page to Project settings area
  - Redirect to Files view when create new branch via UI
  - Drag and drop upload of image in every markdown-area (Earle Randolph Bunao and Neil Francis Calabroso)
  - Refactor the markdown relative links processing
  - Make it easier to implement other CI services for GitLab
  - Group masters can create projects in group
  - Deprecate ruby 1.9.3 support
  - Only masters can rewrite/remove git tags
  - Add X-Frame-Options SAMEORIGIN to Nginx config so Sidekiq admin is visible
  - UI improvements
  - Case-insensetive search for issues
  - Update to rails 4.1
  - Improve performance of application for projects and groups with a lot of members
  - Formally support Ruby 2.1
  - Include Nginx gitlab-ssl config
  - Add manual language detection for highlight.js
  - Added example.com/:username routing
  - Show notice if your profile is public
  - UI improvements for mobile devices
  - Improve diff rendering performance
  - Drag-n-drop for issues and merge requests between states at milestone page
  - Fix '0 commits' message for huge repositories on project home page
  - Prevent 500 error page when visit commit page from large repo
  - Add notice about huge push over http to unicorn config
  - File action in satellites uses default 30 seconds timeout instead of old 10 seconds one
  - Overall performance improvements
  - Skip init script check on omnibus-gitlab
  - Be more selective when killing stray Sidekiqs
  - Check LDAP user filter during sign-in
  - Remove wall feature (no data loss - you can take it from database)
  - Dont expose user emails via API unless you are admin
  - Detect issues closed by Merge Request description
  - Better email subject lines from email on push service (Alex Elman)
  - Enable identicon for gravatar be default

v 6.9.2
  - Revert the commit that broke the LDAP user filter

v 6.9.1
  - Fix scroll to highlighted line
  - Fix the pagination on load for commits page

v 6.9.0
  - Store Rails cache data in the Redis `cache:gitlab` namespace
  - Adjust MySQL limits for existing installations
  - Add db index on project_id+iid column. This prevents duplicate on iid (During migration duplicates will be removed)
  - Markdown preview or diff during editing via web editor (Evgeniy Sokovikov)
  - Give the Rails cache its own Redis namespace
  - Add ability to set different ssh host, if different from http/https
  - Fix syntax highlighting for code comments blocks
  - Improve comments loading logic
  - Stop refreshing comments when the tab is hidden
  - Improve issue and merge request mobile UI (Drew Blessing)
  - Document how to convert a backup to PostgreSQL
  - Fix locale bug in backup manager
  - Fix can not automerge when MR description is too long
  - Fix wiki backup skip bug
  - Two Step MR creation process
  - Remove unwanted files from satellite working directory with git clean -fdx
  - Accept merge request via API (sponsored by O'Reilly Media)
  - Add more access checks during API calls
  - Block SSH access for 'disabled' Active Directory users
  - Labels for merge requests (Drew Blessing)
  - Threaded emails by setting a Message-ID (Philip Blatter)

v 6.8.0
  - Ability to at mention users that are participating in issue and merge req. discussion
  - Enabled GZip Compression for assets in example Nginx, make sure that Nginx is compiled with --with-http_gzip_static_module flag (this is default in Ubuntu)
  - Make user search case-insensitive (Christopher Arnold)
  - Remove omniauth-ldap nickname bug workaround
  - Drop all tables before restoring a Postgres backup
  - Make the repository downloads path configurable
  - Create branches via API (sponsored by O'Reilly Media)
  - Changed permission of gitlab-satellites directory not to be world accessible
  - Protected branch does not allow force push
  - Fix popen bug in `rake gitlab:satellites:create`
  - Disable connection reaping for MySQL
  - Allow oauth signup without email for twitter and github
  - Fix faulty namespace names that caused 500 on user creation
  - Option to disable standard login
  - Clean old created archives from repository downloads directory
  - Fix download link for huge MR diffs
  - Expose event and mergerequest timestamps in API
  - Fix emails on push service when only one commit is pushed

v 6.7.3
  - Fix the merge notification email not being sent (Pierre de La Morinerie)
  - Drop all tables before restoring a Postgres backup
  - Remove yanked modernizr gem

v 6.7.2
  - Fix upgrader script

v 6.7.1
  - Fix GitLab CI integration

v 6.7.0
  - Increased the example Nginx client_max_body_size from 5MB to 20MB, consider updating it manually on existing installations
  - Add support for Gemnasium as a Project Service (Olivier Gonzalez)
  - Add edit file button to MergeRequest diff
  - Public groups (Jason Hollingsworth)
  - Cleaner headers in Notification Emails (Pierre de La Morinerie)
  - Blob and tree gfm links to anchors work
  - Piwik Integration (Sebastian Winkler)
  - Show contribution guide link for new issue form (Jeroen van Baarsen)
  - Fix CI status for merge requests from fork
  - Added option to remove issue assignee on project issue page and issue edit page (Jason Blanchard)
  - New page load indicator that includes a spinner that scrolls with the page
  - Converted all the help sections into markdown
  - LDAP user filters
  - Streamline the content of notification emails (Pierre de La Morinerie)
  - Fixes a bug with group member administration (Matt DeTullio)
  - Sort tag names using VersionSorter (Robert Speicher)
  - Add GFM autocompletion for MergeRequests (Robert Speicher)
  - Add webhook when a new tag is pushed (Jeroen van Baarsen)
  - Add button for toggling inline comments in diff view
  - Add retry feature for repository import
  - Reuse the GitLab LDAP connection within each request
  - Changed markdown new line behaviour to conform to markdown standards
  - Fix global search
  - Faster authorized_keys rebuilding in `rake gitlab:shell:setup` (requires gitlab-shell 1.8.5)
  - Create and Update MR calls now support the description parameter (Greg Messner)
  - Markdown relative links in the wiki link to wiki pages, markdown relative links in repositories link to files in the repository
  - Added Slack service integration (Federico Ravasio)
  - Better API responses for access_levels (sponsored by O'Reilly Media)
  - Requires at least 2 unicorn workers
  - Requires gitlab-shell v1.9+
  - Replaced gemoji(due to closed licencing problem) with Phantom Open Emoji library(combined SIL Open Font License, MIT License and the CC 3.0 License)
  - Fix `/:username.keys` response content type (Dmitry Medvinsky)

v 6.6.5
  - Added option to remove issue assignee on project issue page and issue edit page (Jason Blanchard)
  - Hide mr close button for comment form if merge request was closed or inline comment
  - Adds ability to reopen closed merge request

v 6.6.4
  - Add missing html escape for highlighted code blocks in comments, issues

v 6.6.3
  - Fix 500 error when edit yourself from admin area
  - Hide private groups for public profiles

v 6.6.2
  - Fix 500 error on branch/tag create or remove via UI

v 6.6.1
  - Fix 500 error on files tab if submodules presents

v 6.6.0
  - Retrieving user ssh keys publically(github style): http://__HOST__/__USERNAME__.keys
  - Permissions: Developer now can manage issue tracker (modify any issue)
  - Improve Code Compare page performance
  - Group avatar
  - Pygments.rb replaced with highlight.js
  - Improve Merge request diff store logic
  - Improve render performnace for MR show page
  - Fixed Assembla hardcoded project name
  - Jira integration documentation
  - Refactored app/services
  - Remove snippet expiration
  - Mobile UI improvements (Drew Blessing)
  - Fix block/remove UI for admin::users#show page
  - Show users' group membership on users' activity page (Robert Djurasaj)
  - User pages are visible without login if user is authorized to a public project
  - Markdown rendered headers have id derived from their name and link to their id
  - Improve application to work faster with large groups (100+ members)
  - Multiple emails per user
  - Show last commit for file when view file source
  - Restyle Issue#show page and MR#show page
  - Ability to filter by multiple labels for Issues page
  - Rails version to 4.0.3
  - Fixed attachment identifier displaying underneath note text (Jason Blanchard)

v 6.5.1
  - Fix branch selectbox when create merge request from fork

v 6.5.0
  - Dropdown menus on issue#show page for assignee and milestone (Jason Blanchard)
  - Add color custimization and previewing to broadcast messages
  - Fixed notes anchors
  - Load new comments in issues dynamically
  - Added sort options to Public page
  - New filters (assigned/authored/all) for Dashboard#issues/merge_requests (sponsored by Say Media)
  - Add project visibility icons to dashboard
  - Enable secure cookies if https used
  - Protect users/confirmation with rack_attack
  - Default HTTP headers to protect against MIME-sniffing, force https if enabled
  - Bootstrap 3 with responsive UI
  - New repository download formats: tar.bz2, zip, tar (Jason Hollingsworth)
  - Restyled accept widgets for MR
  - SCSS refactored
  - Use jquery timeago plugin
  - Fix 500 error for rdoc files
  - Ability to customize merge commit message (sponsored by Say Media)
  - Search autocomplete via ajax
  - Add website url to user profile
  - Files API supports base64 encoded content (sponsored by O'Reilly Media)
  - Added support for Go's repository retrieval (Bruno Albuquerque)

v6.4.3
  - Don't use unicorn worker killer if PhusionPassenger is defined

v6.4.2
  - Fixed wrong behaviour of script/upgrade.rb

v6.4.1
  - Fixed bug with repository rename
  - Fixed bug with project transfer

v 6.4.0
  - Added sorting to project issues page (Jason Blanchard)
  - Assembla integration (Carlos Paramio)
  - Fixed another 500 error with submodules
  - UI: More compact issues page
  - Minimal password length increased to 8 symbols
  - Side-by-side diff view (Steven Thonus)
  - Internal projects (Jason Hollingsworth)
  - Allow removal of avatar (Drew Blessing)
  - Project web hooks now support issues and merge request events
  - Visiting project page while not logged in will redirect to sign-in instead of 404 (Jason Hollingsworth)
  - Expire event cache on avatar creation/removal (Drew Blessing)
  - Archiving old projects (Steven Thonus)
  - Rails 4
  - Add time ago tooltips to show actual date/time
  - UI: Fixed UI for admin system hooks
  - Ruby script for easier GitLab upgrade
  - Do not remove Merge requests if fork project was removed
  - Improve sign-in/signup UX
  - Add resend confirmation link to sign-in page
  - Set noreply@HOSTNAME for reply_to field in all emails
  - Show GitLab API version on Admin#dashboard
  - API Cross-origin resource sharing
  - Show READMe link at project home page
  - Show repo size for projects in Admin area

v 6.3.0
  - API for adding gitlab-ci service
  - Init script now waits for pids to appear after (re)starting before reporting status (Rovanion Luckey)
  - Restyle project home page
  - Grammar fixes
  - Show branches list (which branches contains commit) on commit page (Andrew Kumanyaev)
  - Security improvements
  - Added support for GitLab CI 4.0
  - Fixed issue with 500 error when group did not exist
  - Ability to leave project
  - You can create file in repo using UI
  - You can remove file from repo using UI
  - API: dropped default_branch attribute from project during creation
  - Project default_branch is not stored in db any more. It takes from repo now.
  - Admin broadcast messages
  - UI improvements
  - Dont show last push widget if user removed this branch
  - Fix 500 error for repos with newline in file name
  - Extended html titles
  - API: create/update/delete repo files
  - Admin can transfer project to any namespace
  - API: projects/all for admin users
  - Fix recent branches order

v 6.2.4
  - Security: Cast API private_token to string (CVE-2013-4580)
  - Security: Require gitlab-shell 1.7.8 (CVE-2013-4581, CVE-2013-4582, CVE-2013-4583)
  - Fix for Git SSH access for LDAP users

v 6.2.3
  - Security: More protection against CVE-2013-4489
  - Security: Require gitlab-shell 1.7.4 (CVE-2013-4490, CVE-2013-4546)
  - Fix sidekiq rake tasks

v 6.2.2
  - Security: Update gitlab_git (CVE-2013-4489)

v 6.2.1
  - Security: Fix issue with generated passwords for new users

v 6.2.0
  - Public project pages are now visible to everyone (files, issues, wik, etc.)
    THIS MEANS YOUR ISSUES AND WIKI FOR PUBLIC PROJECTS ARE PUBLICLY VISIBLE AFTER THE UPGRADE
  - Add group access to permissions page
  - Require current password to change one
  - Group owner or admin can remove other group owners
  - Remove group transfer since we have multiple owners
  - Respect authorization in Repository API
  - Improve UI for Project#files page
  - Add more security specs
  - Added search for projects by name to api (Izaak Alpert)
  - Make default user theme configurable (Izaak Alpert)
  - Update logic for validates_merge_request for tree of MR (Andrew Kumanyaev)
  - Rake tasks for web hooks management (Jonhnny Weslley)
  - Extended User API to expose admin and can_create_group for user creation/updating (Boyan Tabakov)
  - API: Remove group
  - API: Remove project
  - Avatar upload on profile page with a maximum of 100KB (Steven Thonus)
  - Store the sessions in Redis instead of the cookie store
  - Fixed relative links in markdown
  - User must confirm their email if signup enabled
  - User must confirm changed email

v 6.1.0
  - Project specific IDs for issues, mr, milestones
    Above items will get a new id and for example all bookmarked issue urls will change.
    Old issue urls are redirected to the new one if the issue id is too high for an internal id.
  - Description field added to Merge Request
  - API: Sudo api calls (Izaak Alpert)
  - API: Group membership api (Izaak Alpert)
  - Improved commit diff
  - Improved large commit handling (Boyan Tabakov)
  - Rewrite: Init script now less prone to errors and keeps better track of the service (Rovanion Luckey)
  - Link issues, merge requests, and commits when they reference each other with GFM (Ash Wilson)
  - Close issues automatically when pushing commits with a special message
  - Improve user removal from admin area
  - Invalidate events cache when project was moved
  - Remove deprecated classes and rake tasks
  - Add event filter for group and project show pages
  - Add links to create branch/tag from project home page
  - Add public-project? checkbox to new-project view
  - Improved compare page. Added link to proceed into Merge Request
  - Send an email to a user when they are added to group
  - New landing page when you have 0 projects

v 6.0.0
  - Feature: Replace teams with group membership
    We introduce group membership in 6.0 as a replacement for teams.
    The old combination of groups and teams was confusing for a lot of people.
    And when the members of a team where changed this wasn't reflected in the project permissions.
    In GitLab 6.0 you will be able to add members to a group with a permission level for each member.
    These group members will have access to the projects in that group.
    Any changes to group members will immediately be reflected in the project permissions.
    You can even have multiple owners for a group, greatly simplifying administration.
  - Feature: Ability to have multiple owners for group
  - Feature: Merge Requests between fork and project (Izaak Alpert)
  - Feature: Generate fingerprint for ssh keys
  - Feature: Ability to create and remove branches with UI
  - Feature: Ability to create and remove git tags with UI
  - Feature: Groups page in profile. You can leave group there
  - API: Allow login with LDAP credentials
  - Redesign: project settings navigation
  - Redesign: snippets area
  - Redesign: ssh keys page
  - Redesign: buttons, blocks and other ui elements
  - Add comment title to rss feed
  - You can use arrows to navigate at tree view
  - Add project filter on dashboard
  - Cache project graph
  - Drop support of root namespaces
  - Default theme is classic now
  - Cache result of methods like authorize_projects, project.team.members etc
  - Remove $.ready events
  - Fix onclick events being double binded
  - Add notification level to group membership
  - Move all project controllers/views under Projects:: module
  - Move all profile controllers/views under Profiles:: module
  - Apply user project limit only for personal projects
  - Unicorn is default web server again
  - Store satellites lock files inside satellites dir
  - Disabled threadsafety mode in rails
  - Fixed bug with loosing MR comments
  - Improved MR comments logic
  - Render readme file for projects in public area

v 5.4.2
  - Security: Cast API private_token to string (CVE-2013-4580)
  - Security: Require gitlab-shell 1.7.8 (CVE-2013-4581, CVE-2013-4582, CVE-2013-4583)

v 5.4.1
  - Security: Fixes for CVE-2013-4489
  - Security: Require gitlab-shell 1.7.4 (CVE-2013-4490, CVE-2013-4546)

v 5.4.0
  - Ability to edit own comments
  - Documentation improvements
  - Improve dashboard projects page
  - Fixed nav for empty repos
  - GitLab Markdown help page
  - Misspelling fixes
  - Added support of unicorn and fog gems
  - Added client list to API doc
  - Fix PostgreSQL database restoration problem
  - Increase snippet content column size
  - allow project import via git:// url
  - Show participants on issues, including mentions
  - Notify mentioned users with email

v 5.3.0
  - Refactored services
  - Campfire service added
  - HipChat service added
  - Fixed bug with LDAP + git over http
  - Fixed bug with google analytics code being ignored
  - Improve sign-in page if ldap enabled
  - Respect newlines in wall messages
  - Generate the Rails secret token on first run
  - Rename repo feature
  - Init.d: remove gitlab.socket on service start
  - Api: added teams api
  - Api: Prevent blob content being escaped
  - Api: Smart deploy key add behaviour
  - Api: projects/owned.json return user owned project
  - Fix bug with team assignation on project from #4109
  - Advanced snippets: public/private, project/personal (Andrew Kulakov)
  - Repository Graphs (Karlo Nicholas T. Soriano)
  - Fix dashboard lost if comment on commit
  - Update gitlab-grack. Fixes issue with --depth option
  - Fix project events duplicate on project page
  - Fix postgres error when displaying network graph.
  - Fix dashboard event filter when navigate via turbolinks
  - init.d: Ensure socket is removed before starting service
  - Admin area: Style teams:index, group:show pages
  - Own page for failed forking
  - Scrum view for milestone

v 5.2.0
  - Turbolinks
  - Git over http with ldap credentials
  - Diff with better colors and some spacing on the corners
  - Default values for project features
  - Fixed huge_commit view
  - Restyle project clone panel
  - Move Gitlab::Git code to gitlab_git gem
  - Move update docs in repo
  - Requires gitlab-shell v1.4.0
  - Fixed submodules listing under file tab
  - Fork feature (Angus MacArthur)
  - git version check in gitlab:check
  - Shared deploy keys feature
  - Ability to generate default labels set for issues
  - Improve gfm autocomplete (Harold Luo)
  - Added support for Google Analytics
  - Code search feature (Javier Castro)

v 5.1.0
  - You can login with email or username now
  - Corrected project transfer rollback when repository cannot be moved
  - Move both repo and wiki when project transfer requested
  - Admin area: project editing was removed from admin namespace
  - Access: admin user has now access to any project.
  - Notification settings
  - Gitlab::Git set of objects to abstract from grit library
  - Replace Unicorn web server with Puma
  - Backup/Restore refactored. Backup dump project wiki too now
  - Restyled Issues list. Show milestone version in issue row
  - Restyled Merge Request list
  - Backup now dump/restore uploads
  - Improved performance of dashboard (Andrew Kumanyaev)
  - File history now tracks renames (Akzhan Abdulin)
  - Drop wiki migration tools
  - Drop sqlite migration tools
  - project tagging
  - Paginate users in API
  - Restyled network graph (Hiroyuki Sato)

v 5.0.1
  - Fixed issue with gitlab-grit being overridden by grit

v 5.0.0
  - Replaced gitolite with gitlab-shell
  - Removed gitolite-related libraries
  - State machine added
  - Setup gitlab as git user
  - Internal API
  - Show team tab for empty projects
  - Import repository feature
  - Updated rails
  - Use lambda for scopes
  - Redesign admin area -> users
  - Redesign admin area -> user
  - Secure link to file attachments
  - Add validations for Group and Team names
  - Restyle team page for project
  - Update capybara, rspec-rails, poltergeist to recent versions
  - Wiki on git using Gollum
  - Added Solarized Dark theme for code review
  - Don't show user emails in autocomplete lists, profile pages
  - Added settings tab for group, team, project
  - Replace user popup with icons in header
  - Handle project moving with gitlab-shell
  - Added select2-rails for selectboxes with ajax data load
  - Fixed search field on projects page
  - Added teams to search autocomplete
  - Move groups and teams on dashboard sidebar to sub-tabs
  - API: improved return codes and docs. (Felix Gilcher, Sebastian Ziebell)
  - Redesign wall to be more like chat
  - Snippets, Wall features are disabled by default for new projects

v 4.2.0
  - Teams
  - User show page. Via /u/username
  - Show help contents on pages for better navigation
  - Async gitolite calls
  - added satellites logs
  - can_create_group, can_create_team booleans for User
  - Process web hooks async
  - GFM: Fix images escaped inside links
  - Network graph improved
  - Switchable branches for network graph
  - API: Groups
  - Fixed project download

v 4.1.0
  - Optional Sign-Up
  - Discussions
  - Satellites outside of tmp
  - Line numbers for blame
  - Project public mode
  - Public area with unauthorized access
  - Load dashboard events with ajax
  - remember dashboard filter in cookies
  - replace resque with sidekiq
  - fix routing issues
  - cleanup rake tasks
  - fix backup/restore
  - scss cleanup
  - show preview for note images
  - improved network-graph
  - get rid of app/roles/
  - added new classes Team, Repository
  - Reduce amount of gitolite calls
  - Ability to add user in all group projects
  - remove deprecated configs
  - replaced Korolev font with open font
  - restyled admin/dashboard page
  - restyled admin/projects page

v 4.0.0
  - Remove project code and path from API. Use id instead
  - Return valid cloneable url to repo for web hook
  - Fixed backup issue
  - Reorganized settings
  - Fixed commits compare
  - Refactored scss
  - Improve status checks
  - Validates presence of User#name
  - Fixed postgres support
  - Removed sqlite support
  - Modified post-receive hook
  - Milestones can be closed now
  - Show comment events on dashboard
  - Quick add team members via group#people page
  - [API] expose created date for hooks and SSH keys
  - [API] list, create issue notes
  - [API] list, create snippet notes
  - [API] list, create wall notes
  - Remove project code - use path instead
  - added username field to user
  - rake task to fill usernames based on emails create namespaces for users
  - STI Group < Namespace
  - Project has namespace_id
  - Projects with namespaces also namespaced in gitolite and stored in subdir
  - Moving project to group will move it under group namespace
  - Ability to move project from namespaces to another
  - Fixes commit patches getting escaped (see #2036)
  - Support diff and patch generation for commits and merge request
  - MergeReqest doesn't generate a temporary file for the patch any more
  - Update the UI to allow downloading Patch or Diff

v 3.1.0
  - Updated gems
  - Services: Gitlab CI integration
  - Events filter on dashboard
  - Own namespace for redis/resque
  - Optimized commit diff views
  - add alphabetical order for projects admin page
  - Improved web editor
  - Commit stats page
  - Documentation split and cleanup
  - Link to commit authors everywhere
  - Restyled milestones list
  - added Milestone to Merge Request
  - Restyled Top panel
  - Refactored Satellite Code
  - Added file line links
  - moved from capybara-webkit to poltergeist + phantomjs

v 3.0.3
  - Fixed bug with issues list in Chrome
  - New Feature: Import team from another project

v 3.0.2
  - Fixed gitlab:app:setup
  - Fixed application error on empty project in admin area
  - Restyled last push widget

v 3.0.1
  - Fixed git over http

v 3.0.0
  - Projects groups
  - Web Editor
  - Fixed bug with gitolite keys
  - UI improved
  - Increased performance of application
  - Show user avatar in last commit when browsing Files
  - Refactored Gitlab::Merge
  - Use Font Awesome for icons
  - Separate observing of Note and MergeRequests
  - Milestone "All Issues" filter
  - Fix issue close and reopen button text and styles
  - Fix forward/back while browsing Tree hierarchy
  - Show number of notes for commits and merge requests
  - Added support pg from box and update installation doc
  - Reject ssh keys that break gitolite
  - [API] list one project hook
  - [API] edit project hook
  - [API] list project snippets
  - [API] allow to authorize using private token in HTTP header
  - [API] add user creation

v 2.9.1
  - Fixed resque custom config init

v 2.9.0
  - fixed inline notes bugs
  - refactored rspecs
  - refactored gitolite backend
  - added factory_girl
  - restyled projects list on dashboard
  - ssh keys validation to prevent gitolite crash
  - send notifications if changed permission in project
  - scss refactoring. gitlab_bootstrap/ dir
  - fix git push http body bigger than 112k problem
  - list of labels  page under issues tab
  - API for milestones, keys
  - restyled buttons
  - OAuth
  - Comment order changed

v 2.8.1
  - ability to disable gravatars
  - improved MR diff logic
  - ssh key help page

v 2.8.0
  - Gitlab Flavored Markdown
  - Bulk issues update
  - Issues API
  - Cucumber coverage increased
  - Post-receive files fixed
  - UI improved
  - Application cleanup
  - more cucumber
  - capybara-webkit + headless

v 2.7.0
  - Issue Labels
  - Inline diff
  - Git HTTP
  - API
  - UI improved
  - System hooks
  - UI improved
  - Dashboard events endless scroll
  - Source performance increased

v 2.6.0
  - UI polished
  - Improved network graph + keyboard nav
  - Handle huge commits
  - Last Push widget
  - Bugfix
  - Better performance
  - Email in resque
  - Increased test coverage
  - Ability to remove branch with MR accept
  - a lot of code refactored

v 2.5.0
  - UI polished
  - Git blame for file
  - Bugfix
  - Email in resque
  - Better test coverage

v 2.4.0
  - Admin area stats page
  - Ability to block user
  - Simplified dashboard area
  - Improved admin area
  - Bootstrap 2.0
  - Responsive layout
  - Big commits handling
  - Performance improved
  - Milestones

v 2.3.1
  - Issues pagination
  - ssl fixes
  - Merge Request pagination

v 2.3.0
  - Dashboard r1
  - Search r1
  - Project page
  - Close merge request on push
  - Persist MR diff after merge
  - mysql support
  - Documentation

v 2.2.0
  - We’ve added support of LDAP auth
  - Improved permission logic (4 roles system)
  - Protected branches (now only masters can push to protected branches)
  - Usability improved
  - twitter bootstrap integrated
  - compare view between commits
  - wiki feature
  - now you can enable/disable issues, wiki, wall features per project
  - security fixes
  - improved code browsing (ajax branch switch etc)
  - improved per-line commenting
  - git submodules displayed
  - moved to rails 3.2
  - help section improved

v 2.1.0
  - Project tab r1
  - List branches/tags
  - per line comments
  - mass user import

v 2.0.0
  - gitolite as main git host system
  - merge requests
  - project/repo access
  - link to commit/issue feed
  - design tab
  - improved email notifications
  - restyled dashboard
  - bugfix

v 1.2.2
  - common config file gitlab.yml
  - issues restyle
  - snippets restyle
  - clickable news feed header on dashboard
  - bugfix

v 1.2.1
  - bugfix

v 1.2.0
  - new design
  - user dashboard
  - network graph
  - markdown support for comments
  - encoding issues
  - wall like twitter timeline

v 1.1.0
  - project dashboard
  - wall redesigned
  - feature: code snippets
  - fixed horizontal scroll on file preview
  - fixed app crash if commit message has invalid chars
  - bugfix & code cleaning

v 1.0.2
  - fixed bug with empty project
  - added adv validation for project path & code
  - feature: issues can be sortable
  - bugfix
  - username displayed on top panel

v 1.0.1
  - fixed: with invalid source code for commit
  - fixed: lose branch/tag selection when use tree navigation
  - when history clicked - display path
  - bug fix & code cleaning

v 1.0.0
  - bug fix
  - projects preview mode

v 0.9.6
  - css fix
  - new repo empty tree until restart server - fixed

v 0.9.4
  - security improved
  - authorization improved
  - html escaping
  - bug fix
  - increased test coverage
  - design improvements

v 0.9.1
  - increased test coverage
  - design improvements
  - new issue email notification
  - updated app name
  - issue redesigned
  - issue can be edit

v 0.8.0
  - syntax highlight for main file types
  - redesign
  - stability
  - security fixes
  - increased test coverage
  - email notification<|MERGE_RESOLUTION|>--- conflicted
+++ resolved
@@ -48,11 +48,8 @@
   - Refactor issue filtering
   - AJAX selectbox for issue assignee and author filters
   - Fix issue with missing options in issue filtering dropdown if selected one
-<<<<<<< HEAD
   - Prevent holding Control-Enter or Command-Enter from posting comment multiple times.
-=======
   - Prevent note form from being cleared when submitting failed.
->>>>>>> 351e61f4
 
 v 7.9.0
   - Send EmailsOnPush email when branch or tag is created or deleted.
