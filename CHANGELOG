--- conflicted
+++ resolved
@@ -1,9 +1,7 @@
 Please view this file on the master branch, on stable branches it's out of date.
 
 v 8.2.0 (unreleased)
-<<<<<<< HEAD
   - Fix grouping of contributors by email in graph.
-=======
   - Remove CSS property preventing hard tabs from rendering in Chromium 45 (Stan Hu)
   - Fix Drone CI service template not saving properly (Stan Hu)
   - Fix avatars not showing in Atom feeds and project issues when Gravatar disabled (Stan Hu)
@@ -11,7 +9,6 @@
   - Upgrade gitlab_git to 7.2.20 and rugged to 0.23.3 (Stan Hu)
   - Improved performance of finding users by one of their Email addresses
   - Add allow_failure field to commit status API (Stan Hu)
->>>>>>> 1c040b3f
   - Improved performance of replacing references in comments
   - Show last project commit to default branch on project home page
   - Highlight comment based on anchor in URL
