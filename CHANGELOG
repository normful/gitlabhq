--- conflicted
+++ resolved
@@ -42,14 +42,11 @@
   - Ajax filter by message for commits page
   - API: Add support for deleting a tag via the API (Robert Schilling)
   - Allow subsequent validations in CI Linter
-<<<<<<< HEAD
   - Show referenced MRs & Issues only when the current viewer can access them
-=======
   - Fix Encoding::CompatibilityError bug when markdown content has some complex URL (Jason Lee)
 
 v 8.3.4
   - Use gitlab-workhorse 0.5.4 (fixes API routing bug)
->>>>>>> 12023557
 
 v 8.3.3
   - Preserve CE behavior with JIRA integration by only calling API if URL is set
