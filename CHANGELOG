--- conflicted
+++ resolved
@@ -16,6 +16,7 @@
   - Track project import failure
   - Fix visibility level text in admin area (Zeger-Jan van de Weg)
   - Update the ExternalIssue regex pattern (Blake Hitchcock)
+  - Optimized performance of finding issues to be closed by a merge request
   - Revert "Add IP check against DNSBLs at account sign-up"
   - Deprecate API "merge_request/:merge_request_id/comments". Use "merge_requests/:merge_request_id/notes" instead
   - Deprecate API "merge_request/:merge_request_id/...". Use "merge_requests/:merge_request_id/..." instead
@@ -40,11 +41,7 @@
     track them in Performance Monitoring.
   - Increase contrast between highlighted code comments and inline diff marker
   - Fix method undefined when using external commit status in builds
-<<<<<<< HEAD
   - Fix highlighting in blame view.
-=======
-  - Optimized performance of finding issues to be closed by a merge request (Yorick Peterse)
->>>>>>> 99492d6b
 
 v 8.4.1
   - Apply security updates for Rails (4.2.5.1), rails-html-sanitizer (1.0.3),
