Please view this file on the master branch, on stable branches it's out of date.

v 8.4.0 (unreleased)
  - Add pagination headers to already paginated API resources
  - Properly generate diff of orphan commits, like the first commit in a repository
  - Improve the consistency of commit titles, branch names, tag names, issue/MR titles, on their respective project pages
  - Autocomplete data is now always loaded, instead of when focusing a comment text area (Yorick Peterse)
  - Improved performance of finding issues for an entire group (Yorick Peterse)
  - Added custom application performance measuring system powered by InfluxDB (Yorick Peterse)
  - Bump fog to 1.36.0 (Stan Hu)
  - Add user's last used IP addresses to admin page (Stan Hu)
  - Add housekeeping function to project settings page
  - The default GitLab logo now acts as a loading indicator
  - Fix caching issue where build status was not updating in project dashboard (Stan Hu)
  - Accept 2xx status codes for successful Web hook triggers (Stan Hu)
  - Fix missing date of month in network graph when commits span a month (Stan Hu)
  - Expire view caches when application settings change (e.g. Gravatar disabled) (Stan Hu)
  - Don't notify users twice if they are both project watchers and subscribers (Stan Hu)
  - Remove gray background from layout in UI
  - Implement new UI for group page
  - Implement search inside emoji picker
  - Add API support for looking up a user by username (Stan Hu)
  - Add project permissions to all project API endpoints (Stan Hu)
  - Link to milestone in "Milestone changed" system note
  - Only allow group/project members to mention `@all`
  - Expose Git's version in the admin area (Trey Davis)
  - Add "Frequently used" category to emoji picker
  - Add CAS support (tduehr)
  - Add link to merge request on build detail page
  - Fix: Problem with projects ending with .keys (Jose Corcuera)
  - Revert back upvote and downvote button to the issue and MR pages
  - Swap position of Assignee and Author selector on Issuables (Zeger-Jan van de Weg)
  - Add system hook messages for project rename and transfer (Steve Norman)
  - Fix version check image in Safari
  - Show 'All' tab by default in the builds page
  - Add Open Graph and Twitter Card data to all pages
  - Fix API project lookups when querying with a namespace with dots (Stan Hu)
  - Enable forcing Two-Factor authentication sitewide, with optional grace period
  - Import GitHub Pull Requests into GitLab
  - Change single user API endpoint to return more detailed data (Michael Potthoff)
  - Update version check images to use SVG
  - Validate README format before displaying
  - Enable Microsoft Azure OAuth2 support (Janis Meybohm)
  - Properly set task-list class on single item task lists
  - Add file finder feature in tree view (Kyungchul Shin)
  - Ajax filter by message for commits page
  - API: Add support for deleting a tag via the API (Robert Schilling)
  - Allow subsequent validations in CI Linter
  - Show referenced MRs & Issues only when the current viewer can access them
  - Fix Encoding::CompatibilityError bug when markdown content has some complex URL (Jason Lee)
  - Add API support for managing project's builds
  - Add API support for managing project's build triggers
  - Add API support for managing project's build variables
  - Allow broadcast messages to be edited
<<<<<<< HEAD
=======
  - Autosize Markdown textareas
  - Import GitHub wiki into GitLab
>>>>>>> 041ca926

v 8.3.4
  - Use gitlab-workhorse 0.5.4 (fixes API routing bug)
  - Add build artifacts browser

v 8.3.3
  - Preserve CE behavior with JIRA integration by only calling API if URL is set
  - Fix duplicated branch creation/deletion events when using Web UI (Stan Hu)
  - Add configurable LDAP server query timeout
  - Get "Merge when build succeeds" to work when commits were pushed to MR target branch while builds were running
  - Suppress e-mails on failed builds if allow_failure is set (Stan Hu)
  - Fix project transfer e-mail sending incorrect paths in e-mail notification (Stan Hu)
  - Better support for referencing and closing issues in Asana service (Mike Wyatt)
  - Enable "Add key" button when user fills in a proper key (Stan Hu)
  - Fix error in processing reply-by-email messages (Jason Lee)
  - Fix Error 500 when visiting build page of project with nil runners_token (Stan Hu)
  - Use WOFF versions of SourceSansPro fonts
  - Fix regression when builds were not generated for tags created through web/api interface
  - Fix: maintain milestone filter between Open and Closed tabs (Greg Smethells)
  - Fix missing artifacts and build traces for build created before 8.3

v 8.3.2
  - Disable --follow in `git log` to avoid loading duplicate commit data in infinite scroll (Stan Hu)
  - Add support for Google reCAPTCHA in user registration

v 8.3.1
  - Fix Error 500 when global milestones have slashes (Stan Hu)
  - Fix Error 500 when doing a search in dashboard before visiting any project (Stan Hu)
  - Fix LDAP identity and user retrieval when special characters are used
  - Move Sidekiq-cron configuration to gitlab.yml

v 8.3.0
  - Bump rack-attack to 4.3.1 for security fix (Stan Hu)
  - API support for starred projects for authorized user (Zeger-Jan van de Weg)
  - Add open_issues_count to project API (Stan Hu)
  - Expand character set of usernames created by Omniauth (Corey Hinshaw)
  - Add button to automatically merge a merge request when the build succeeds (Zeger-Jan van de Weg)
  - Add unsubscribe link in the email footer (Zeger-Jan van de Weg)
  - Provide better diagnostic message upon project creation errors (Stan Hu)
  - Bump devise to 3.5.3 to fix reset token expiring after account creation (Stan Hu)
  - Remove api credentials from link to build_page
  - Deprecate GitLabCiService making it to always be inactive
  - Bump gollum-lib to 4.1.0 (Stan Hu)
  - Fix broken group avatar upload under "New group" (Stan Hu)
  - Update project repositorize size and commit count during import:repos task (Stan Hu)
  - Fix API setting of 'public' attribute to false will make a project private (Stan Hu)
  - Handle and report SSL errors in Web hook test (Stan Hu)
  - Bump Redis requirement to 2.8 for Sidekiq 4 (Stan Hu)
  - Fix: Assignee selector is empty when 'Unassigned' is selected (Jose Corcuera)
  - Add rake tasks for git repository maintainance (Zeger-Jan van de Weg)
  - Fix 500 error when update group member permission
  - Trim leading and trailing whitespace of milestone and issueable titles (Jose Corcuera)
  - Recognize issue/MR/snippet/commit links as references
  - Backport JIRA features from EE to CE
  - Add ignore whitespace change option to commit view
  - Fire update hook from GitLab
  - Allow account unlock via email
  - Style warning about mentioning many people in a comment
  - Fix: sort milestones by due date once again (Greg Smethells)
  - Migrate all CI::Services and CI::WebHooks to Services and WebHooks
  - Don't show project fork event as "imported"
  - Add API endpoint to fetch merge request commits list
  - Don't create CI status for refs that doesn't have .gitlab-ci.yml, even if the builds are enabled
  - Expose events API with comment information and author info
  - Fix: Ensure "Remove Source Branch" button is not shown when branch is being deleted. #3583
  - Run custom Git hooks when branch is created or deleted.
  - Fix bug when simultaneously accepting multiple MRs results in MRs that are of "merged" status, but not merged to the target branch
  - Add languages page to graphs
  - Block LDAP user when they are no longer found in the LDAP server
  - Improve wording on project visibility levels (Zeger-Jan van de Weg)
  - Fix editing notes on a merge request diff
  - Automatically select default clone protocol based on user preferences (Eirik Lygre)
  - Make Network page as sub tab of Commits
  - Add copy-to-clipboard button for Snippets
  - Add indication to merge request list item that MR cannot be merged automatically
  - Default target branch to patch-n when editing file in protected branch
  - Add Builds tab to merge request detail page
  - Allow milestones, issues and MRs to be created from dashboard and group indexes
  - Use new style for wiki
  - Use new style for milestone detail page
  - Fix sidebar tooltips when collapsed
  - Prevent possible XSS attack with award-emoji
  - Upgraded Sidekiq to 4.x
  - Accept COPYING,COPYING.lesser, and licence as license file (Zeger-Jan van de Weg)
  - Fix emoji aliases problem
  - Fix award-emojis Flash alert's width
  - Fix deleting notes on a merge request diff
  - Display referenced merge request statuses in the issue description (Greg Smethells)
  - Implement new sidebar for issue and merge request pages
  - Emoji picker improvements
  - Suppress warning about missing `.gitlab-ci.yml` if builds are disabled
  - Do not show build status unless builds are enabled and `.gitlab-ci.yml` is present
  - Persist runners registration token in database
  - Fix online editor should not remove newlines at the end of the file
  - Expose Git's version in the admin area
  - Show "New Merge Request" buttons on canonical repos when you have a fork (Josh Frye)

v 8.2.3
  - Fix application settings cache not expiring after changes (Stan Hu)
  - Fix Error 500s when creating global milestones with Unicode characters (Stan Hu)
  - Update documentation for "Guest" permissions
  - Properly convert Emoji-only comments into Award Emojis
  - Enable devise paranoid mode to prevent user enumeration attack
  - Webhook payload has an added, modified and removed properties for each commit
  - Fix 500 error when creating a merge request that removes a submodule

v 8.2.2
  - Fix 404 in redirection after removing a project (Stan Hu)
  - Ensure cached application settings are refreshed at startup (Stan Hu)
  - Fix Error 500 when viewing user's personal projects from admin page (Stan Hu)
  - Fix: Raw private snippets access workflow
  - Prevent "413 Request entity too large" errors when pushing large files with LFS
  - Fix: As an admin, cannot add oneself as a member to a group/project
  - Fix invalid links within projects dashboard header
  - Make current user the first user in assignee dropdown in issues detail page (Stan Hu)
  - Fix: duplicate email notifications on issue comments

v 8.2.1
  - Forcefully update builds that didn't want to update with state machine
  - Fix: saving GitLabCiService as Admin Template

v 8.2.0
  - Improved performance of finding projects and groups in various places
  - Improved performance of rendering user profile pages and Atom feeds
  - Expose build artifacts path as config option
  - Fix grouping of contributors by email in graph.
  - Improved performance of finding issues with/without labels
  - Fix Drone CI service template not saving properly (Stan Hu)
  - Fix avatars not showing in Atom feeds and project issues when Gravatar disabled (Stan Hu)
  - Added a GitLab specific profiling tool called "Sherlock" (see GitLab CE merge request #1749)
  - Upgrade gitlab_git to 7.2.20 and rugged to 0.23.3 (Stan Hu)
  - Improved performance of finding users by one of their Email addresses
  - Add allow_failure field to commit status API (Stan Hu)
  - Commits without .gitlab-ci.yml are marked as skipped
  - Save detailed error when YAML syntax is invalid
  - Since GitLab CI is enabled by default, remove enabling it by pushing .gitlab-ci.yml
  - Added build artifacts
  - Improved performance of replacing references in comments
  - Show last project commit to default branch on project home page
  - Highlight comment based on anchor in URL
  - Adds ability to remove the forked relationship from project settings screen. (Han Loong Liauw)
  - Improved performance of sorting milestone issues
  - Allow users to select the Files view as default project view (Cristian Bica)
  - Show "Empty Repository Page" for repository without branches (Artem V. Navrotskiy)
  - Fix: Inability to reply to code comments in the MR view, if the MR comes from a fork
  - Use git follow flag for commits page when retrieve history for file or directory
  - Show merge request CI status on merge requests index page
  - Send build name and stage in CI notification e-mail
  - Extend yml syntax for only and except to support specifying repository path
  - Enable shared runners to all new projects
  - Bump GitLab-Workhorse to 0.4.1
  - Allow to define cache in `.gitlab-ci.yml`
  - Fix: 500 error returned if destroy request without HTTP referer (Kazuki Shimizu)
  - Remove deprecated CI events from project settings page
  - Use issue editor as cross reference comment author when issue is edited with a new mention.
  - Add graphs of commits ahead and behind default branch (Jeff Stubler)
  - Improve personal snippet access workflow (Douglas Alexandre)
  - [API] Add ability to fetch the commit ID of the last commit that actually touched a file
  - Fix omniauth documentation setting for omnibus configuration (Jon Cairns)
  - Add "New file" link to dropdown on project page
  - Include commit logs in project search
  - Add "added", "modified" and "removed" properties to commit object in webhook
  - Rename "Back to" links to "Go to" because its not always a case it point to place user come from
  - Allow groups to appear in the search results if the group owner allows it
  - Add email notification to former assignee upon unassignment (Adam Lieskovský)
  - New design for project graphs page
  - Remove deprecated dumped yaml file generated from previous job definitions
  - Show specific runners from projects where user is master or owner
  - MR target branch is now visible on a list view when it is different from project's default one
  - Improve Continuous Integration graphs page
  - Make color of "Accept Merge Request" button consistent with current build status
  - Add ignore white space option in merge request diff and commit and compare view
  - Ability to add release notes (markdown text and attachments) to git tags (aka Releases)
  - Relative links from a repositories README.md now link to the default branch
  - Fix trailing whitespace issue in merge request/issue title
  - Fix bug when milestone/label filter was empty for dashboard issues page
  - Add ability to create milestone in group projects from single form
  - Add option to create merge request when editing/creating a file (Dirceu Tiegs)
  - Prevent the last owner of a group from being able to delete themselves by 'adding' themselves as a master (James Lopez)
  - Add Award Emoji to issue and merge request pages

v 8.1.4
  - Fix bug where manually merged branches in a MR would end up with an empty diff (Stan Hu)
  - Prevent redirect loop when home_page_url is set to the root URL
  - Fix incoming email config defaults
  - Remove CSS property preventing hard tabs from rendering in Chromium 45 (Stan Hu)

v 8.1.3
  - Force update refs/merge-requests/X/head upon a push to the source branch of a merge request (Stan Hu)
  - Spread out runner contacted_at updates
  - Use issue editor as cross reference comment author when issue is edited with a new mention
  - Add Facebook authentication

v 8.1.2
  - Fix cloning Wiki repositories via HTTP (Stan Hu)
  - Add migration to remove satellites directory
  - Fix specific runners visibility
  - Fix 500 when editing CI service
  - Require CI jobs to be named
  - Fix CSS for runner status
  - Fix CI badge
  - Allow developer to manage builds

v 8.1.1
  - Removed, see 8.1.2

v 8.1.0
  - Ensure MySQL CI limits DB migrations occur after the fields have been created (Stan Hu)
  - Fix duplicate repositories in GitHub import page (Stan Hu)
  - Redirect to a default path if HTTP_REFERER is not set (Stan Hu)
  - Adds ability to create directories using the web editor (Ben Ford)
  - Cleanup stuck CI builds
  - Send an email to admin email when a user is reported for spam (Jonathan Rochkind)
  - Show notifications button when user is member of group rather than project (Grzegorz Bizon)
  - Fix bug preventing mentioned issued from being closed when MR is merged using fast-forward merge.
  - Fix nonatomic database update potentially causing project star counts to go negative (Stan Hu)
  - Don't show "Add README" link in an empty repository if user doesn't have access to push (Stan Hu)
  - Fix error preventing displaying of commit data for a directory with a leading dot (Stan Hu)
  - Speed up load times of issue detail pages by roughly 1.5x
  - Fix CI rendering regressions
  - If a merge request is to close an issue, show this on the issue page (Zeger-Jan van de Weg)
  - Add a system note and update relevant merge requests when a branch is deleted or re-added (Stan Hu)
  - Make diff file view easier to use on mobile screens (Stan Hu)
  - Improved performance of finding users by username or Email address
  - Fix bug where merge request comments created by API would not trigger notifications (Stan Hu)
  - Add support for creating directories from Files page (Stan Hu)
  - Allow removing of project without confirmation when JavaScript is disabled (Stan Hu)
  - Support filtering by "Any" milestone or issue and fix "No Milestone" and "No Label" filters (Stan Hu)
  - Improved performance of the trending projects page
  - Remove CI migration task
  - Improved performance of finding projects by their namespace
  - Fix bug where transferring a project would result in stale commit links (Stan Hu)
  - Fix build trace updating
  - Include full path of source and target branch names in New Merge Request page (Stan Hu)
  - Add user preference to view activities as default dashboard (Stan Hu)
  - Add option to admin area to sign in as a specific user (Pavel Forkert)
  - Show CI status on all pages where commits list is rendered
  - Automatically enable CI when push .gitlab-ci.yml file to repository
  - Move CI charts to project graphs area
  - Fix cases where Markdown did not render links in activity feed (Stan Hu)
  - Add first and last to pagination (Zeger-Jan van de Weg)
  - Added Commit Status API
  - Added Builds View
  - Added when to .gitlab-ci.yml
  - Show CI status on commit page
  - Added CI_BUILD_TAG, _STAGE, _NAME and _TRIGGERED to CI builds
  - Show CI status on Your projects page and Starred projects page
  - Remove "Continuous Integration" page from dashboard
  - Add notes and SSL verification entries to hook APIs (Ben Boeckel)
  - Fix grammar in admin area "labels" .nothing-here-block when no labels exist.
  - Move CI runners page to project settings area
  - Move CI variables page to project settings area
  - Move CI triggers page to project settings area
  - Move CI project settings page to CE project settings area
  - Fix bug when removed file was not appearing in merge request diff
  - Show warning when build cannot be served by any of the available CI runners
  - Note the original location of a moved project when notifying users of the move
  - Improve error message when merging fails
  - Add support of multibyte characters in LDAP UID (Roman Petrov)
  - Show additions/deletions stats on merge request diff
  - Remove footer text in emails (Zeger-Jan van de Weg)
  - Ensure code blocks are properly highlighted after a note is updated
  - Fix wrong access level badge on MR comments
  - Hide password in the service settings form
  - Move CI web hooks page to project settings area
  - Fix User Identities API. It now allows you to properly create or update user's identities.
  - Add user preference to change layout width (Peter Göbel)
  - Use commit status in merge request widget as preferred source of CI status
  - Integrate CI commit and build pages into project pages
  - Move CI services page to project settings area
  - Add "Quick Submit" behavior to input fields throughout the application. Use
    Cmd+Enter on Mac and Ctrl+Enter on Windows/Linux.
  - Fix position of hamburger in header for smaller screens (Han Loong Liauw)
  - Fix bug where Emojis in Markdown would truncate remaining text (Sakata Sinji)
  - Persist filters when sorting on admin user page (Jerry Lukins)
  - Update style of snippets pages (Han Loong Liauw)
  - Allow dashboard and group issues/MRs to be filtered by label
  - Add spellcheck=false to certain input fields
  - Invalidate stored service password if the endpoint URL is changed
  - Project names are not fully shown if group name is too big, even on group page view
  - Apply new design for Files page
  - Add "New Page" button to Wiki Pages tab (Stan Hu)
  - Only render 404 page from /public
  - Hide passwords from services API (Alex Lossent)
  - Fix: Images cannot show when projects' path was changed
  - Let gitlab-git-http-server generate and serve 'git archive' downloads
  - Optimize query when filtering on issuables (Zeger-Jan van de Weg)
  - Fix padding of outdated discussion item.
  - Animate the logo on hover

v 8.0.5
  - Correct lookup-by-email for LDAP logins
  - Fix loading spinner sometimes not being hidden on Merge Request tab switches

v 8.0.4
  - Fix Message-ID header to be RFC 2111-compliant to prevent e-mails being dropped (Stan Hu)
  - Fix referrals for :back and relative URL installs
  - Fix anchors to comments in diffs
  - Remove CI token from build traces
  - Fix "Assign All" button on Runner admin page
  - Fix search in Files
  - Add full project namespace to payload of system webhooks (Ricardo Band)

v 8.0.3
  - Fix URL shown in Slack notifications
  - Fix bug where projects would appear to be stuck in the forked import state (Stan Hu)
  - Fix Error 500 in creating merge requests with > 1000 diffs (Stan Hu)
  - Add work_in_progress key to MR web hooks (Ben Boeckel)

v 8.0.2
  - Fix default avatar not rendering in network graph (Stan Hu)
  - Skip check_initd_configured_correctly on omnibus installs
  - Prevent double-prefixing of help page paths
  - Clarify confirmation text on user deletion
  - Make commit graphs responsive to window width changes (Stan Hu)
  - Fix top margin for sign-in button on public pages
  - Fix LDAP attribute mapping
  - Remove git refs used internally by GitLab from network graph (Stan Hu)
  - Use standard Markdown font in Markdown preview instead of fixed-width font (Stan Hu)
  - Fix Reply by email for non-UTF-8 messages.
  - Add option to use StartTLS with Reply by email IMAP server.
  - Allow AWS S3 Server-Side Encryption with Amazon S3-Managed Keys for backups (Paul Beattie)

v 8.0.1
  - Improve CI migration procedure and documentation

v 8.0.0
  - Fix Markdown links not showing up in dashboard activity feed (Stan Hu)
  - Remove milestones from merge requests when milestones are deleted (Stan Hu)
  - Fix HTML link that was improperly escaped in new user e-mail (Stan Hu)
  - Fix broken sort in merge request API (Stan Hu)
  - Bump rouge to 1.10.1 to remove warning noise and fix other syntax highlighting bugs (Stan Hu)
  - Gracefully handle errors in syntax highlighting by leaving the block unformatted (Stan Hu)
  - Add "replace" and "upload" functionalities to allow user replace existing file and upload new file into current repository
  - Fix URL construction for merge requests, issues, notes, and commits for relative URL config (Stan Hu)
  - Fix emoji URLs in Markdown when relative_url_root is used (Stan Hu)
  - Omit filename in Content-Disposition header in raw file download to avoid RFC 6266 encoding issues (Stan HU)
  - Fix broken Wiki Page History (Stan Hu)
  - Import forked repositories asynchronously to prevent large repositories from timing out (Stan Hu)
  - Prevent anchors from being hidden by header (Stan Hu)
  - Fix bug where only the first 15 Bitbucket issues would be imported (Stan Hu)
  - Sort issues by creation date in Bitbucket importer (Stan Hu)
  - Prevent too many redirects upon login when home page URL is set to external_url (Stan Hu)
  - Improve dropdown positioning on the project home page (Hannes Rosenögger)
  - Upgrade browser gem to 1.0.0 to avoid warning in IE11 compatibilty mode (Stan Hu)
  - Remove user OAuth tokens from the database and request new tokens each session (Stan Hu)
  - Restrict users API endpoints to use integer IDs (Stan Hu)
  - Only show recent push event if the branch still exists or a recent merge request has not been created (Stan Hu)
  - Remove satellites
  - Better performance for web editor (switched from satellites to rugged)
  - Faster merge
  - Ability to fetch merge requests from refs/merge-requests/:id
  - Allow displaying of archived projects in the admin interface (Artem Sidorenko)
  - Allow configuration of import sources for new projects (Artem Sidorenko)
  - Search for comments should be case insensetive
  - Create cross-reference for closing references on commits pushed to non-default branches (Maël Valais)
  - Ability to search milestones
  - Gracefully handle SMTP user input errors (e.g. incorrect email addresses) to prevent Sidekiq retries (Stan Hu)
  - Move dashboard activity to separate page (for your projects and starred projects)
  - Improve performance of git blame
  - Limit content width to 1200px for most of pages to improve readability on big screens
  - Fix 500 error when submit project snippet without body
  - Improve search page usability
  - Bring more UI consistency in way how projects, snippets and groups lists are rendered
  - Make all profiles and group public
  - Fixed login failure when extern_uid changes (Joel Koglin)
  - Don't notify users without access to the project when they are (accidentally) mentioned in a note.
  - Retrieving oauth token with LDAP credentials
  - Load Application settings from running database unless env var USE_DB=false
  - Added Drone CI integration (Kirill Zaitsev)
  - Allow developers to retry builds
  - Hide advanced project options for non-admin users
  - Fail builds if no .gitlab-ci.yml is found
  - Refactored service API and added automatically service docs generator (Kirill Zaitsev)
  - Added web_url key project hook_attrs (Kirill Zaitsev)
  - Add ability to get user information by ID of an SSH key via the API
  - Fix bug which IE cannot show image at markdown when the image is raw file of gitlab
  - Add support for Crowd
  - Global Labels that are available to all projects
  - Fix highlighting of deleted lines in diffs.
  - Project notification level can be set on the project page itself
  - Added service API endpoint to retrieve service parameters (Petheő Bence)
  - Add FogBugz project import (Jared Szechy)
  - Sort users autocomplete lists by user (Allister Antosik)
  - Webhook for issue now contains repository field (Jungkook Park)
  - Add ability to add custom text to the help page (Jeroen van Baarsen)
  - Add pg_schema to backup config
  - Fix references to target project issues in Merge Requests markdown preview and textareas (Francesco Levorato)
  - Redirect from incorrectly cased group or project path to correct one (Francesco Levorato)
  - Removed API calls from CE to CI

v 7.14.3
  - No changes

v 7.14.2
  - Upgrade gitlab_git to 7.2.15 to fix `git blame` errors with ISO-encoded files (Stan Hu)
  - Allow configuration of LDAP attributes GitLab will use for the new user account.

v 7.14.1
  - Improve abuse reports management from admin area
  - Fix "Reload with full diff" URL button in compare branch view (Stan Hu)
  - Disabled DNS lookups for SSH in docker image (Rowan Wookey)
  - Only include base URL in OmniAuth full_host parameter (Stan Hu)
  - Fix Error 500 in API when accessing a group that has an avatar (Stan Hu)
  - Ability to enable SSL verification for Webhooks

v 7.14.0
  - Fix bug where non-project members of the target project could set labels on new merge requests.
  - Update default robots.txt rules to disallow crawling of irrelevant pages (Ben Bodenmiller)
  - Fix redirection after sign in when using auto_sign_in_with_provider
  - Upgrade gitlab_git to 7.2.14 to ignore CRLFs in .gitmodules (Stan Hu)
  - Clear cache to prevent listing deleted branches after MR removes source branch (Stan Hu)
  - Provide more feedback what went wrong if HipChat service failed test (Stan Hu)
  - Fix bug where backslashes in inline diffs could be dropped (Stan Hu)
  - Disable turbolinks when linking to Bitbucket import status (Stan Hu)
  - Fix broken code import and display error messages if something went wrong with creating project (Stan Hu)
  - Fix corrupted binary files when using API files endpoint (Stan Hu)
  - Bump Haml to 4.0.7 to speed up textarea rendering (Stan Hu)
  - Show incompatible projects in Bitbucket import status (Stan Hu)
  - Fix coloring of diffs on MR Discussion-tab (Gert Goet)
  - Fix "Network" and "Graphs" pages for branches with encoded slashes (Stan Hu)
  - Fix errors deleting and creating branches with encoded slashes (Stan Hu)
  - Always add current user to autocomplete controller to support filter by "Me" (Stan Hu)
  - Fix multi-line syntax highlighting (Stan Hu)
  - Fix network graph when branch name has single quotes (Stan Hu)
  - Add "Confirm user" button in user admin page (Stan Hu)
  - Upgrade gitlab_git to version 7.2.6 to fix Error 500 when creating network graphs (Stan Hu)
  - Add support for Unicode filenames in relative links (Hiroyuki Sato)
  - Fix URL used for refreshing notes if relative_url is present (Bartłomiej Święcki)
  - Fix commit data retrieval when branch name has single quotes (Stan Hu)
  - Check that project was actually created rather than just validated in import:repos task (Stan Hu)
  - Fix full screen mode for snippet comments (Daniel Gerhardt)
  - Fix 404 error in files view after deleting the last file in a repository (Stan Hu)
  - Fix the "Reload with full diff" URL button (Stan Hu)
  - Fix label read access for unauthenticated users (Daniel Gerhardt)
  - Fix access to disabled features for unauthenticated users (Daniel Gerhardt)
  - Fix OAuth provider bug where GitLab would not go return to the redirect_uri after sign-in (Stan Hu)
  - Fix file upload dialog for comment editing (Daniel Gerhardt)
  - Set OmniAuth full_host parameter to ensure redirect URIs are correct (Stan Hu)
  - Return comments in created order in merge request API (Stan Hu)
  - Disable internal issue tracker controller if external tracker is used (Stan Hu)
  - Expire Rails cache entries after two weeks to prevent endless Redis growth
  - Add support for destroying project milestones (Stan Hu)
  - Allow custom backup archive permissions
  - Add project star and fork count, group avatar URL and user/group web URL attributes to API
  - Show who last edited a comment if it wasn't the original author
  - Send notification to all participants when MR is merged.
  - Add ability to manage user email addresses via the API.
  - Show buttons to add license, changelog and contribution guide if they're missing.
  - Tweak project page buttons.
  - Disabled autocapitalize and autocorrect on login field (Daryl Chan)
  - Mention group and project name in creation, update and deletion notices (Achilleas Pipinellis)
  - Update gravatar link on profile page to link to configured gravatar host (Ben Bodenmiller)
  - Remove redis-store TTL monkey patch
  - Add support for CI skipped status
  - Fetch code from forks to refs/merge-requests/:id/head when merge request created
  - Remove comments and email addresses when publicly exposing ssh keys (Zeger-Jan van de Weg)
  - Add "Check out branch" button to the MR page.
  - Improve MR merge widget text and UI consistency.
  - Improve text in MR "How To Merge" modal.
  - Cache all events
  - Order commits by date when comparing branches
  - Fix bug causing error when the target branch of a symbolic ref was deleted
  - Include branch/tag name in archive file and directory name
  - Add dropzone upload progress
  - Add a label for merged branches on branches page (Florent Baldino)
  - Detect .mkd and .mkdn files as markdown (Ben Boeckel)
  - Fix: User search feature in admin area does not respect filters
  - Set max-width for README, issue and merge request description for easier read on big screens
  - Update Flowdock integration to support new Flowdock API (Boyan Tabakov)
  - Remove author from files view (Sven Strickroth)
  - Fix infinite loop when SAML was incorrectly configured.

v 7.13.5
  - Satellites reverted

v 7.13.4
  - Allow users to send abuse reports

v 7.13.3
  - Fix bug causing Bitbucket importer to crash when OAuth application had been removed.
  - Allow users to send abuse reports
  - Remove satellites
  - Link username to profile on Group Members page (Tom Webster)

v 7.13.2
  - Fix randomly failed spec
  - Create project services on Project creation
  - Add admin_merge_request ability to Developer level and up
  - Fix Error 500 when browsing projects with no HEAD (Stan Hu)
  - Fix labels / assignee / milestone for the merge requests when issues are disabled
  - Show the first tab automatically on MergeRequests#new
  - Add rake task 'gitlab:update_commit_count' (Daniel Gerhardt)
  - Fix Gmail Actions

v 7.13.1
  - Fix: Label modifications are not reflected in existing notes and in the issue list
  - Fix: Label not shown in the Issue list, although it's set through web interface
  - Fix: Group/project references are linked incorrectly
  - Improve documentation
  - Fix of migration: Check if session_expire_delay column exists before adding the column
  - Fix: ActionView::Template::Error
  - Fix: "Create Merge Request" isn't always shown in event for newly pushed branch
  - Fix bug causing "Remove source-branch" option not to work for merge requests from the same project.
  - Render Note field hints consistently for "new" and "edit" forms

v 7.13.0
  - Remove repository graph log to fix slow cache updates after push event (Stan Hu)
  - Only enable HSTS header for HTTPS and port 443 (Stan Hu)
  - Fix user autocomplete for unauthenticated users accessing public projects (Stan Hu)
  - Fix redirection to home page URL for unauthorized users (Daniel Gerhardt)
  - Add branch switching support for graphs (Daniel Gerhardt)
  - Fix external issue tracker hook/test for HTTPS URLs (Daniel Gerhardt)
  - Remove link leading to a 404 error in Deploy Keys page (Stan Hu)
  - Add support for unlocking users in admin settings (Stan Hu)
  - Add Irker service configuration options (Stan Hu)
  - Fix order of issues imported from GitHub (Hiroyuki Sato)
  - Bump rugments to 1.0.0beta8 to fix C prototype function highlighting (Jonathon Reinhart)
  - Fix Merge Request webhook to properly fire "merge" action when accepted from the web UI
  - Add `two_factor_enabled` field to admin user API (Stan Hu)
  - Fix invalid timestamps in RSS feeds (Rowan Wookey)
  - Fix downloading of patches on public merge requests when user logged out (Stan Hu)
  - Fix Error 500 when relative submodule resolves to a namespace that has a different name from its path (Stan Hu)
  - Extract the longest-matching ref from a commit path when multiple matches occur (Stan Hu)
  - Update maintenance documentation to explain no need to recompile asssets for omnibus installations (Stan Hu)
  - Support commenting on diffs in side-by-side mode (Stan Hu)
  - Fix JavaScript error when clicking on the comment button on a diff line that has a comment already (Stan Hu)
  - Return 40x error codes if branch could not be deleted in UI (Stan Hu)
  - Remove project visibility icons from dashboard projects list
  - Rename "Design" profile settings page to "Preferences".
  - Allow users to customize their default Dashboard page.
  - Update ssl_ciphers in Nginx example to remove DHE settings. This will deny forward secrecy for Android 2.3.7, Java 6 and OpenSSL 0.9.8
  - Admin can edit and remove user identities
  - Convert CRLF newlines to LF when committing using the web editor.
  - API request /projects/:project_id/merge_requests?state=closed will return only closed merge requests without merged one. If you need ones that were merged - use state=merged.
  - Allow Administrators to filter the user list by those with or without Two-factor Authentication enabled.
  - Show a user's Two-factor Authentication status in the administration area.
  - Explicit error when commit not found in the CI
  - Improve performance for issue and merge request pages
  - Users with guest access level can not set assignee, labels or milestones for issue and merge request
  - Reporter role can manage issue tracker now: edit any issue, set assignee or milestone and manage labels
  - Better performance for pages with events list, issues list and commits list
  - Faster automerge check and merge itself when source and target branches are in same repository
  - Correctly show anonymous authorized applications under Profile > Applications.
  - Query Optimization in MySQL.
  - Allow users to be blocked and unblocked via the API
  - Use native Postgres database cleaning during backup restore
  - Redesign project page. Show README as default instead of activity. Move project activity to separate page
  - Make left menu more hierarchical and less contextual by adding back item at top
  - A fork can’t have a visibility level that is greater than the original project.
  - Faster code search in repository and wiki. Fixes search page timeout for big repositories
  - Allow administrators to disable 2FA for a specific user
  - Add error message for SSH key linebreaks
  - Store commits count in database (will populate with valid values only after first push)
  - Rebuild cache after push to repository in background job
  - Fix transferring of project to another group using the API.

v 7.12.2
  - Correctly show anonymous authorized applications under Profile > Applications.
  - Faster automerge check and merge itself when source and target branches are in same repository
  - Audit log for user authentication
  - Allow custom label to be set for authentication providers.

v 7.12.1
  - Fix error when deleting a user who has projects (Stan Hu)
  - Fix post-receive errors on a push when an external issue tracker is configured (Stan Hu)
  - Add SAML to list of social_provider (Matt Firtion)
  - Fix merge requests API scope to keep compatibility in 7.12.x patch release (Dmitriy Zaporozhets)
  - Fix closed merge request scope at milestone page (Dmitriy Zaporozhets)
  - Revert merge request states renaming
  - Fix hooks for web based events with external issue references (Daniel Gerhardt)
  - Improve performance for issue and merge request pages
  - Compress database dumps to reduce backup size

v 7.12.0
  - Fix Error 500 when one user attempts to access a personal, internal snippet (Stan Hu)
  - Disable changing of target branch in new merge request page when a branch has already been specified (Stan Hu)
  - Fix post-receive errors on a push when an external issue tracker is configured (Stan Hu)
  - Update oauth button logos for Twitter and Google to recommended assets
  - Update browser gem to version 0.8.0 for IE11 support (Stan Hu)
  - Fix timeout when rendering file with thousands of lines.
  - Add "Remember me" checkbox to LDAP signin form.
  - Add session expiration delay configuration through UI application settings
  - Don't notify users mentioned in code blocks or blockquotes.
  - Omit link to generate labels if user does not have access to create them (Stan Hu)
  - Show warning when a comment will add 10 or more people to the discussion.
  - Disable changing of the source branch in merge request update API (Stan Hu)
  - Shorten merge request WIP text.
  - Add option to disallow users from registering any application to use GitLab as an OAuth provider
  - Support editing target branch of merge request (Stan Hu)
  - Refactor permission checks with issues and merge requests project settings (Stan Hu)
  - Fix Markdown preview not working in Edit Milestone page (Stan Hu)
  - Fix Zen Mode not closing with ESC key (Stan Hu)
  - Allow HipChat API version to be blank and default to v2 (Stan Hu)
  - Add file attachment support in Milestone description (Stan Hu)
  - Fix milestone "Browse Issues" button.
  - Set milestone on new issue when creating issue from index with milestone filter active.
  - Make namespace API available to all users (Stan Hu)
  - Add web hook support for note events (Stan Hu)
  - Disable "New Issue" and "New Merge Request" buttons when features are disabled in project settings (Stan Hu)
  - Remove Rack Attack monkey patches and bump to version 4.3.0 (Stan Hu)
  - Fix clone URL losing selection after a single click in Safari and Chrome (Stan Hu)
  - Fix git blame syntax highlighting when different commits break up lines (Stan Hu)
  - Add "Resend confirmation e-mail" link in profile settings (Stan Hu)
  - Allow to configure location of the `.gitlab_shell_secret` file. (Jakub Jirutka)
  - Disabled expansion of top/bottom blobs for new file diffs
  - Update Asciidoctor gem to version 1.5.2. (Jakub Jirutka)
  - Fix resolving of relative links to repository files in AsciiDoc documents. (Jakub Jirutka)
  - Use the user list from the target project in a merge request (Stan Hu)
  - Default extention for wiki pages is now .md instead of .markdown (Jeroen van Baarsen)
  - Add validation to wiki page creation (only [a-zA-Z0-9/_-] are allowed) (Jeroen van Baarsen)
  - Fix new/empty milestones showing 100% completion value (Jonah Bishop)
  - Add a note when an Issue or Merge Request's title changes
  - Consistently refer to MRs as either Merged or Closed.
  - Add Merged tab to MR lists.
  - Prefix EmailsOnPush email subject with `[Git]`.
  - Group project contributions by both name and email.
  - Clarify navigation labels for Project Settings and Group Settings.
  - Move user avatar and logout button to sidebar
  - You can not remove user if he/she is an only owner of group
  - User should be able to leave group. If not - show him proper message
  - User has ability to leave project
  - Add SAML support as an omniauth provider
  - Allow to configure a URL to show after sign out
  - Add an option to automatically sign-in with an Omniauth provider
  - GitLab CI service sends .gitlab-ci.yml in each push call
  - When remove project - move repository and schedule it removal
  - Improve group removing logic
  - Trigger create-hooks on backup restore task
  - Add option to automatically link omniauth and LDAP identities
  - Allow special character in users bio. I.e.: I <3 GitLab

v 7.11.4
  - Fix missing bullets when creating lists
  - Set rel="nofollow" on external links

v 7.11.3
  - no changes
  - Fix upgrader script (Martins Polakovs)

v 7.11.2
  - no changes

v 7.11.1
  - no changes

v 7.11.0
  - Fall back to Plaintext when Syntaxhighlighting doesn't work. Fixes some buggy lexers (Hannes Rosenögger)
  - Get editing comments to work in Chrome 43 again.
  - Fix broken view when viewing history of a file that includes a path that used to be another file (Stan Hu)
  - Don't show duplicate deploy keys
  - Fix commit time being displayed in the wrong timezone in some cases (Hannes Rosenögger)
  - Make the first branch pushed to an empty repository the default HEAD (Stan Hu)
  - Fix broken view when using a tag to display a tree that contains git submodules (Stan Hu)
  - Make Reply-To config apply to change e-mail confirmation and other Devise notifications (Stan Hu)
  - Add application setting to restrict user signups to e-mail domains (Stan Hu)
  - Don't allow a merge request to be merged when its title starts with "WIP".
  - Add a page title to every page.
  - Allow primary email to be set to an email that you've already added.
  - Fix clone URL field and X11 Primary selection (Dmitry Medvinsky)
  - Ignore invalid lines in .gitmodules
  - Fix "Cannot move project" error message from popping up after a successful transfer (Stan Hu)
  - Redirect to sign in page after signing out.
  - Fix "Hello @username." references not working by no longer allowing usernames to end in period.
  - Fix "Revspec not found" errors when viewing diffs in a forked project with submodules (Stan Hu)
  - Improve project page UI
  - Fix broken file browsing with relative submodule in personal projects (Stan Hu)
  - Add "Reply quoting selected text" shortcut key (`r`)
  - Fix bug causing `@whatever` inside an issue's first code block to be picked up as a user mention.
  - Fix bug causing `@whatever` inside an inline code snippet (backtick-style) to be picked up as a user mention.
  - When use change branches link at MR form - save source branch selection instead of target one
  - Improve handling of large diffs
  - Added GitLab Event header for project hooks
  - Add Two-factor authentication (2FA) for GitLab logins
  - Show Atom feed buttons everywhere where applicable.
  - Add project activity atom feed.
  - Don't crash when an MR from a fork has a cross-reference comment from the target project on one of its commits.
  - Explain how to get a new password reset token in welcome emails
  - Include commit comments in MR from a forked project.
  - Group milestones by title in the dashboard and all other issue views.
  - Query issues, merge requests and milestones with their IID through API (Julien Bianchi)
  - Add default project and snippet visibility settings to the admin web UI.
  - Show incompatible projects in Google Code import status (Stan Hu)
  - Fix bug where commit data would not appear in some subdirectories (Stan Hu)
  - Task lists are now usable in comments, and will show up in Markdown previews.
  - Fix bug where avatar filenames were not actually deleted from the database during removal (Stan Hu)
  - Fix bug where Slack service channel was not saved in admin template settings. (Stan Hu)
  - Protect OmniAuth request phase against CSRF.
  - Don't send notifications to mentioned users that don't have access to the project in question.
  - Add search issues/MR by number
  - Change plots to bar graphs in commit statistics screen
  - Move snippets UI to fluid layout
  - Improve UI for sidebar. Increase separation between navigation and content
  - Improve new project command options (Ben Bodenmiller)
  - Add common method to force UTF-8 and use it to properly handle non-ascii OAuth user properties (Onur Küçük)
  - Prevent sending empty messages to HipChat (Chulki Lee)
  - Improve UI for mobile phones on dashboard and project pages
  - Add room notification and message color option for HipChat
  - Allow to use non-ASCII letters and dashes in project and namespace name. (Jakub Jirutka)
  - Add footnotes support to Markdown (Guillaume Delbergue)
  - Add current_sign_in_at to UserFull REST api.
  - Make Sidekiq MemoryKiller shutdown signal configurable
  - Add "Create Merge Request" buttons to commits and branches pages and push event.
  - Show user roles by comments.
  - Fix automatic blocking of auto-created users from Active Directory.
  - Call merge request web hook for each new commits (Arthur Gautier)
  - Use SIGKILL by default in Sidekiq::MemoryKiller
  - Fix mentioning of private groups.
  - Add style for <kbd> element in markdown
  - Spin spinner icon next to "Checking for CI status..." on MR page.
  - Fix reference links in dashboard activity and ATOM feeds.
  - Ensure that the first added admin performs repository imports

v 7.10.4
  - Fix migrations broken in 7.10.2
  - Make tags for GitLab installations running on MySQL case sensitive
  - Get Gitorious importer to work again.
  - Fix adding new group members from admin area
  - Fix DB error when trying to tag a repository (Stan Hu)
  - Fix Error 500 when searching Wiki pages (Stan Hu)
  - Unescape branch names in compare commit (Stan Hu)
  - Order commit comments chronologically in API.

v 7.10.2
  - Fix CI links on MR page

v 7.10.0
  - Ignore submodules that are defined in .gitmodules but are checked in as directories.
  - Allow projects to be imported from Google Code.
  - Remove access control for uploaded images to fix broken images in emails (Hannes Rosenögger)
  - Allow users to be invited by email to join a group or project.
  - Don't crash when project repository doesn't exist.
  - Add config var to block auto-created LDAP users.
  - Don't use HTML ellipsis in EmailsOnPush subject truncated commit message.
  - Set EmailsOnPush reply-to address to committer email when enabled.
  - Fix broken file browsing with a submodule that contains a relative link (Stan Hu)
  - Fix persistent XSS vulnerability around profile website URLs.
  - Fix project import URL regex to prevent arbitary local repos from being imported.
  - Fix directory traversal vulnerability around uploads routes.
  - Fix directory traversal vulnerability around help pages.
  - Don't leak existence of project via search autocomplete.
  - Don't leak existence of group or project via search.
  - Fix bug where Wiki pages that included a '/' were no longer accessible (Stan Hu)
  - Fix bug where error messages from Dropzone would not be displayed on the issues page (Stan Hu)
  - Add a rake task to check repository integrity with `git fsck`
  - Add ability to configure Reply-To address in gitlab.yml (Stan Hu)
  - Move current user to the top of the list in assignee/author filters (Stan Hu)
  - Fix broken side-by-side diff view on merge request page (Stan Hu)
  - Set Application controller default URL options to ensure all url_for calls are consistent (Stan Hu)
  - Allow HTML tags in Markdown input
  - Fix code unfold not working on Compare commits page (Stan Hu)
  - Fix generating SSH key fingerprints with OpenSSH 6.8. (Sašo Stanovnik)
  - Fix "Import projects from" button to show the correct instructions (Stan Hu)
  - Fix dots in Wiki slugs causing errors (Stan Hu)
  - Make maximum attachment size configurable via Application Settings (Stan Hu)
  - Update poltergeist to version 1.6.0 to support PhantomJS 2.0 (Zeger-Jan van de Weg)
  - Fix cross references when usernames, milestones, or project names contain underscores (Stan Hu)
  - Disable reference creation for comments surrounded by code/preformatted blocks (Stan Hu)
  - Reduce Rack Attack false positives causing 403 errors during HTTP authentication (Stan Hu)
  - enable line wrapping per default and remove the checkbox to toggle it (Hannes Rosenögger)
  - Fix a link in the patch update guide
  - Add a service to support external wikis (Hannes Rosenögger)
  - Omit the "email patches" link and fix plain diff view for merge commits
  - List new commits for newly pushed branch in activity view.
  - Add sidetiq gem dependency to match EE
  - Add changelog, license and contribution guide links to project tab bar.
  - Improve diff UI
  - Fix alignment of navbar toggle button (Cody Mize)
  - Fix checkbox rendering for nested task lists
  - Identical look of selectboxes in UI
  - Upgrade the gitlab_git gem to version 7.1.3
  - Move "Import existing repository by URL" option to button.
  - Improve error message when save profile has error.
  - Passing the name of pushed ref to CI service (requires GitLab CI 7.9+)
  - Add location field to user profile
  - Fix print view for markdown files and wiki pages
  - Fix errors when deleting old backups
  - Improve GitLab performance when working with git repositories
  - Add tag message and last commit to tag hook (Kamil Trzciński)
  - Restrict permissions on backup files
  - Improve oauth accounts UI in profile page
  - Add ability to unlink connected accounts
  - Replace commits calendar with faster contribution calendar that includes issues and merge requests
  - Add inifinite scroll to user page activity
  - Don't include system notes in issue/MR comment count.
  - Don't mark merge request as updated when merge status relative to target branch changes.
  - Link note avatar to user.
  - Make Git-over-SSH errors more descriptive.
  - Fix EmailsOnPush.
  - Refactor issue filtering
  - AJAX selectbox for issue assignee and author filters
  - Fix issue with missing options in issue filtering dropdown if selected one
  - Prevent holding Control-Enter or Command-Enter from posting comment multiple times.
  - Prevent note form from being cleared when submitting failed.
  - Improve file icons rendering on tree (Sullivan Sénéchal)
  - API: Add pagination to project events
  - Get issue links in notification mail to work again.
  - Don't show commit comment button when user is not signed in.
  - Fix admin user projects lists.
  - Don't leak private group existence by redirecting from namespace controller to group controller.
  - Ability to skip some items from backup (database, respositories or uploads)
  - Archive repositories in background worker.
  - Import GitHub, Bitbucket or GitLab.com projects owned by authenticated user into current namespace.
  - Project labels are now available over the API under the "tag_list" field (Cristian Medina)
  - Fixed link paths for HTTP and SSH on the admin project view (Jeremy Maziarz)
  - Fix and improve help rendering (Sullivan Sénéchal)
  - Fix final line in EmailsOnPush email diff being rendered as error.
  - Prevent duplicate Buildkite service creation.
  - Fix git over ssh errors 'fatal: protocol error: bad line length character'
  - Automatically setup GitLab CI project for forks if origin project has GitLab CI enabled
  - Bust group page project list cache when namespace name or path changes.
  - Explicitly set image alt-attribute to prevent graphical glitches if gravatars could not be loaded
  - Allow user to choose a public email to show on public profile
  - Remove truncation from issue titles on milestone page (Jason Blanchard)
  - Fix stuck Merge Request merging events from old installations (Ben Bodenmiller)
  - Fix merge request comments on files with multiple commits
  - Fix Resource Owner Password Authentication Flow

v 7.9.4
  - Security: Fix project import URL regex to prevent arbitary local repos from being imported
  - Fixed issue where only 25 commits would load in file listings
  - Fix LDAP identities  after config update

v 7.9.3
  - Contains no changes
  - Add icons to Add dropdown items.
  - Allow admin to create public deploy keys that are accessible to any project.
  - Warn when gitlab-shell version doesn't match requirement.
  - Skip email confirmation when set by admin or via LDAP.
  - Only allow users to reference groups, projects, issues, MRs, commits they have access to.

v 7.9.3
  - Contains no changes

v 7.9.2
  - Contains no changes

v 7.9.1
  - Include missing events and fix save functionality in admin service template settings form (Stan Hu)
  - Fix "Import projects from" button to show the correct instructions (Stan Hu)
  - Fix OAuth2 issue importing a new project from GitHub and GitLab (Stan Hu)
  - Fix for LDAP with commas in DN
  - Fix missing events and in admin Slack service template settings form (Stan Hu)
  - Don't show commit comment button when user is not signed in.
  - Downgrade gemnasium-gitlab-service gem

v 7.9.0
  - Add HipChat integration documentation (Stan Hu)
  - Update documentation for object_kind field in Webhook push and tag push Webhooks (Stan Hu)
  - Fix broken email images (Hannes Rosenögger)
  - Automatically config git if user forgot, where possible (Zeger-Jan van de Weg)
  - Fix mass SQL statements on initial push (Hannes Rosenögger)
  - Add tag push notifications and normalize HipChat and Slack messages to be consistent (Stan Hu)
  - Add comment notification events to HipChat and Slack services (Stan Hu)
  - Add issue and merge request events to HipChat and Slack services (Stan Hu)
  - Fix merge request URL passed to Webhooks. (Stan Hu)
  - Fix bug that caused a server error when editing a comment to "+1" or "-1" (Stan Hu)
  - Fix code preview theme setting for comments, issues, merge requests, and snippets (Stan Hu)
  - Move labels/milestones tabs to sidebar
  - Upgrade Rails gem to version 4.1.9.
  - Improve error messages for file edit failures
  - Improve UI for commits, issues and merge request lists
  - Fix commit comments on first line of diff not rendering in Merge Request Discussion view.
  - Allow admins to override restricted project visibility settings.
  - Move restricted visibility settings from gitlab.yml into the web UI.
  - Improve trigger merge request hook when source project branch has been updated (Kirill Zaitsev)
  - Save web edit in new branch
  - Fix ordering of imported but unchanged projects (Marco Wessel)
  - Mobile UI improvements: make aside content expandable
  - Expose avatar_url in projects API
  - Fix checkbox alignment on the application settings page.
  - Generalize image upload in drag and drop in markdown to all files (Hannes Rosenögger)
  - Fix mass-unassignment of issues (Robert Speicher)
  - Fix hidden diff comments in merge request discussion view
  - Allow user confirmation to be skipped for new users via API
  - Add a service to send updates to an Irker gateway (Romain Coltel)
  - Add brakeman (security scanner for Ruby on Rails)
  - Slack username and channel options
  - Add grouped milestones from all projects to dashboard.
  - Web hook sends pusher email as well as commiter
  - Add Bitbucket omniauth provider.
  - Add Bitbucket importer.
  - Support referencing issues to a project whose name starts with a digit
  - Condense commits already in target branch when updating merge request source branch.
  - Send notifications and leave system comments when bulk updating issues.
  - Automatically link commit ranges to compare page: sha1...sha4 or sha1..sha4 (includes sha1 in comparison)
  - Move groups page from profile to dashboard
  - Starred projects page at dashboard
  - Blocking user does not remove him/her from project/groups but show blocked label
  - Change subject of EmailsOnPush emails to include namespace, project and branch.
  - Change subject of EmailsOnPush emails to include first commit message when multiple were pushed.
  - Remove confusing footer from EmailsOnPush mail body.
  - Add list of changed files to EmailsOnPush emails.
  - Add option to send EmailsOnPush emails from committer email if domain matches.
  - Add option to disable code diffs in EmailOnPush emails.
  - Wrap commit message in EmailsOnPush email.
  - Send EmailsOnPush emails when deleting commits using force push.
  - Fix EmailsOnPush email comparison link to include first commit.
  - Fix highliht of selected lines in file
  - Reject access to group/project avatar if the user doesn't have access.
  - Add database migration to clean group duplicates with same path and name (Make sure you have a backup before update)
  - Add GitLab active users count to rake gitlab:check
  - Starred projects page at dashboard
  - Make email display name configurable
  - Improve json validation in hook data
  - Use Emoji One
  - Updated emoji help documentation to properly reference EmojiOne.
  - Fix missing GitHub organisation repositories on import page.
  - Added blue theme
  - Remove annoying notice messages when create/update merge request
  - Allow smb:// links in Markdown text.
  - Filter merge request by title or description at Merge Requests page
  - Block user if he/she was blocked in Active Directory
  - Fix import pages not working after first load.
  - Use custom LDAP label in LDAP signin form.
  - Execute hooks and services when branch or tag is created or deleted through web interface.
  - Block and unblock user if he/she was blocked/unblocked in Active Directory
  - Raise recommended number of unicorn workers from 2 to 3
  - Use same layout and interactivity for project members as group members.
  - Prevent gitlab-shell character encoding issues by receiving its changes as raw data.
  - Ability to unsubscribe/subscribe to issue or merge request
  - Delete deploy key when last connection to a project is destroyed.
  - Fix invalid Atom feeds when using emoji, horizontal rules, or images (Christian Walther)
  - Backup of repositories with tar instead of git bundle (only now are git-annex files included in the backup)
  - Add canceled status for CI
  - Send EmailsOnPush email when branch or tag is created or deleted.
  - Faster merge request processing for large repository
  - Prevent doubling AJAX request with each commit visit via Turbolink
  - Prevent unnecessary doubling of js events on import pages and user calendar

v 7.8.4
  - Fix issue_tracker_id substitution in custom issue trackers
  - Fix path and name duplication in namespaces

v 7.8.3
  - Bump version of gitlab_git fixing annotated tags without message

v 7.8.2
  - Fix service migration issue when upgrading from versions prior to 7.3
  - Fix setting of the default use project limit via admin UI
  - Fix showing of already imported projects for GitLab and Gitorious importers
  - Fix response of push to repository to return "Not found" if user doesn't have access
  - Fix check if user is allowed to view the file attachment
  - Fix import check for case sensetive namespaces
  - Increase timeout for Git-over-HTTP requests to 1 hour since large pulls/pushes can take a long time.
  - Properly handle autosave local storage exceptions.
  - Escape wildcards when searching LDAP by username.

v 7.8.1
  - Fix run of custom post receive hooks
  - Fix migration that caused issues when upgrading to version 7.8 from versions prior to 7.3
  - Fix the warning for LDAP users about need to set password
  - Fix avatars which were not shown for non logged in users
  - Fix urls for the issues when relative url was enabled

v 7.8.0
  - Fix access control and protection against XSS for note attachments and other uploads.
  - Replace highlight.js with rouge-fork rugments (Stefan Tatschner)
  - Make project search case insensitive (Hannes Rosenögger)
  - Include issue/mr participants in list of recipients for reassign/close/reopen emails
  - Expose description in groups API
  - Better UI for project services page
  - Cleaner UI for web editor
  - Add diff syntax highlighting in email-on-push service notifications (Hannes Rosenögger)
  - Add API endpoint to fetch all changes on a MergeRequest (Jeroen van Baarsen)
  - View note image attachments in new tab when clicked instead of downloading them
  - Improve sorting logic in UI and API. Explicitly define what sorting method is used by default
  - Fix overflow at sidebar when have several items
  - Add notes for label changes in issue and merge requests
  - Show tags in commit view (Hannes Rosenögger)
  - Only count a user's vote once on a merge request or issue (Michael Clarke)
  - Increase font size when browse source files and diffs
  - Service Templates now let you set default values for all services
  - Create new file in empty repository using GitLab UI
  - Ability to clone project using oauth2 token
  - Upgrade Sidekiq gem to version 3.3.0
  - Stop git zombie creation during force push check
  - Show success/error messages for test setting button in services
  - Added Rubocop for code style checks
  - Fix commits pagination
  - Async load a branch information at the commit page
  - Disable blacklist validation for project names
  - Allow configuring protection of the default branch upon first push (Marco Wessel)
  - Add gitlab.com importer
  - Add an ability to login with gitlab.com
  - Add a commit calendar to the user profile (Hannes Rosenögger)
  - Submit comment on command-enter
  - Notify all members of a group when that group is mentioned in a comment, for example: `@gitlab-org` or `@sales`.
  - Extend issue clossing pattern to include "Resolve", "Resolves", "Resolved", "Resolving" and "Close" (Julien Bianchi and Hannes Rosenögger)
  - Fix long broadcast message cut-off on left sidebar (Visay Keo)
  - Add Project Avatars (Steven Thonus and Hannes Rosenögger)
  - Password reset token validity increased from 2 hours to 2 days since it is also send on account creation.
  - Edit group members via API
  - Enable raw image paste from clipboard, currently Chrome only (Marco Cyriacks)
  - Add action property to merge request hook (Julien Bianchi)
  - Remove duplicates from group milestone participants list.
  - Add a new API function that retrieves all issues assigned to a single milestone (Justin Whear and Hannes Rosenögger)
  - API: Access groups with their path (Julien Bianchi)
  - Added link to milestone and keeping resource context on smaller viewports for issues and merge requests (Jason Blanchard)
  - Allow notification email to be set separately from primary email.
  - API: Add support for editing an existing project (Mika Mäenpää and Hannes Rosenögger)
  - Don't have Markdown preview fail for long comments/wiki pages.
  - When test web hook - show error message instead of 500 error page if connection to hook url was reset
  - Added support for firing system hooks on group create/destroy and adding/removing users to group (Boyan Tabakov)
  - Added persistent collapse button for left side nav bar (Jason Blanchard)
  - Prevent losing unsaved comments by automatically restoring them when comment page is loaded again.
  - Don't allow page to be scaled on mobile.
  - Clean the username acquired from OAuth/LDAP so it doesn't fail username validation and block signing up.
  - Show assignees in merge request index page (Kelvin Mutuma)
  - Link head panel titles to relevant root page.
  - Allow users that signed up via OAuth to set their password in order to use Git over HTTP(S).
  - Show users button to share their newly created public or internal projects on twitter
  - Add quick help links to the GitLab pricing and feature comparison pages.
  - Fix duplicate authorized applications in user profile and incorrect application client count in admin area.
  - Make sure Markdown previews always use the same styling as the eventual destination.
  - Remove deprecated Group#owner_id from API
  - Show projects user contributed to on user page. Show stars near project on user page.
  - Improve database performance for GitLab
  - Add Asana service (Jeremy Benoist)
  - Improve project web hooks with extra data

v 7.7.2
  - Update GitLab Shell to version 2.4.2 that fixes a bug when developers can push to protected branch
  - Fix issue when LDAP user can't login with existing GitLab account

v 7.7.1
  - Improve mention autocomplete performance
  - Show setup instructions for GitHub import if disabled
  - Allow use http for OAuth applications

v 7.7.0
  - Import from GitHub.com feature
  - Add Jetbrains Teamcity CI service (Jason Lippert)
  - Mention notification level
  - Markdown preview in wiki (Yuriy Glukhov)
  - Raise group avatar filesize limit to 200kb
  - OAuth applications feature
  - Show user SSH keys in admin area
  - Developer can push to protected branches option
  - Set project path instead of project name in create form
  - Block Git HTTP access after 10 failed authentication attempts
  - Updates to the messages returned by API (sponsored by O'Reilly Media)
  - New UI layout with side navigation
  - Add alert message in case of outdated browser (IE < 10)
  - Added API support for sorting projects
  - Update gitlab_git to version 7.0.0.rc14
  - Add API project search filter option for authorized projects
  - Fix File blame not respecting branch selection
  - Change some of application settings on fly in admin area UI
  - Redesign signin/signup pages
  - Close standard input in Gitlab::Popen.popen
  - Trigger GitLab CI when push tags
  - When accept merge request - do merge using sidaekiq job
  - Enable web signups by default
  - Fixes for diff comments: drag-n-drop images, selecting images
  - Fixes for edit comments: drag-n-drop images, preview mode, selecting images, save & update
  - Remove password strength indicator



v 7.6.0
  - Fork repository to groups
  - New rugged version
  - Add CRON=1 backup setting for quiet backups
  - Fix failing wiki restore
  - Add optional Sidekiq MemoryKiller middleware (enabled via SIDEKIQ_MAX_RSS env variable)
  - Monokai highlighting style now more faithful to original design (Mark Riedesel)
  - Create project with repository in synchrony
  - Added ability to create empty repo or import existing one if project does not have repository
  - Reactivate highlight.js language autodetection
  - Mobile UI improvements
  - Change maximum avatar file size from 100KB to 200KB
  - Strict validation for snippet file names
  - Enable Markdown preview for issues, merge requests, milestones, and notes (Vinnie Okada)
  - In the docker directory is a container template based on the Omnibus packages.
  - Update Sidekiq to version 2.17.8
  - Add author filter to project issues and merge requests pages
  - Atom feed for user activity
  - Support multiple omniauth providers for the same user
  - Rendering cross reference in issue title and tooltip for merge request
  - Show username in comments
  - Possibility to create Milestones or Labels when Issues are disabled
  - Fix bug with showing gpg signature in tag

v 7.5.3
  - Bump gitlab_git to 7.0.0.rc12 (includes Rugged 0.21.2)

v 7.5.2
  - Don't log Sidekiq arguments by default
  - Fix restore of wiki repositories from backups

v 7.5.1
  - Add missing timestamps to 'members' table

v 7.5.0
  - API: Add support for Hipchat (Kevin Houdebert)
  - Add time zone configuration in gitlab.yml (Sullivan Senechal)
  - Fix LDAP authentication for Git HTTP access
  - Run 'GC.start' after every EmailsOnPushWorker job
  - Fix LDAP config lookup for provider 'ldap'
  - Drop all sequences during Postgres database restore
  - Project title links to project homepage (Ben Bodenmiller)
  - Add Atlassian Bamboo CI service (Drew Blessing)
  - Mentioned @user will receive email even if he is not participating in issue or commit
  - Session API: Use case-insensitive authentication like in UI (Andrey Krivko)
  - Tie up loose ends with annotated tags: API & UI (Sean Edge)
  - Return valid json for deleting branch via API (sponsored by O'Reilly Media)
  - Expose username in project events API (sponsored by O'Reilly Media)
  - Adds comments to commits in the API
  - Performance improvements
  - Fix post-receive issue for projects with deleted forks
  - New gitlab-shell version with custom hooks support
  - Improve code
  - GitLab CI 5.2+ support (does not support older versions)
  - Fixed bug when you can not push commits starting with 000000 to protected branches
  - Added a password strength indicator
  - Change project name and path in one form
  - Display renamed files in diff views (Vinnie Okada)
  - Fix raw view for public snippets
  - Use secret token with GitLab internal API.
  - Add missing timestamps to 'members' table

v 7.4.5
  - Bump gitlab_git to 7.0.0.rc12 (includes Rugged 0.21.2)

v 7.4.4
  - No changes

v 7.4.3
  - Fix raw snippets view
  - Fix security issue for member api
  - Fix buildbox integration

v 7.4.2
  - Fix internal snippet exposing for unauthenticated users

v 7.4.1
  - Fix LDAP authentication for Git HTTP access
  - Fix LDAP config lookup for provider 'ldap'
  - Fix public snippets
  - Fix 500 error on projects with nested submodules

v 7.4.0
  - Refactored membership logic
  - Improve error reporting on users API (Julien Bianchi)
  - Refactor test coverage tools usage. Use SIMPLECOV=true to generate it locally
  - Default branch is protected by default
  - Increase unicorn timeout to 60 seconds
  - Sort search autocomplete projects by stars count so most popular go first
  - Add README to tab on project show page
  - Do not delete tmp/repositories itself during clean-up, only its contents
  - Support for backup uploads to remote storage
  - Prevent notes polling when there are not notes
  - Internal ForkService: Prepare support for fork to a given namespace
  - API: Add support for forking a project via the API (Bernhard Kaindl)
  - API: filter project issues by milestone (Julien Bianchi)
  - Fail harder in the backup script
  - Changes to Slack service structure, only webhook url needed
  - Zen mode for wiki and milestones (Robert Schilling)
  - Move Emoji parsing to html-pipeline-gitlab (Robert Schilling)
  - Font Awesome 4.2 integration (Sullivan Senechal)
  - Add Pushover service integration (Sullivan Senechal)
  - Add select field type for services options (Sullivan Senechal)
  - Add cross-project references to the Markdown parser (Vinnie Okada)
  - Add task lists to issue and merge request descriptions (Vinnie Okada)
  - Snippets can be public, internal or private
  - Improve danger zone: ask project path to confirm data-loss action
  - Raise exception on forgery
  - Show build coverage in Merge Requests (requires GitLab CI v5.1)
  - New milestone and label links on issue edit form
  - Improved repository graphs
  - Improve event note display in dashboard and project activity views (Vinnie Okada)
  - Add users sorting to admin area
  - UI improvements
  - Fix ambiguous sha problem with mentioned commit
  - Fixed bug with apostrophe when at mentioning users
  - Add active directory ldap option
  - Developers can push to wiki repo. Protected branches does not affect wiki repo any more
  - Faster rev list
  - Fix branch removal

v 7.3.2
  - Fix creating new file via web editor
  - Use gitlab-shell v2.0.1

v 7.3.1
  - Fix ref parsing in Gitlab::GitAccess
  - Fix error 500 when viewing diff on a file with changed permissions
  - Fix adding comments to MR when source branch is master
  - Fix error 500 when searching description contains relative link

v 7.3.0
  - Always set the 'origin' remote in satellite actions
  - Write authorized_keys in tmp/ during tests
  - Use sockets to connect to Redis
  - Add dormant New Relic gem (can be enabled via environment variables)
  - Expire Rack sessions after 1 week
  - Cleaner signin/signup pages
  - Improved comments UI
  - Better search with filtering, pagination etc
  - Added a checkbox to toggle line wrapping in diff (Yuriy Glukhov)
  - Prevent project stars duplication when fork project
  - Use the default Unicorn socket backlog value of 1024
  - Support Unix domain sockets for Redis
  - Store session Redis keys in 'session:gitlab:' namespace
  - Deprecate LDAP account takeover based on partial LDAP email / GitLab username match
  - Use /bin/sh instead of Bash in bin/web, bin/background_jobs (Pavel Novitskiy)
  - Keyboard shortcuts for productivity (Robert Schilling)
  - API: filter issues by state (Julien Bianchi)
  - API: filter issues by labels (Julien Bianchi)
  - Add system hook for ssh key changes
  - Add blob permalink link (Ciro Santilli)
  - Create annotated tags through UI and API (Sean Edge)
  - Snippets search (Charles Bushong)
  - Comment new push to existing MR
  - Add 'ci' to the blacklist of forbidden names
  - Improve text filtering on issues page
  - Comment & Close button
  - Process git push --all much faster
  - Don't allow edit of system notes
  - Project wiki search (Ralf Seidler)
  - Enabled Shibboleth authentication support (Matus Banas)
  - Zen mode (fullscreen) for issues/MR/notes (Robert Schilling)
  - Add ability to configure webhook timeout via gitlab.yml (Wes Gurney)
  - Sort project merge requests in asc or desc order for updated_at or created_at field (sponsored by O'Reilly Media)
  - Add Redis socket support to 'rake gitlab:shell:install'

v 7.2.1
  - Delete orphaned labels during label migration (James Brooks)
  - Security: prevent XSS with stricter MIME types for raw repo files

v 7.2.0
  - Explore page
  - Add project stars (Ciro Santilli)
  - Log Sidekiq arguments
  - Better labels: colors, ability to rename and remove
  - Improve the way merge request collects diffs
  - Improve compare page for large diffs
  - Expose the full commit message via API
  - Fix 500 error on repository rename
  - Fix bug when MR download patch return invalid diff
  - Test gitlab-shell integration
  - Repository import timeout increased from 2 to 4 minutes allowing larger repos to be imported
  - API for labels (Robert Schilling)
  - API: ability to set an import url when creating project for specific user

v 7.1.1
  - Fix cpu usage issue in Firefox
  - Fix redirect loop when changing password by new user
  - Fix 500 error on new merge request page

v 7.1.0
  - Remove observers
  - Improve MR discussions
  - Filter by description on Issues#index page
  - Fix bug with namespace select when create new project page
  - Show README link after description for non-master members
  - Add @all mention for comments
  - Dont show reply button if user is not signed in
  - Expose more information for issues with webhook
  - Add a mention of the merge request into the default merge request commit message
  - Improve code highlight, introduce support for more languages like Go, Clojure, Erlang etc
  - Fix concurrency issue in repository download
  - Dont allow repository name start with ?
  - Improve email threading (Pierre de La Morinerie)
  - Cleaner help page
  - Group milestones
  - Improved email notifications
  - Contributors API (sponsored by Mobbr)
  - Fix LDAP TLS authentication (Boris HUISGEN)
  - Show VERSION information on project sidebar
  - Improve branch removal logic when accept MR
  - Fix bug where comment form is spawned inside the Reply button
  - Remove Dir.chdir from Satellite#lock for thread-safety
  - Increased default git max_size value from 5MB to 20MB in gitlab.yml. Please update your configs!
  - Show error message in case of timeout in satellite when create MR
  - Show first 100 files for huge diff instead of hiding all
  - Change default admin email from admin@local.host to admin@example.com

v 7.0.0
  - The CPU no longer overheats when you hold down the spacebar
  - Improve edit file UI
  - Add ability to upload group avatar when create
  - Protected branch cannot be removed
  - Developers can remove normal branches with UI
  - Remove branch via API (sponsored by O'Reilly Media)
  - Move protected branches page to Project settings area
  - Redirect to Files view when create new branch via UI
  - Drag and drop upload of image in every markdown-area (Earle Randolph Bunao and Neil Francis Calabroso)
  - Refactor the markdown relative links processing
  - Make it easier to implement other CI services for GitLab
  - Group masters can create projects in group
  - Deprecate ruby 1.9.3 support
  - Only masters can rewrite/remove git tags
  - Add X-Frame-Options SAMEORIGIN to Nginx config so Sidekiq admin is visible
  - UI improvements
  - Case-insensetive search for issues
  - Update to rails 4.1
  - Improve performance of application for projects and groups with a lot of members
  - Formally support Ruby 2.1
  - Include Nginx gitlab-ssl config
  - Add manual language detection for highlight.js
  - Added example.com/:username routing
  - Show notice if your profile is public
  - UI improvements for mobile devices
  - Improve diff rendering performance
  - Drag-n-drop for issues and merge requests between states at milestone page
  - Fix '0 commits' message for huge repositories on project home page
  - Prevent 500 error page when visit commit page from large repo
  - Add notice about huge push over http to unicorn config
  - File action in satellites uses default 30 seconds timeout instead of old 10 seconds one
  - Overall performance improvements
  - Skip init script check on omnibus-gitlab
  - Be more selective when killing stray Sidekiqs
  - Check LDAP user filter during sign-in
  - Remove wall feature (no data loss - you can take it from database)
  - Dont expose user emails via API unless you are admin
  - Detect issues closed by Merge Request description
  - Better email subject lines from email on push service (Alex Elman)
  - Enable identicon for gravatar be default

v 6.9.2
  - Revert the commit that broke the LDAP user filter

v 6.9.1
  - Fix scroll to highlighted line
  - Fix the pagination on load for commits page

v 6.9.0
  - Store Rails cache data in the Redis `cache:gitlab` namespace
  - Adjust MySQL limits for existing installations
  - Add db index on project_id+iid column. This prevents duplicate on iid (During migration duplicates will be removed)
  - Markdown preview or diff during editing via web editor (Evgeniy Sokovikov)
  - Give the Rails cache its own Redis namespace
  - Add ability to set different ssh host, if different from http/https
  - Fix syntax highlighting for code comments blocks
  - Improve comments loading logic
  - Stop refreshing comments when the tab is hidden
  - Improve issue and merge request mobile UI (Drew Blessing)
  - Document how to convert a backup to PostgreSQL
  - Fix locale bug in backup manager
  - Fix can not automerge when MR description is too long
  - Fix wiki backup skip bug
  - Two Step MR creation process
  - Remove unwanted files from satellite working directory with git clean -fdx
  - Accept merge request via API (sponsored by O'Reilly Media)
  - Add more access checks during API calls
  - Block SSH access for 'disabled' Active Directory users
  - Labels for merge requests (Drew Blessing)
  - Threaded emails by setting a Message-ID (Philip Blatter)

v 6.8.0
  - Ability to at mention users that are participating in issue and merge req. discussion
  - Enabled GZip Compression for assets in example Nginx, make sure that Nginx is compiled with --with-http_gzip_static_module flag (this is default in Ubuntu)
  - Make user search case-insensitive (Christopher Arnold)
  - Remove omniauth-ldap nickname bug workaround
  - Drop all tables before restoring a Postgres backup
  - Make the repository downloads path configurable
  - Create branches via API (sponsored by O'Reilly Media)
  - Changed permission of gitlab-satellites directory not to be world accessible
  - Protected branch does not allow force push
  - Fix popen bug in `rake gitlab:satellites:create`
  - Disable connection reaping for MySQL
  - Allow oauth signup without email for twitter and github
  - Fix faulty namespace names that caused 500 on user creation
  - Option to disable standard login
  - Clean old created archives from repository downloads directory
  - Fix download link for huge MR diffs
  - Expose event and mergerequest timestamps in API
  - Fix emails on push service when only one commit is pushed

v 6.7.3
  - Fix the merge notification email not being sent (Pierre de La Morinerie)
  - Drop all tables before restoring a Postgres backup
  - Remove yanked modernizr gem

v 6.7.2
  - Fix upgrader script

v 6.7.1
  - Fix GitLab CI integration

v 6.7.0
  - Increased the example Nginx client_max_body_size from 5MB to 20MB, consider updating it manually on existing installations
  - Add support for Gemnasium as a Project Service (Olivier Gonzalez)
  - Add edit file button to MergeRequest diff
  - Public groups (Jason Hollingsworth)
  - Cleaner headers in Notification Emails (Pierre de La Morinerie)
  - Blob and tree gfm links to anchors work
  - Piwik Integration (Sebastian Winkler)
  - Show contribution guide link for new issue form (Jeroen van Baarsen)
  - Fix CI status for merge requests from fork
  - Added option to remove issue assignee on project issue page and issue edit page (Jason Blanchard)
  - New page load indicator that includes a spinner that scrolls with the page
  - Converted all the help sections into markdown
  - LDAP user filters
  - Streamline the content of notification emails (Pierre de La Morinerie)
  - Fixes a bug with group member administration (Matt DeTullio)
  - Sort tag names using VersionSorter (Robert Speicher)
  - Add GFM autocompletion for MergeRequests (Robert Speicher)
  - Add webhook when a new tag is pushed (Jeroen van Baarsen)
  - Add button for toggling inline comments in diff view
  - Add retry feature for repository import
  - Reuse the GitLab LDAP connection within each request
  - Changed markdown new line behaviour to conform to markdown standards
  - Fix global search
  - Faster authorized_keys rebuilding in `rake gitlab:shell:setup` (requires gitlab-shell 1.8.5)
  - Create and Update MR calls now support the description parameter (Greg Messner)
  - Markdown relative links in the wiki link to wiki pages, markdown relative links in repositories link to files in the repository
  - Added Slack service integration (Federico Ravasio)
  - Better API responses for access_levels (sponsored by O'Reilly Media)
  - Requires at least 2 unicorn workers
  - Requires gitlab-shell v1.9+
  - Replaced gemoji(due to closed licencing problem) with Phantom Open Emoji library(combined SIL Open Font License, MIT License and the CC 3.0 License)
  - Fix `/:username.keys` response content type (Dmitry Medvinsky)

v 6.6.5
  - Added option to remove issue assignee on project issue page and issue edit page (Jason Blanchard)
  - Hide mr close button for comment form if merge request was closed or inline comment
  - Adds ability to reopen closed merge request

v 6.6.4
  - Add missing html escape for highlighted code blocks in comments, issues

v 6.6.3
  - Fix 500 error when edit yourself from admin area
  - Hide private groups for public profiles

v 6.6.2
  - Fix 500 error on branch/tag create or remove via UI

v 6.6.1
  - Fix 500 error on files tab if submodules presents

v 6.6.0
  - Retrieving user ssh keys publically(github style): http://__HOST__/__USERNAME__.keys
  - Permissions: Developer now can manage issue tracker (modify any issue)
  - Improve Code Compare page performance
  - Group avatar
  - Pygments.rb replaced with highlight.js
  - Improve Merge request diff store logic
  - Improve render performnace for MR show page
  - Fixed Assembla hardcoded project name
  - Jira integration documentation
  - Refactored app/services
  - Remove snippet expiration
  - Mobile UI improvements (Drew Blessing)
  - Fix block/remove UI for admin::users#show page
  - Show users' group membership on users' activity page (Robert Djurasaj)
  - User pages are visible without login if user is authorized to a public project
  - Markdown rendered headers have id derived from their name and link to their id
  - Improve application to work faster with large groups (100+ members)
  - Multiple emails per user
  - Show last commit for file when view file source
  - Restyle Issue#show page and MR#show page
  - Ability to filter by multiple labels for Issues page
  - Rails version to 4.0.3
  - Fixed attachment identifier displaying underneath note text (Jason Blanchard)

v 6.5.1
  - Fix branch selectbox when create merge request from fork

v 6.5.0
  - Dropdown menus on issue#show page for assignee and milestone (Jason Blanchard)
  - Add color custimization and previewing to broadcast messages
  - Fixed notes anchors
  - Load new comments in issues dynamically
  - Added sort options to Public page
  - New filters (assigned/authored/all) for Dashboard#issues/merge_requests (sponsored by Say Media)
  - Add project visibility icons to dashboard
  - Enable secure cookies if https used
  - Protect users/confirmation with rack_attack
  - Default HTTP headers to protect against MIME-sniffing, force https if enabled
  - Bootstrap 3 with responsive UI
  - New repository download formats: tar.bz2, zip, tar (Jason Hollingsworth)
  - Restyled accept widgets for MR
  - SCSS refactored
  - Use jquery timeago plugin
  - Fix 500 error for rdoc files
  - Ability to customize merge commit message (sponsored by Say Media)
  - Search autocomplete via ajax
  - Add website url to user profile
  - Files API supports base64 encoded content (sponsored by O'Reilly Media)
  - Added support for Go's repository retrieval (Bruno Albuquerque)

v6.4.3
  - Don't use unicorn worker killer if PhusionPassenger is defined

v6.4.2
  - Fixed wrong behaviour of script/upgrade.rb

v6.4.1
  - Fixed bug with repository rename
  - Fixed bug with project transfer

v 6.4.0
  - Added sorting to project issues page (Jason Blanchard)
  - Assembla integration (Carlos Paramio)
  - Fixed another 500 error with submodules
  - UI: More compact issues page
  - Minimal password length increased to 8 symbols
  - Side-by-side diff view (Steven Thonus)
  - Internal projects (Jason Hollingsworth)
  - Allow removal of avatar (Drew Blessing)
  - Project web hooks now support issues and merge request events
  - Visiting project page while not logged in will redirect to sign-in instead of 404 (Jason Hollingsworth)
  - Expire event cache on avatar creation/removal (Drew Blessing)
  - Archiving old projects (Steven Thonus)
  - Rails 4
  - Add time ago tooltips to show actual date/time
  - UI: Fixed UI for admin system hooks
  - Ruby script for easier GitLab upgrade
  - Do not remove Merge requests if fork project was removed
  - Improve sign-in/signup UX
  - Add resend confirmation link to sign-in page
  - Set noreply@HOSTNAME for reply_to field in all emails
  - Show GitLab API version on Admin#dashboard
  - API Cross-origin resource sharing
  - Show READMe link at project home page
  - Show repo size for projects in Admin area

v 6.3.0
  - API for adding gitlab-ci service
  - Init script now waits for pids to appear after (re)starting before reporting status (Rovanion Luckey)
  - Restyle project home page
  - Grammar fixes
  - Show branches list (which branches contains commit) on commit page (Andrew Kumanyaev)
  - Security improvements
  - Added support for GitLab CI 4.0
  - Fixed issue with 500 error when group did not exist
  - Ability to leave project
  - You can create file in repo using UI
  - You can remove file from repo using UI
  - API: dropped default_branch attribute from project during creation
  - Project default_branch is not stored in db any more. It takes from repo now.
  - Admin broadcast messages
  - UI improvements
  - Dont show last push widget if user removed this branch
  - Fix 500 error for repos with newline in file name
  - Extended html titles
  - API: create/update/delete repo files
  - Admin can transfer project to any namespace
  - API: projects/all for admin users
  - Fix recent branches order

v 6.2.4
  - Security: Cast API private_token to string (CVE-2013-4580)
  - Security: Require gitlab-shell 1.7.8 (CVE-2013-4581, CVE-2013-4582, CVE-2013-4583)
  - Fix for Git SSH access for LDAP users

v 6.2.3
  - Security: More protection against CVE-2013-4489
  - Security: Require gitlab-shell 1.7.4 (CVE-2013-4490, CVE-2013-4546)
  - Fix sidekiq rake tasks

v 6.2.2
  - Security: Update gitlab_git (CVE-2013-4489)

v 6.2.1
  - Security: Fix issue with generated passwords for new users

v 6.2.0
  - Public project pages are now visible to everyone (files, issues, wik, etc.)
    THIS MEANS YOUR ISSUES AND WIKI FOR PUBLIC PROJECTS ARE PUBLICLY VISIBLE AFTER THE UPGRADE
  - Add group access to permissions page
  - Require current password to change one
  - Group owner or admin can remove other group owners
  - Remove group transfer since we have multiple owners
  - Respect authorization in Repository API
  - Improve UI for Project#files page
  - Add more security specs
  - Added search for projects by name to api (Izaak Alpert)
  - Make default user theme configurable (Izaak Alpert)
  - Update logic for validates_merge_request for tree of MR (Andrew Kumanyaev)
  - Rake tasks for web hooks management (Jonhnny Weslley)
  - Extended User API to expose admin and can_create_group for user creation/updating (Boyan Tabakov)
  - API: Remove group
  - API: Remove project
  - Avatar upload on profile page with a maximum of 100KB (Steven Thonus)
  - Store the sessions in Redis instead of the cookie store
  - Fixed relative links in markdown
  - User must confirm their email if signup enabled
  - User must confirm changed email

v 6.1.0
  - Project specific IDs for issues, mr, milestones
    Above items will get a new id and for example all bookmarked issue urls will change.
    Old issue urls are redirected to the new one if the issue id is too high for an internal id.
  - Description field added to Merge Request
  - API: Sudo api calls (Izaak Alpert)
  - API: Group membership api (Izaak Alpert)
  - Improved commit diff
  - Improved large commit handling (Boyan Tabakov)
  - Rewrite: Init script now less prone to errors and keeps better track of the service (Rovanion Luckey)
  - Link issues, merge requests, and commits when they reference each other with GFM (Ash Wilson)
  - Close issues automatically when pushing commits with a special message
  - Improve user removal from admin area
  - Invalidate events cache when project was moved
  - Remove deprecated classes and rake tasks
  - Add event filter for group and project show pages
  - Add links to create branch/tag from project home page
  - Add public-project? checkbox to new-project view
  - Improved compare page. Added link to proceed into Merge Request
  - Send an email to a user when they are added to group
  - New landing page when you have 0 projects

v 6.0.0
  - Feature: Replace teams with group membership
    We introduce group membership in 6.0 as a replacement for teams.
    The old combination of groups and teams was confusing for a lot of people.
    And when the members of a team where changed this wasn't reflected in the project permissions.
    In GitLab 6.0 you will be able to add members to a group with a permission level for each member.
    These group members will have access to the projects in that group.
    Any changes to group members will immediately be reflected in the project permissions.
    You can even have multiple owners for a group, greatly simplifying administration.
  - Feature: Ability to have multiple owners for group
  - Feature: Merge Requests between fork and project (Izaak Alpert)
  - Feature: Generate fingerprint for ssh keys
  - Feature: Ability to create and remove branches with UI
  - Feature: Ability to create and remove git tags with UI
  - Feature: Groups page in profile. You can leave group there
  - API: Allow login with LDAP credentials
  - Redesign: project settings navigation
  - Redesign: snippets area
  - Redesign: ssh keys page
  - Redesign: buttons, blocks and other ui elements
  - Add comment title to rss feed
  - You can use arrows to navigate at tree view
  - Add project filter on dashboard
  - Cache project graph
  - Drop support of root namespaces
  - Default theme is classic now
  - Cache result of methods like authorize_projects, project.team.members etc
  - Remove $.ready events
  - Fix onclick events being double binded
  - Add notification level to group membership
  - Move all project controllers/views under Projects:: module
  - Move all profile controllers/views under Profiles:: module
  - Apply user project limit only for personal projects
  - Unicorn is default web server again
  - Store satellites lock files inside satellites dir
  - Disabled threadsafety mode in rails
  - Fixed bug with loosing MR comments
  - Improved MR comments logic
  - Render readme file for projects in public area

v 5.4.2
  - Security: Cast API private_token to string (CVE-2013-4580)
  - Security: Require gitlab-shell 1.7.8 (CVE-2013-4581, CVE-2013-4582, CVE-2013-4583)

v 5.4.1
  - Security: Fixes for CVE-2013-4489
  - Security: Require gitlab-shell 1.7.4 (CVE-2013-4490, CVE-2013-4546)

v 5.4.0
  - Ability to edit own comments
  - Documentation improvements
  - Improve dashboard projects page
  - Fixed nav for empty repos
  - GitLab Markdown help page
  - Misspelling fixes
  - Added support of unicorn and fog gems
  - Added client list to API doc
  - Fix PostgreSQL database restoration problem
  - Increase snippet content column size
  - allow project import via git:// url
  - Show participants on issues, including mentions
  - Notify mentioned users with email

v 5.3.0
  - Refactored services
  - Campfire service added
  - HipChat service added
  - Fixed bug with LDAP + git over http
  - Fixed bug with google analytics code being ignored
  - Improve sign-in page if ldap enabled
  - Respect newlines in wall messages
  - Generate the Rails secret token on first run
  - Rename repo feature
  - Init.d: remove gitlab.socket on service start
  - Api: added teams api
  - Api: Prevent blob content being escaped
  - Api: Smart deploy key add behaviour
  - Api: projects/owned.json return user owned project
  - Fix bug with team assignation on project from #4109
  - Advanced snippets: public/private, project/personal (Andrew Kulakov)
  - Repository Graphs (Karlo Nicholas T. Soriano)
  - Fix dashboard lost if comment on commit
  - Update gitlab-grack. Fixes issue with --depth option
  - Fix project events duplicate on project page
  - Fix postgres error when displaying network graph.
  - Fix dashboard event filter when navigate via turbolinks
  - init.d: Ensure socket is removed before starting service
  - Admin area: Style teams:index, group:show pages
  - Own page for failed forking
  - Scrum view for milestone

v 5.2.0
  - Turbolinks
  - Git over http with ldap credentials
  - Diff with better colors and some spacing on the corners
  - Default values for project features
  - Fixed huge_commit view
  - Restyle project clone panel
  - Move Gitlab::Git code to gitlab_git gem
  - Move update docs in repo
  - Requires gitlab-shell v1.4.0
  - Fixed submodules listing under file tab
  - Fork feature (Angus MacArthur)
  - git version check in gitlab:check
  - Shared deploy keys feature
  - Ability to generate default labels set for issues
  - Improve gfm autocomplete (Harold Luo)
  - Added support for Google Analytics
  - Code search feature (Javier Castro)

v 5.1.0
  - You can login with email or username now
  - Corrected project transfer rollback when repository cannot be moved
  - Move both repo and wiki when project transfer requested
  - Admin area: project editing was removed from admin namespace
  - Access: admin user has now access to any project.
  - Notification settings
  - Gitlab::Git set of objects to abstract from grit library
  - Replace Unicorn web server with Puma
  - Backup/Restore refactored. Backup dump project wiki too now
  - Restyled Issues list. Show milestone version in issue row
  - Restyled Merge Request list
  - Backup now dump/restore uploads
  - Improved performance of dashboard (Andrew Kumanyaev)
  - File history now tracks renames (Akzhan Abdulin)
  - Drop wiki migration tools
  - Drop sqlite migration tools
  - project tagging
  - Paginate users in API
  - Restyled network graph (Hiroyuki Sato)

v 5.0.1
  - Fixed issue with gitlab-grit being overridden by grit

v 5.0.0
  - Replaced gitolite with gitlab-shell
  - Removed gitolite-related libraries
  - State machine added
  - Setup gitlab as git user
  - Internal API
  - Show team tab for empty projects
  - Import repository feature
  - Updated rails
  - Use lambda for scopes
  - Redesign admin area -> users
  - Redesign admin area -> user
  - Secure link to file attachments
  - Add validations for Group and Team names
  - Restyle team page for project
  - Update capybara, rspec-rails, poltergeist to recent versions
  - Wiki on git using Gollum
  - Added Solarized Dark theme for code review
  - Don't show user emails in autocomplete lists, profile pages
  - Added settings tab for group, team, project
  - Replace user popup with icons in header
  - Handle project moving with gitlab-shell
  - Added select2-rails for selectboxes with ajax data load
  - Fixed search field on projects page
  - Added teams to search autocomplete
  - Move groups and teams on dashboard sidebar to sub-tabs
  - API: improved return codes and docs. (Felix Gilcher, Sebastian Ziebell)
  - Redesign wall to be more like chat
  - Snippets, Wall features are disabled by default for new projects

v 4.2.0
  - Teams
  - User show page. Via /u/username
  - Show help contents on pages for better navigation
  - Async gitolite calls
  - added satellites logs
  - can_create_group, can_create_team booleans for User
  - Process web hooks async
  - GFM: Fix images escaped inside links
  - Network graph improved
  - Switchable branches for network graph
  - API: Groups
  - Fixed project download

v 4.1.0
  - Optional Sign-Up
  - Discussions
  - Satellites outside of tmp
  - Line numbers for blame
  - Project public mode
  - Public area with unauthorized access
  - Load dashboard events with ajax
  - remember dashboard filter in cookies
  - replace resque with sidekiq
  - fix routing issues
  - cleanup rake tasks
  - fix backup/restore
  - scss cleanup
  - show preview for note images
  - improved network-graph
  - get rid of app/roles/
  - added new classes Team, Repository
  - Reduce amount of gitolite calls
  - Ability to add user in all group projects
  - remove deprecated configs
  - replaced Korolev font with open font
  - restyled admin/dashboard page
  - restyled admin/projects page

v 4.0.0
  - Remove project code and path from API. Use id instead
  - Return valid cloneable url to repo for web hook
  - Fixed backup issue
  - Reorganized settings
  - Fixed commits compare
  - Refactored scss
  - Improve status checks
  - Validates presence of User#name
  - Fixed postgres support
  - Removed sqlite support
  - Modified post-receive hook
  - Milestones can be closed now
  - Show comment events on dashboard
  - Quick add team members via group#people page
  - [API] expose created date for hooks and SSH keys
  - [API] list, create issue notes
  - [API] list, create snippet notes
  - [API] list, create wall notes
  - Remove project code - use path instead
  - added username field to user
  - rake task to fill usernames based on emails create namespaces for users
  - STI Group < Namespace
  - Project has namespace_id
  - Projects with namespaces also namespaced in gitolite and stored in subdir
  - Moving project to group will move it under group namespace
  - Ability to move project from namespaces to another
  - Fixes commit patches getting escaped (see #2036)
  - Support diff and patch generation for commits and merge request
  - MergeReqest doesn't generate a temporary file for the patch any more
  - Update the UI to allow downloading Patch or Diff

v 3.1.0
  - Updated gems
  - Services: Gitlab CI integration
  - Events filter on dashboard
  - Own namespace for redis/resque
  - Optimized commit diff views
  - add alphabetical order for projects admin page
  - Improved web editor
  - Commit stats page
  - Documentation split and cleanup
  - Link to commit authors everywhere
  - Restyled milestones list
  - added Milestone to Merge Request
  - Restyled Top panel
  - Refactored Satellite Code
  - Added file line links
  - moved from capybara-webkit to poltergeist + phantomjs

v 3.0.3
  - Fixed bug with issues list in Chrome
  - New Feature: Import team from another project

v 3.0.2
  - Fixed gitlab:app:setup
  - Fixed application error on empty project in admin area
  - Restyled last push widget

v 3.0.1
  - Fixed git over http

v 3.0.0
  - Projects groups
  - Web Editor
  - Fixed bug with gitolite keys
  - UI improved
  - Increased performance of application
  - Show user avatar in last commit when browsing Files
  - Refactored Gitlab::Merge
  - Use Font Awesome for icons
  - Separate observing of Note and MergeRequests
  - Milestone "All Issues" filter
  - Fix issue close and reopen button text and styles
  - Fix forward/back while browsing Tree hierarchy
  - Show number of notes for commits and merge requests
  - Added support pg from box and update installation doc
  - Reject ssh keys that break gitolite
  - [API] list one project hook
  - [API] edit project hook
  - [API] list project snippets
  - [API] allow to authorize using private token in HTTP header
  - [API] add user creation

v 2.9.1
  - Fixed resque custom config init

v 2.9.0
  - fixed inline notes bugs
  - refactored rspecs
  - refactored gitolite backend
  - added factory_girl
  - restyled projects list on dashboard
  - ssh keys validation to prevent gitolite crash
  - send notifications if changed permission in project
  - scss refactoring. gitlab_bootstrap/ dir
  - fix git push http body bigger than 112k problem
  - list of labels  page under issues tab
  - API for milestones, keys
  - restyled buttons
  - OAuth
  - Comment order changed

v 2.8.1
  - ability to disable gravatars
  - improved MR diff logic
  - ssh key help page

v 2.8.0
  - Gitlab Flavored Markdown
  - Bulk issues update
  - Issues API
  - Cucumber coverage increased
  - Post-receive files fixed
  - UI improved
  - Application cleanup
  - more cucumber
  - capybara-webkit + headless

v 2.7.0
  - Issue Labels
  - Inline diff
  - Git HTTP
  - API
  - UI improved
  - System hooks
  - UI improved
  - Dashboard events endless scroll
  - Source performance increased

v 2.6.0
  - UI polished
  - Improved network graph + keyboard nav
  - Handle huge commits
  - Last Push widget
  - Bugfix
  - Better performance
  - Email in resque
  - Increased test coverage
  - Ability to remove branch with MR accept
  - a lot of code refactored

v 2.5.0
  - UI polished
  - Git blame for file
  - Bugfix
  - Email in resque
  - Better test coverage

v 2.4.0
  - Admin area stats page
  - Ability to block user
  - Simplified dashboard area
  - Improved admin area
  - Bootstrap 2.0
  - Responsive layout
  - Big commits handling
  - Performance improved
  - Milestones

v 2.3.1
  - Issues pagination
  - ssl fixes
  - Merge Request pagination

v 2.3.0
  - Dashboard r1
  - Search r1
  - Project page
  - Close merge request on push
  - Persist MR diff after merge
  - mysql support
  - Documentation

v 2.2.0
  - We’ve added support of LDAP auth
  - Improved permission logic (4 roles system)
  - Protected branches (now only masters can push to protected branches)
  - Usability improved
  - twitter bootstrap integrated
  - compare view between commits
  - wiki feature
  - now you can enable/disable issues, wiki, wall features per project
  - security fixes
  - improved code browsing (ajax branch switch etc)
  - improved per-line commenting
  - git submodules displayed
  - moved to rails 3.2
  - help section improved

v 2.1.0
  - Project tab r1
  - List branches/tags
  - per line comments
  - mass user import

v 2.0.0
  - gitolite as main git host system
  - merge requests
  - project/repo access
  - link to commit/issue feed
  - design tab
  - improved email notifications
  - restyled dashboard
  - bugfix

v 1.2.2
  - common config file gitlab.yml
  - issues restyle
  - snippets restyle
  - clickable news feed header on dashboard
  - bugfix

v 1.2.1
  - bugfix

v 1.2.0
  - new design
  - user dashboard
  - network graph
  - markdown support for comments
  - encoding issues
  - wall like twitter timeline

v 1.1.0
  - project dashboard
  - wall redesigned
  - feature: code snippets
  - fixed horizontal scroll on file preview
  - fixed app crash if commit message has invalid chars
  - bugfix & code cleaning

v 1.0.2
  - fixed bug with empty project
  - added adv validation for project path & code
  - feature: issues can be sortable
  - bugfix
  - username displayed on top panel

v 1.0.1
  - fixed: with invalid source code for commit
  - fixed: lose branch/tag selection when use tree navigation
  - when history clicked - display path
  - bug fix & code cleaning

v 1.0.0
  - bug fix
  - projects preview mode

v 0.9.6
  - css fix
  - new repo empty tree until restart server - fixed

v 0.9.4
  - security improved
  - authorization improved
  - html escaping
  - bug fix
  - increased test coverage
  - design improvements

v 0.9.1
  - increased test coverage
  - design improvements
  - new issue email notification
  - updated app name
  - issue redesigned
  - issue can be edit

v 0.8.0
  - syntax highlight for main file types
  - redesign
  - stability
  - security fixes
  - increased test coverage
  - email notification<|MERGE_RESOLUTION|>--- conflicted
+++ resolved
@@ -52,11 +52,8 @@
   - Add API support for managing project's build triggers
   - Add API support for managing project's build variables
   - Allow broadcast messages to be edited
-<<<<<<< HEAD
-=======
   - Autosize Markdown textareas
   - Import GitHub wiki into GitLab
->>>>>>> 041ca926
 
 v 8.3.4
   - Use gitlab-workhorse 0.5.4 (fixes API routing bug)
