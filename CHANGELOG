--- conflicted
+++ resolved
@@ -1,11 +1,8 @@
 Please view this file on the master branch, on stable branches it's out of date.
 
 v 7.10.0 (unreleased)
-<<<<<<< HEAD
   - Allow HTML tags in Markdown input
-=======
   - Include missing events and fix save functionality in admin service template settings form (Stan Hu)
->>>>>>> b9372c99
   - Fix "Import projects from" button to show the correct instructions (Stan Hu)
   - Fix dots in Wiki slugs causing errors (Stan Hu)
   - Fix OAuth2 issue importing a new project from GitHub and GitLab (Stan Hu)
