--- conflicted
+++ resolved
@@ -3,11 +3,8 @@
 v 8.1.0 (unreleased)
   - Fix error preventing displaying of commit data for a directory with a leading dot (Stan Hu)
   - Speed up load times of issue detail pages by roughly 1.5x
-<<<<<<< HEAD
   - If a merge request is to close an issue, show this on the issue page (Zeger-Jan van de Weg)
-=======
   - Add a system note and update relevant merge requests when a branch is deleted or re-added (Stan Hu)
->>>>>>> 0c2df939
   - Make diff file view easier to use on mobile screens (Stan Hu)
   - Improved performance of finding users by username or Email address
   - Fix bug where merge request comments created by API would not trigger notifications (Stan Hu)
