Please view this file on the master branch, on stable branches it's out of date.

v 7.14.0 (unreleased)
<<<<<<< HEAD
  - Fix full screen mode for snippet comments (Daniel Gerhardt)
=======
  - Fix 404 error in files view after deleting the last file in a repository (Stan Hu)
  - Remove repository graph log to fix slow cache updates after push event (Stan Hu)
>>>>>>> 643557da
  - Fix label read access for unauthenticated users (Daniel Gerhardt)
  - Fix access to disabled features for unauthenticated users (Daniel Gerhardt)
  - Fix OAuth provider bug where GitLab would not go return to the redirect_uri after sign-in (Stan Hu)
  - Fix file upload dialog for comment editing (Daniel Gerhardt)
  - Set OmniAuth full_host parameter to ensure redirect URIs are correct (Stan Hu)
  - Expire Rails cache entries after two weeks to prevent endless Redis growth
  - Add support for destroying project milestones (Stan Hu)
  - Add fetch command to the MR page.

v 7.13.0 (unreleased)
  - Remove repository graph log to fix slow cache updates after push event (Stan Hu)
  - Only enable HSTS header for HTTPS and port 443 (Stan Hu)
  - Fix user autocomplete for unauthenticated users accessing public projects (Stan Hu)
  - Fix redirection to home page URL for unauthorized users (Daniel Gerhardt)
  - Add branch switching support for graphs (Daniel Gerhardt)
  - Fix external issue tracker hook/test for HTTPS URLs (Daniel Gerhardt)
  - Remove link leading to a 404 error in Deploy Keys page (Stan Hu)
  - Add support for unlocking users in admin settings (Stan Hu)
  - Add Irker service configuration options (Stan Hu)
  - Fix order of issues imported from GitHub (Hiroyuki Sato)
  - Bump rugments to 1.0.0beta8 to fix C prototype function highlighting (Jonathon Reinhart)
  - Fix Merge Request webhook to properly fire "merge" action when accepted from the web UI
  - Add `two_factor_enabled` field to admin user API (Stan Hu)
  - Fix invalid timestamps in RSS feeds (Rowan Wookey)
  - Fix downloading of patches on public merge requests when user logged out (Stan Hu)
  - Fix Error 500 when relative submodule resolves to a namespace that has a different name from its path (Stan Hu)
  - Extract the longest-matching ref from a commit path when multiple matches occur (Stan Hu)
  - Update maintenance documentation to explain no need to recompile asssets for omnibus installations (Stan Hu)
  - Support commenting on diffs in side-by-side mode (Stan Hu)
  - Fix JavaScript error when clicking on the comment button on a diff line that has a comment already (Stan Hu)
  - Return 40x error codes if branch could not be deleted in UI (Stan Hu)
  - Remove project visibility icons from dashboard projects list
  - Rename "Design" profile settings page to "Preferences".
  - Allow users to customize their default Dashboard page.
  - Update ssl_ciphers in Nginx example to remove DHE settings. This will deny forward secrecy for Android 2.3.7, Java 6 and OpenSSL 0.9.8
  - Admin can edit and remove user identities
  - Convert CRLF newlines to LF when committing using the web editor.
  - API request /projects/:project_id/merge_requests?state=closed will return only closed merge requests without merged one. If you need ones that were merged - use state=merged.  
  - Allow Administrators to filter the user list by those with or without Two-factor Authentication enabled.
  - Show a user's Two-factor Authentication status in the administration area.
  - Explicit error when commit not found in the CI
  - Improve performance for issue and merge request pages 
  - Users with guest access level can not set assignee, labels or milestones for issue and merge request
  - Reporter role can manage issue tracker now: edit any issue, set assignee or milestone and manage labels
  - Better performance for pages with events list, issues list and commits list
  - Faster automerge check and merge itself when source and target branches are in same repository 
  - Correctly show anonymous authorized applications under Profile > Applications.
  - Query Optimization in MySQL.
  - Allow users to be blocked and unblocked via the API
  - Use native Postgres database cleaning during backup restore
  - Redesign project page. Show README as default instead of activity. Move project activity to separate page
  - Make left menu more hierarchical and less contextual by adding back item at top
  - A fork can’t have a visibility level that is greater than the original project.
  - Faster code search in repository and wiki. Fixes search page timeout for big repositories 
  - Allow administrators to disable 2FA for a specific user
  - Add error message for SSH key linebreaks
  - Store commits count in database (will populate with valid values only after first push)
  - Rebuild cache after push to repository in background job

v 7.12.2
  - Correctly show anonymous authorized applications under Profile > Applications.
  - Faster automerge check and merge itself when source and target branches are in same repository
  - Audit log for user authentication
  - Fix transferring of project to another group using the API.

v 7.12.1
  - Fix error when deleting a user who has projects (Stan Hu)
  - Fix post-receive errors on a push when an external issue tracker is configured (Stan Hu)
  - Add SAML to list of social_provider (Matt Firtion)
  - Fix merge requests API scope to keep compatibility in 7.12.x patch release (Dmitriy Zaporozhets)
  - Fix closed merge request scope at milestone page (Dmitriy Zaporozhets)
  - Revert merge request states renaming 
  - Fix hooks for web based events with external issue references (Daniel Gerhardt)
  - Improve performance for issue and merge request pages
  - Compress database dumps to reduce backup size

v 7.12.0
  - Fix Error 500 when one user attempts to access a personal, internal snippet (Stan Hu)
  - Disable changing of target branch in new merge request page when a branch has already been specified (Stan Hu)
  - Fix post-receive errors on a push when an external issue tracker is configured (Stan Hu)
  - Update oauth button logos for Twitter and Google to recommended assets
  - Update browser gem to version 0.8.0 for IE11 support (Stan Hu)
  - Fix timeout when rendering file with thousands of lines.
  - Add "Remember me" checkbox to LDAP signin form.
  - Add session expiration delay configuration through UI application settings
  - Don't notify users mentioned in code blocks or blockquotes.
  - Omit link to generate labels if user does not have access to create them (Stan Hu)
  - Show warning when a comment will add 10 or more people to the discussion.
  - Disable changing of the source branch in merge request update API (Stan Hu)
  - Shorten merge request WIP text.
  - Add option to disallow users from registering any application to use GitLab as an OAuth provider
  - Support editing target branch of merge request (Stan Hu)
  - Refactor permission checks with issues and merge requests project settings (Stan Hu)
  - Fix Markdown preview not working in Edit Milestone page (Stan Hu)
  - Fix Zen Mode not closing with ESC key (Stan Hu)
  - Allow HipChat API version to be blank and default to v2 (Stan Hu)
  - Add file attachment support in Milestone description (Stan Hu)
  - Fix milestone "Browse Issues" button.
  - Set milestone on new issue when creating issue from index with milestone filter active.
  - Make namespace API available to all users (Stan Hu)
  - Add web hook support for note events (Stan Hu)
  - Disable "New Issue" and "New Merge Request" buttons when features are disabled in project settings (Stan Hu)
  - Remove Rack Attack monkey patches and bump to version 4.3.0 (Stan Hu)
  - Fix clone URL losing selection after a single click in Safari and Chrome (Stan Hu)
  - Fix git blame syntax highlighting when different commits break up lines (Stan Hu)
  - Add "Resend confirmation e-mail" link in profile settings (Stan Hu)
  - Allow to configure location of the `.gitlab_shell_secret` file. (Jakub Jirutka)
  - Disabled expansion of top/bottom blobs for new file diffs
  - Update Asciidoctor gem to version 1.5.2. (Jakub Jirutka)
  - Fix resolving of relative links to repository files in AsciiDoc documents. (Jakub Jirutka)
  - Use the user list from the target project in a merge request (Stan Hu)
  - Default extention for wiki pages is now .md instead of .markdown (Jeroen van Baarsen)
  - Add validation to wiki page creation (only [a-zA-Z0-9/_-] are allowed) (Jeroen van Baarsen)
  - Fix new/empty milestones showing 100% completion value (Jonah Bishop)
  - Add a note when an Issue or Merge Request's title changes
  - Consistently refer to MRs as either Merged or Closed.
  - Add Merged tab to MR lists.
  - Prefix EmailsOnPush email subject with `[Git]`.
  - Group project contributions by both name and email.
  - Clarify navigation labels for Project Settings and Group Settings.
  - Move user avatar and logout button to sidebar
  - You can not remove user if he/she is an only owner of group
  - User should be able to leave group. If not - show him proper message
  - User has ability to leave project
  - Add SAML support as an omniauth provider
  - Allow to configure a URL to show after sign out
  - Add an option to automatically sign-in with an Omniauth provider
  - Better performance for web editor (switched from satellites to rugged)
  - GitLab CI service sends .gitlab-ci.yml in each push call
  - When remove project - move repository and schedule it removal
  - Improve group removing logic
  - Trigger create-hooks on backup restore task
  - Add option to automatically link omniauth and LDAP identities
  - Allow special character in users bio. I.e.: I <3 GitLab

v 7.11.4
  - Fix missing bullets when creating lists
  - Set rel="nofollow" on external links

v 7.11.3
  - no changes
  - Fix upgrader script (Martins Polakovs)

v 7.11.2
  - no changes

v 7.11.1
  - no changes

v 7.11.0
  - Fall back to Plaintext when Syntaxhighlighting doesn't work. Fixes some buggy lexers (Hannes Rosenögger)
  - Get editing comments to work in Chrome 43 again.
  - Fix broken view when viewing history of a file that includes a path that used to be another file (Stan Hu)
  - Don't show duplicate deploy keys
  - Fix commit time being displayed in the wrong timezone in some cases (Hannes Rosenögger)
  - Make the first branch pushed to an empty repository the default HEAD (Stan Hu)
  - Fix broken view when using a tag to display a tree that contains git submodules (Stan Hu)
  - Make Reply-To config apply to change e-mail confirmation and other Devise notifications (Stan Hu)
  - Add application setting to restrict user signups to e-mail domains (Stan Hu)
  - Don't allow a merge request to be merged when its title starts with "WIP".
  - Add a page title to every page.
  - Allow primary email to be set to an email that you've already added.
  - Fix clone URL field and X11 Primary selection (Dmitry Medvinsky)
  - Ignore invalid lines in .gitmodules
  - Fix "Cannot move project" error message from popping up after a successful transfer (Stan Hu)
  - Redirect to sign in page after signing out.
  - Fix "Hello @username." references not working by no longer allowing usernames to end in period.
  - Fix "Revspec not found" errors when viewing diffs in a forked project with submodules (Stan Hu)
  - Improve project page UI
  - Fix broken file browsing with relative submodule in personal projects (Stan Hu)
  - Add "Reply quoting selected text" shortcut key (`r`)
  - Fix bug causing `@whatever` inside an issue's first code block to be picked up as a user mention.
  - Fix bug causing `@whatever` inside an inline code snippet (backtick-style) to be picked up as a user mention.
  - When use change branches link at MR form - save source branch selection instead of target one
  - Improve handling of large diffs
  - Added GitLab Event header for project hooks
  - Add Two-factor authentication (2FA) for GitLab logins
  - Show Atom feed buttons everywhere where applicable.
  - Add project activity atom feed.
  - Don't crash when an MR from a fork has a cross-reference comment from the target project on one of its commits.
  - Explain how to get a new password reset token in welcome emails
  - Include commit comments in MR from a forked project.
  - Group milestones by title in the dashboard and all other issue views.
  - Query issues, merge requests and milestones with their IID through API (Julien Bianchi)
  - Add default project and snippet visibility settings to the admin web UI.
  - Show incompatible projects in Google Code import status (Stan Hu)
  - Fix bug where commit data would not appear in some subdirectories (Stan Hu)
  - Task lists are now usable in comments, and will show up in Markdown previews.
  - Fix bug where avatar filenames were not actually deleted from the database during removal (Stan Hu)
  - Fix bug where Slack service channel was not saved in admin template settings. (Stan Hu)
  - Protect OmniAuth request phase against CSRF.
  - Don't send notifications to mentioned users that don't have access to the project in question.
  - Add search issues/MR by number
  - Move snippets UI to fluid layout
  - Improve UI for sidebar. Increase separation between navigation and content
  - Improve new project command options (Ben Bodenmiller)
  - Add common method to force UTF-8 and use it to properly handle non-ascii OAuth user properties (Onur Küçük)
  - Prevent sending empty messages to HipChat (Chulki Lee)
  - Improve UI for mobile phones on dashboard and project pages
  - Add room notification and message color option for HipChat
  - Allow to use non-ASCII letters and dashes in project and namespace name. (Jakub Jirutka)
  - Add footnotes support to Markdown (Guillaume Delbergue)
  - Add current_sign_in_at to UserFull REST api.
  - Make Sidekiq MemoryKiller shutdown signal configurable
  - Add "Create Merge Request" buttons to commits and branches pages and push event.
  - Show user roles by comments.
  - Fix automatic blocking of auto-created users from Active Directory.
  - Call merge request web hook for each new commits (Arthur Gautier)
  - Use SIGKILL by default in Sidekiq::MemoryKiller
  - Fix mentioning of private groups.
  - Add style for <kbd> element in markdown
  - Spin spinner icon next to "Checking for CI status..." on MR page.
  - Fix reference links in dashboard activity and ATOM feeds.
  - Ensure that the first added admin performs repository imports

v 7.10.4
  - Fix migrations broken in 7.10.2
  - Make tags for GitLab installations running on MySQL case sensitive
  - Get Gitorious importer to work again.
  - Fix adding new group members from admin area
  - Fix DB error when trying to tag a repository (Stan Hu)
  - Fix Error 500 when searching Wiki pages (Stan Hu)
  - Unescape branch names in compare commit (Stan Hu)
  - Order commit comments chronologically in API.

v 7.10.2
  - Fix CI links on MR page

v 7.10.0
  - Ignore submodules that are defined in .gitmodules but are checked in as directories.
  - Allow projects to be imported from Google Code.
  - Remove access control for uploaded images to fix broken images in emails (Hannes Rosenögger)
  - Allow users to be invited by email to join a group or project.
  - Don't crash when project repository doesn't exist.
  - Add config var to block auto-created LDAP users.
  - Don't use HTML ellipsis in EmailsOnPush subject truncated commit message.
  - Set EmailsOnPush reply-to address to committer email when enabled.
  - Fix broken file browsing with a submodule that contains a relative link (Stan Hu)
  - Fix persistent XSS vulnerability around profile website URLs.
  - Fix project import URL regex to prevent arbitary local repos from being imported.
  - Fix directory traversal vulnerability around uploads routes.
  - Fix directory traversal vulnerability around help pages.
  - Don't leak existence of project via search autocomplete.
  - Don't leak existence of group or project via search.
  - Fix bug where Wiki pages that included a '/' were no longer accessible (Stan Hu)
  - Fix bug where error messages from Dropzone would not be displayed on the issues page (Stan Hu)
  - Add a rake task to check repository integrity with `git fsck`
  - Add ability to configure Reply-To address in gitlab.yml (Stan Hu)
  - Move current user to the top of the list in assignee/author filters (Stan Hu)
  - Fix broken side-by-side diff view on merge request page (Stan Hu)
  - Set Application controller default URL options to ensure all url_for calls are consistent (Stan Hu)
  - Allow HTML tags in Markdown input
  - Fix code unfold not working on Compare commits page (Stan Hu)
  - Fix generating SSH key fingerprints with OpenSSH 6.8. (Sašo Stanovnik)
  - Fix "Import projects from" button to show the correct instructions (Stan Hu)
  - Fix dots in Wiki slugs causing errors (Stan Hu)
  - Make maximum attachment size configurable via Application Settings (Stan Hu)
  - Update poltergeist to version 1.6.0 to support PhantomJS 2.0 (Zeger-Jan van de Weg)
  - Fix cross references when usernames, milestones, or project names contain underscores (Stan Hu)
  - Disable reference creation for comments surrounded by code/preformatted blocks (Stan Hu)
  - Reduce Rack Attack false positives causing 403 errors during HTTP authentication (Stan Hu)
  - enable line wrapping per default and remove the checkbox to toggle it (Hannes Rosenögger)
  - Fix a link in the patch update guide
  - Add a service to support external wikis (Hannes Rosenögger)
  - Omit the "email patches" link and fix plain diff view for merge commits
  - List new commits for newly pushed branch in activity view.
  - Add sidetiq gem dependency to match EE
  - Add changelog, license and contribution guide links to project tab bar.
  - Improve diff UI
  - Fix alignment of navbar toggle button (Cody Mize)
  - Fix checkbox rendering for nested task lists
  - Identical look of selectboxes in UI
  - Upgrade the gitlab_git gem to version 7.1.3
  - Move "Import existing repository by URL" option to button.
  - Improve error message when save profile has error.
  - Passing the name of pushed ref to CI service (requires GitLab CI 7.9+)
  - Add location field to user profile
  - Fix print view for markdown files and wiki pages
  - Fix errors when deleting old backups
  - Improve GitLab performance when working with git repositories
  - Add tag message and last commit to tag hook (Kamil Trzciński)
  - Restrict permissions on backup files
  - Improve oauth accounts UI in profile page
  - Add ability to unlink connected accounts
  - Replace commits calendar with faster contribution calendar that includes issues and merge requests
  - Add inifinite scroll to user page activity
  - Don't include system notes in issue/MR comment count.
  - Don't mark merge request as updated when merge status relative to target branch changes.
  - Link note avatar to user.
  - Make Git-over-SSH errors more descriptive.
  - Fix EmailsOnPush.
  - Refactor issue filtering
  - AJAX selectbox for issue assignee and author filters
  - Fix issue with missing options in issue filtering dropdown if selected one
  - Prevent holding Control-Enter or Command-Enter from posting comment multiple times.
  - Prevent note form from being cleared when submitting failed.
  - Improve file icons rendering on tree (Sullivan Sénéchal)
  - API: Add pagination to project events
  - Get issue links in notification mail to work again.
  - Don't show commit comment button when user is not signed in.
  - Fix admin user projects lists.
  - Don't leak private group existence by redirecting from namespace controller to group controller.
  - Ability to skip some items from backup (database, respositories or uploads)
  - Archive repositories in background worker.
  - Import GitHub, Bitbucket or GitLab.com projects owned by authenticated user into current namespace.
  - Project labels are now available over the API under the "tag_list" field (Cristian Medina)
  - Fixed link paths for HTTP and SSH on the admin project view (Jeremy Maziarz)
  - Fix and improve help rendering (Sullivan Sénéchal)
  - Fix final line in EmailsOnPush email diff being rendered as error.
  - Prevent duplicate Buildkite service creation.
  - Fix git over ssh errors 'fatal: protocol error: bad line length character'
  - Automatically setup GitLab CI project for forks if origin project has GitLab CI enabled
  - Bust group page project list cache when namespace name or path changes.
  - Explicitly set image alt-attribute to prevent graphical glitches if gravatars could not be loaded
  - Allow user to choose a public email to show on public profile
  - Remove truncation from issue titles on milestone page (Jason Blanchard)
  - Fix stuck Merge Request merging events from old installations (Ben Bodenmiller)
  - Fix merge request comments on files with multiple commits
  - Fix Resource Owner Password Authentication Flow

v 7.9.4
  - Security: Fix project import URL regex to prevent arbitary local repos from being imported
  - Fixed issue where only 25 commits would load in file listings
  - Fix LDAP identities  after config update

v 7.9.3
  - Contains no changes
  - Add icons to Add dropdown items.
  - Allow admin to create public deploy keys that are accessible to any project.
  - Warn when gitlab-shell version doesn't match requirement.
  - Skip email confirmation when set by admin or via LDAP.
  - Only allow users to reference groups, projects, issues, MRs, commits they have access to.

v 7.9.3
  - Contains no changes

v 7.9.2
  - Contains no changes

v 7.9.1
  - Include missing events and fix save functionality in admin service template settings form (Stan Hu)
  - Fix "Import projects from" button to show the correct instructions (Stan Hu)
  - Fix OAuth2 issue importing a new project from GitHub and GitLab (Stan Hu)
  - Fix for LDAP with commas in DN
  - Fix missing events and in admin Slack service template settings form (Stan Hu)
  - Don't show commit comment button when user is not signed in.
  - Downgrade gemnasium-gitlab-service gem

v 7.9.0
  - Add HipChat integration documentation (Stan Hu)
  - Update documentation for object_kind field in Webhook push and tag push Webhooks (Stan Hu)
  - Fix broken email images (Hannes Rosenögger)
  - Automatically config git if user forgot, where possible (Zeger-Jan van de Weg)
  - Fix mass SQL statements on initial push (Hannes Rosenögger)
  - Add tag push notifications and normalize HipChat and Slack messages to be consistent (Stan Hu)
  - Add comment notification events to HipChat and Slack services (Stan Hu)
  - Add issue and merge request events to HipChat and Slack services (Stan Hu)
  - Fix merge request URL passed to Webhooks. (Stan Hu)
  - Fix bug that caused a server error when editing a comment to "+1" or "-1" (Stan Hu)
  - Fix code preview theme setting for comments, issues, merge requests, and snippets (Stan Hu)
  - Move labels/milestones tabs to sidebar
  - Upgrade Rails gem to version 4.1.9.
  - Improve error messages for file edit failures
  - Improve UI for commits, issues and merge request lists
  - Fix commit comments on first line of diff not rendering in Merge Request Discussion view.
  - Allow admins to override restricted project visibility settings.
  - Move restricted visibility settings from gitlab.yml into the web UI.
  - Improve trigger merge request hook when source project branch has been updated (Kirill Zaitsev)
  - Save web edit in new branch
  - Fix ordering of imported but unchanged projects (Marco Wessel)
  - Mobile UI improvements: make aside content expandable
  - Expose avatar_url in projects API
  - Fix checkbox alignment on the application settings page.
  - Generalize image upload in drag and drop in markdown to all files (Hannes Rosenögger)
  - Fix mass-unassignment of issues (Robert Speicher)
  - Fix hidden diff comments in merge request discussion view
  - Allow user confirmation to be skipped for new users via API
  - Add a service to send updates to an Irker gateway (Romain Coltel)
  - Add brakeman (security scanner for Ruby on Rails)
  - Slack username and channel options
  - Add grouped milestones from all projects to dashboard.
  - Web hook sends pusher email as well as commiter
  - Add Bitbucket omniauth provider.
  - Add Bitbucket importer.
  - Support referencing issues to a project whose name starts with a digit
  - Condense commits already in target branch when updating merge request source branch.
  - Send notifications and leave system comments when bulk updating issues.
  - Automatically link commit ranges to compare page: sha1...sha4 or sha1..sha4 (includes sha1 in comparison)
  - Move groups page from profile to dashboard
  - Starred projects page at dashboard
  - Blocking user does not remove him/her from project/groups but show blocked label
  - Change subject of EmailsOnPush emails to include namespace, project and branch.
  - Change subject of EmailsOnPush emails to include first commit message when multiple were pushed.
  - Remove confusing footer from EmailsOnPush mail body.
  - Add list of changed files to EmailsOnPush emails.
  - Add option to send EmailsOnPush emails from committer email if domain matches.
  - Add option to disable code diffs in EmailOnPush emails.
  - Wrap commit message in EmailsOnPush email.
  - Send EmailsOnPush emails when deleting commits using force push.
  - Fix EmailsOnPush email comparison link to include first commit.
  - Fix highliht of selected lines in file
  - Reject access to group/project avatar if the user doesn't have access.
  - Add database migration to clean group duplicates with same path and name (Make sure you have a backup before update)
  - Add GitLab active users count to rake gitlab:check
  - Starred projects page at dashboard
  - Make email display name configurable
  - Improve json validation in hook data
  - Use Emoji One
  - Updated emoji help documentation to properly reference EmojiOne.
  - Fix missing GitHub organisation repositories on import page.
  - Added blue theme
  - Remove annoying notice messages when create/update merge request
  - Allow smb:// links in Markdown text.
  - Filter merge request by title or description at Merge Requests page
  - Block user if he/she was blocked in Active Directory
  - Fix import pages not working after first load.
  - Use custom LDAP label in LDAP signin form.
  - Execute hooks and services when branch or tag is created or deleted through web interface.
  - Block and unblock user if he/she was blocked/unblocked in Active Directory
  - Raise recommended number of unicorn workers from 2 to 3
  - Use same layout and interactivity for project members as group members.
  - Prevent gitlab-shell character encoding issues by receiving its changes as raw data.
  - Ability to unsubscribe/subscribe to issue or merge request
  - Delete deploy key when last connection to a project is destroyed.
  - Fix invalid Atom feeds when using emoji, horizontal rules, or images (Christian Walther)
  - Backup of repositories with tar instead of git bundle (only now are git-annex files included in the backup)
  - Add canceled status for CI
  - Send EmailsOnPush email when branch or tag is created or deleted.
  - Faster merge request processing for large repository
  - Prevent doubling AJAX request with each commit visit via Turbolink
  - Prevent unnecessary doubling of js events on import pages and user calendar

v 7.8.4
  - Fix issue_tracker_id substitution in custom issue trackers
  - Fix path and name duplication in namespaces

v 7.8.3
  - Bump version of gitlab_git fixing annotated tags without message

v 7.8.2
  - Fix service migration issue when upgrading from versions prior to 7.3
  - Fix setting of the default use project limit via admin UI
  - Fix showing of already imported projects for GitLab and Gitorious importers
  - Fix response of push to repository to return "Not found" if user doesn't have access
  - Fix check if user is allowed to view the file attachment
  - Fix import check for case sensetive namespaces
  - Increase timeout for Git-over-HTTP requests to 1 hour since large pulls/pushes can take a long time.
  - Properly handle autosave local storage exceptions.
  - Escape wildcards when searching LDAP by username.

v 7.8.1
  - Fix run of custom post receive hooks
  - Fix migration that caused issues when upgrading to version 7.8 from versions prior to 7.3
  - Fix the warning for LDAP users about need to set password
  - Fix avatars which were not shown for non logged in users
  - Fix urls for the issues when relative url was enabled

v 7.8.0
  - Fix access control and protection against XSS for note attachments and other uploads.
  - Replace highlight.js with rouge-fork rugments (Stefan Tatschner)
  - Make project search case insensitive (Hannes Rosenögger)
  - Include issue/mr participants in list of recipients for reassign/close/reopen emails
  - Expose description in groups API
  - Better UI for project services page
  - Cleaner UI for web editor
  - Add diff syntax highlighting in email-on-push service notifications (Hannes Rosenögger)
  - Add API endpoint to fetch all changes on a MergeRequest (Jeroen van Baarsen)
  - View note image attachments in new tab when clicked instead of downloading them
  - Improve sorting logic in UI and API. Explicitly define what sorting method is used by default
  - Fix overflow at sidebar when have several items
  - Add notes for label changes in issue and merge requests
  - Show tags in commit view (Hannes Rosenögger)
  - Only count a user's vote once on a merge request or issue (Michael Clarke)
  - Increase font size when browse source files and diffs
  - Service Templates now let you set default values for all services
  - Create new file in empty repository using GitLab UI
  - Ability to clone project using oauth2 token
  - Upgrade Sidekiq gem to version 3.3.0
  - Stop git zombie creation during force push check
  - Show success/error messages for test setting button in services
  - Added Rubocop for code style checks
  - Fix commits pagination
  - Async load a branch information at the commit page
  - Disable blacklist validation for project names
  - Allow configuring protection of the default branch upon first push (Marco Wessel)
  - Add gitlab.com importer
  - Add an ability to login with gitlab.com
  - Add a commit calendar to the user profile (Hannes Rosenögger)
  - Submit comment on command-enter
  - Notify all members of a group when that group is mentioned in a comment, for example: `@gitlab-org` or `@sales`.
  - Extend issue clossing pattern to include "Resolve", "Resolves", "Resolved", "Resolving" and "Close" (Julien Bianchi and Hannes Rosenögger)
  - Fix long broadcast message cut-off on left sidebar (Visay Keo)
  - Add Project Avatars (Steven Thonus and Hannes Rosenögger)
  - Password reset token validity increased from 2 hours to 2 days since it is also send on account creation.
  - Edit group members via API
  - Enable raw image paste from clipboard, currently Chrome only (Marco Cyriacks)
  - Add action property to merge request hook (Julien Bianchi)
  - Remove duplicates from group milestone participants list.
  - Add a new API function that retrieves all issues assigned to a single milestone (Justin Whear and Hannes Rosenögger)
  - API: Access groups with their path (Julien Bianchi)
  - Added link to milestone and keeping resource context on smaller viewports for issues and merge requests (Jason Blanchard)
  - Allow notification email to be set separately from primary email.
  - API: Add support for editing an existing project (Mika Mäenpää and Hannes Rosenögger)
  - Don't have Markdown preview fail for long comments/wiki pages.
  - When test web hook - show error message instead of 500 error page if connection to hook url was reset
  - Added support for firing system hooks on group create/destroy and adding/removing users to group (Boyan Tabakov)
  - Added persistent collapse button for left side nav bar (Jason Blanchard)
  - Prevent losing unsaved comments by automatically restoring them when comment page is loaded again.
  - Don't allow page to be scaled on mobile.
  - Clean the username acquired from OAuth/LDAP so it doesn't fail username validation and block signing up.
  - Show assignees in merge request index page (Kelvin Mutuma)
  - Link head panel titles to relevant root page.
  - Allow users that signed up via OAuth to set their password in order to use Git over HTTP(S).
  - Show users button to share their newly created public or internal projects on twitter
  - Add quick help links to the GitLab pricing and feature comparison pages.
  - Fix duplicate authorized applications in user profile and incorrect application client count in admin area.
  - Make sure Markdown previews always use the same styling as the eventual destination.
  - Remove deprecated Group#owner_id from API
  - Show projects user contributed to on user page. Show stars near project on user page.
  - Improve database performance for GitLab
  - Add Asana service (Jeremy Benoist)
  - Improve project web hooks with extra data

v 7.7.2
  - Update GitLab Shell to version 2.4.2 that fixes a bug when developers can push to protected branch
  - Fix issue when LDAP user can't login with existing GitLab account

v 7.7.1
  - Improve mention autocomplete performance
  - Show setup instructions for GitHub import if disabled
  - Allow use http for OAuth applications

v 7.7.0
  - Import from GitHub.com feature
  - Add Jetbrains Teamcity CI service (Jason Lippert)
  - Mention notification level
  - Markdown preview in wiki (Yuriy Glukhov)
  - Raise group avatar filesize limit to 200kb
  - OAuth applications feature
  - Show user SSH keys in admin area
  - Developer can push to protected branches option
  - Set project path instead of project name in create form
  - Block Git HTTP access after 10 failed authentication attempts
  - Updates to the messages returned by API (sponsored by O'Reilly Media)
  - New UI layout with side navigation
  - Add alert message in case of outdated browser (IE < 10)
  - Added API support for sorting projects
  - Update gitlab_git to version 7.0.0.rc14
  - Add API project search filter option for authorized projects
  - Fix File blame not respecting branch selection
  - Change some of application settings on fly in admin area UI
  - Redesign signin/signup pages
  - Close standard input in Gitlab::Popen.popen
  - Trigger GitLab CI when push tags
  - When accept merge request - do merge using sidaekiq job
  - Enable web signups by default
  - Fixes for diff comments: drag-n-drop images, selecting images
  - Fixes for edit comments: drag-n-drop images, preview mode, selecting images, save & update
  - Remove password strength indicator



v 7.6.0
  - Fork repository to groups
  - New rugged version
  - Add CRON=1 backup setting for quiet backups
  - Fix failing wiki restore
  - Add optional Sidekiq MemoryKiller middleware (enabled via SIDEKIQ_MAX_RSS env variable)
  - Monokai highlighting style now more faithful to original design (Mark Riedesel)
  - Create project with repository in synchrony
  - Added ability to create empty repo or import existing one if project does not have repository
  - Reactivate highlight.js language autodetection
  - Mobile UI improvements
  - Change maximum avatar file size from 100KB to 200KB
  - Strict validation for snippet file names
  - Enable Markdown preview for issues, merge requests, milestones, and notes (Vinnie Okada)
  - In the docker directory is a container template based on the Omnibus packages.
  - Update Sidekiq to version 2.17.8
  - Add author filter to project issues and merge requests pages
  - Atom feed for user activity
  - Support multiple omniauth providers for the same user
  - Rendering cross reference in issue title and tooltip for merge request
  - Show username in comments
  - Possibility to create Milestones or Labels when Issues are disabled
  - Fix bug with showing gpg signature in tag

v 7.5.3
  - Bump gitlab_git to 7.0.0.rc12 (includes Rugged 0.21.2)

v 7.5.2
  - Don't log Sidekiq arguments by default
  - Fix restore of wiki repositories from backups

v 7.5.1
  - Add missing timestamps to 'members' table

v 7.5.0
  - API: Add support for Hipchat (Kevin Houdebert)
  - Add time zone configuration in gitlab.yml (Sullivan Senechal)
  - Fix LDAP authentication for Git HTTP access
  - Run 'GC.start' after every EmailsOnPushWorker job
  - Fix LDAP config lookup for provider 'ldap'
  - Drop all sequences during Postgres database restore
  - Project title links to project homepage (Ben Bodenmiller)
  - Add Atlassian Bamboo CI service (Drew Blessing)
  - Mentioned @user will receive email even if he is not participating in issue or commit
  - Session API: Use case-insensitive authentication like in UI (Andrey Krivko)
  - Tie up loose ends with annotated tags: API & UI (Sean Edge)
  - Return valid json for deleting branch via API (sponsored by O'Reilly Media)
  - Expose username in project events API (sponsored by O'Reilly Media)
  - Adds comments to commits in the API
  - Performance improvements
  - Fix post-receive issue for projects with deleted forks
  - New gitlab-shell version with custom hooks support
  - Improve code
  - GitLab CI 5.2+ support (does not support older versions)
  - Fixed bug when you can not push commits starting with 000000 to protected branches
  - Added a password strength indicator
  - Change project name and path in one form
  - Display renamed files in diff views (Vinnie Okada)
  - Fix raw view for public snippets
  - Use secret token with GitLab internal API.
  - Add missing timestamps to 'members' table

v 7.4.5
  - Bump gitlab_git to 7.0.0.rc12 (includes Rugged 0.21.2)

v 7.4.4
  - No changes

v 7.4.3
  - Fix raw snippets view
  - Fix security issue for member api
  - Fix buildbox integration

v 7.4.2
  - Fix internal snippet exposing for unauthenticated users

v 7.4.1
  - Fix LDAP authentication for Git HTTP access
  - Fix LDAP config lookup for provider 'ldap'
  - Fix public snippets
  - Fix 500 error on projects with nested submodules

v 7.4.0
  - Refactored membership logic
  - Improve error reporting on users API (Julien Bianchi)
  - Refactor test coverage tools usage. Use SIMPLECOV=true to generate it locally
  - Default branch is protected by default
  - Increase unicorn timeout to 60 seconds
  - Sort search autocomplete projects by stars count so most popular go first
  - Add README to tab on project show page
  - Do not delete tmp/repositories itself during clean-up, only its contents
  - Support for backup uploads to remote storage
  - Prevent notes polling when there are not notes
  - Internal ForkService: Prepare support for fork to a given namespace
  - API: Add support for forking a project via the API (Bernhard Kaindl)
  - API: filter project issues by milestone (Julien Bianchi)
  - Fail harder in the backup script
  - Changes to Slack service structure, only webhook url needed
  - Zen mode for wiki and milestones (Robert Schilling)
  - Move Emoji parsing to html-pipeline-gitlab (Robert Schilling)
  - Font Awesome 4.2 integration (Sullivan Senechal)
  - Add Pushover service integration (Sullivan Senechal)
  - Add select field type for services options (Sullivan Senechal)
  - Add cross-project references to the Markdown parser (Vinnie Okada)
  - Add task lists to issue and merge request descriptions (Vinnie Okada)
  - Snippets can be public, internal or private
  - Improve danger zone: ask project path to confirm data-loss action
  - Raise exception on forgery
  - Show build coverage in Merge Requests (requires GitLab CI v5.1)
  - New milestone and label links on issue edit form
  - Improved repository graphs
  - Improve event note display in dashboard and project activity views (Vinnie Okada)
  - Add users sorting to admin area
  - UI improvements
  - Fix ambiguous sha problem with mentioned commit
  - Fixed bug with apostrophe when at mentioning users
  - Add active directory ldap option
  - Developers can push to wiki repo. Protected branches does not affect wiki repo any more
  - Faster rev list
  - Fix branch removal

v 7.3.2
  - Fix creating new file via web editor
  - Use gitlab-shell v2.0.1

v 7.3.1
  - Fix ref parsing in Gitlab::GitAccess
  - Fix error 500 when viewing diff on a file with changed permissions
  - Fix adding comments to MR when source branch is master
  - Fix error 500 when searching description contains relative link

v 7.3.0
  - Always set the 'origin' remote in satellite actions
  - Write authorized_keys in tmp/ during tests
  - Use sockets to connect to Redis
  - Add dormant New Relic gem (can be enabled via environment variables)
  - Expire Rack sessions after 1 week
  - Cleaner signin/signup pages
  - Improved comments UI
  - Better search with filtering, pagination etc
  - Added a checkbox to toggle line wrapping in diff (Yuriy Glukhov)
  - Prevent project stars duplication when fork project
  - Use the default Unicorn socket backlog value of 1024
  - Support Unix domain sockets for Redis
  - Store session Redis keys in 'session:gitlab:' namespace
  - Deprecate LDAP account takeover based on partial LDAP email / GitLab username match
  - Use /bin/sh instead of Bash in bin/web, bin/background_jobs (Pavel Novitskiy)
  - Keyboard shortcuts for productivity (Robert Schilling)
  - API: filter issues by state (Julien Bianchi)
  - API: filter issues by labels (Julien Bianchi)
  - Add system hook for ssh key changes
  - Add blob permalink link (Ciro Santilli)
  - Create annotated tags through UI and API (Sean Edge)
  - Snippets search (Charles Bushong)
  - Comment new push to existing MR
  - Add 'ci' to the blacklist of forbidden names
  - Improve text filtering on issues page
  - Comment & Close button
  - Process git push --all much faster
  - Don't allow edit of system notes
  - Project wiki search (Ralf Seidler)
  - Enabled Shibboleth authentication support (Matus Banas)
  - Zen mode (fullscreen) for issues/MR/notes (Robert Schilling)
  - Add ability to configure webhook timeout via gitlab.yml (Wes Gurney)
  - Sort project merge requests in asc or desc order for updated_at or created_at field (sponsored by O'Reilly Media)
  - Add Redis socket support to 'rake gitlab:shell:install'

v 7.2.1
  - Delete orphaned labels during label migration (James Brooks)
  - Security: prevent XSS with stricter MIME types for raw repo files

v 7.2.0
  - Explore page
  - Add project stars (Ciro Santilli)
  - Log Sidekiq arguments
  - Better labels: colors, ability to rename and remove
  - Improve the way merge request collects diffs
  - Improve compare page for large diffs
  - Expose the full commit message via API
  - Fix 500 error on repository rename
  - Fix bug when MR download patch return invalid diff
  - Test gitlab-shell integration
  - Repository import timeout increased from 2 to 4 minutes allowing larger repos to be imported
  - API for labels (Robert Schilling)
  - API: ability to set an import url when creating project for specific user

v 7.1.1
  - Fix cpu usage issue in Firefox
  - Fix redirect loop when changing password by new user
  - Fix 500 error on new merge request page

v 7.1.0
  - Remove observers
  - Improve MR discussions
  - Filter by description on Issues#index page
  - Fix bug with namespace select when create new project page
  - Show README link after description for non-master members
  - Add @all mention for comments
  - Dont show reply button if user is not signed in
  - Expose more information for issues with webhook
  - Add a mention of the merge request into the default merge request commit message
  - Improve code highlight, introduce support for more languages like Go, Clojure, Erlang etc
  - Fix concurrency issue in repository download
  - Dont allow repository name start with ?
  - Improve email threading (Pierre de La Morinerie)
  - Cleaner help page
  - Group milestones
  - Improved email notifications
  - Contributors API (sponsored by Mobbr)
  - Fix LDAP TLS authentication (Boris HUISGEN)
  - Show VERSION information on project sidebar
  - Improve branch removal logic when accept MR
  - Fix bug where comment form is spawned inside the Reply button
  - Remove Dir.chdir from Satellite#lock for thread-safety
  - Increased default git max_size value from 5MB to 20MB in gitlab.yml. Please update your configs!
  - Show error message in case of timeout in satellite when create MR
  - Show first 100 files for huge diff instead of hiding all
  - Change default admin email from admin@local.host to admin@example.com

v 7.0.0
  - The CPU no longer overheats when you hold down the spacebar
  - Improve edit file UI
  - Add ability to upload group avatar when create
  - Protected branch cannot be removed
  - Developers can remove normal branches with UI
  - Remove branch via API (sponsored by O'Reilly Media)
  - Move protected branches page to Project settings area
  - Redirect to Files view when create new branch via UI
  - Drag and drop upload of image in every markdown-area (Earle Randolph Bunao and Neil Francis Calabroso)
  - Refactor the markdown relative links processing
  - Make it easier to implement other CI services for GitLab
  - Group masters can create projects in group
  - Deprecate ruby 1.9.3 support
  - Only masters can rewrite/remove git tags
  - Add X-Frame-Options SAMEORIGIN to Nginx config so Sidekiq admin is visible
  - UI improvements
  - Case-insensetive search for issues
  - Update to rails 4.1
  - Improve performance of application for projects and groups with a lot of members
  - Formally support Ruby 2.1
  - Include Nginx gitlab-ssl config
  - Add manual language detection for highlight.js
  - Added example.com/:username routing
  - Show notice if your profile is public
  - UI improvements for mobile devices
  - Improve diff rendering performance
  - Drag-n-drop for issues and merge requests between states at milestone page
  - Fix '0 commits' message for huge repositories on project home page
  - Prevent 500 error page when visit commit page from large repo
  - Add notice about huge push over http to unicorn config
  - File action in satellites uses default 30 seconds timeout instead of old 10 seconds one
  - Overall performance improvements
  - Skip init script check on omnibus-gitlab
  - Be more selective when killing stray Sidekiqs
  - Check LDAP user filter during sign-in
  - Remove wall feature (no data loss - you can take it from database)
  - Dont expose user emails via API unless you are admin
  - Detect issues closed by Merge Request description
  - Better email subject lines from email on push service (Alex Elman)
  - Enable identicon for gravatar be default

v 6.9.2
  - Revert the commit that broke the LDAP user filter

v 6.9.1
  - Fix scroll to highlighted line
  - Fix the pagination on load for commits page

v 6.9.0
  - Store Rails cache data in the Redis `cache:gitlab` namespace
  - Adjust MySQL limits for existing installations
  - Add db index on project_id+iid column. This prevents duplicate on iid (During migration duplicates will be removed)
  - Markdown preview or diff during editing via web editor (Evgeniy Sokovikov)
  - Give the Rails cache its own Redis namespace
  - Add ability to set different ssh host, if different from http/https
  - Fix syntax highlighting for code comments blocks
  - Improve comments loading logic
  - Stop refreshing comments when the tab is hidden
  - Improve issue and merge request mobile UI (Drew Blessing)
  - Document how to convert a backup to PostgreSQL
  - Fix locale bug in backup manager
  - Fix can not automerge when MR description is too long
  - Fix wiki backup skip bug
  - Two Step MR creation process
  - Remove unwanted files from satellite working directory with git clean -fdx
  - Accept merge request via API (sponsored by O'Reilly Media)
  - Add more access checks during API calls
  - Block SSH access for 'disabled' Active Directory users
  - Labels for merge requests (Drew Blessing)
  - Threaded emails by setting a Message-ID (Philip Blatter)

v 6.8.0
  - Ability to at mention users that are participating in issue and merge req. discussion
  - Enabled GZip Compression for assets in example Nginx, make sure that Nginx is compiled with --with-http_gzip_static_module flag (this is default in Ubuntu)
  - Make user search case-insensitive (Christopher Arnold)
  - Remove omniauth-ldap nickname bug workaround
  - Drop all tables before restoring a Postgres backup
  - Make the repository downloads path configurable
  - Create branches via API (sponsored by O'Reilly Media)
  - Changed permission of gitlab-satellites directory not to be world accessible
  - Protected branch does not allow force push
  - Fix popen bug in `rake gitlab:satellites:create`
  - Disable connection reaping for MySQL
  - Allow oauth signup without email for twitter and github
  - Fix faulty namespace names that caused 500 on user creation
  - Option to disable standard login
  - Clean old created archives from repository downloads directory
  - Fix download link for huge MR diffs
  - Expose event and mergerequest timestamps in API
  - Fix emails on push service when only one commit is pushed

v 6.7.3
  - Fix the merge notification email not being sent (Pierre de La Morinerie)
  - Drop all tables before restoring a Postgres backup
  - Remove yanked modernizr gem

v 6.7.2
  - Fix upgrader script

v 6.7.1
  - Fix GitLab CI integration

v 6.7.0
  - Increased the example Nginx client_max_body_size from 5MB to 20MB, consider updating it manually on existing installations
  - Add support for Gemnasium as a Project Service (Olivier Gonzalez)
  - Add edit file button to MergeRequest diff
  - Public groups (Jason Hollingsworth)
  - Cleaner headers in Notification Emails (Pierre de La Morinerie)
  - Blob and tree gfm links to anchors work
  - Piwik Integration (Sebastian Winkler)
  - Show contribution guide link for new issue form (Jeroen van Baarsen)
  - Fix CI status for merge requests from fork
  - Added option to remove issue assignee on project issue page and issue edit page (Jason Blanchard)
  - New page load indicator that includes a spinner that scrolls with the page
  - Converted all the help sections into markdown
  - LDAP user filters
  - Streamline the content of notification emails (Pierre de La Morinerie)
  - Fixes a bug with group member administration (Matt DeTullio)
  - Sort tag names using VersionSorter (Robert Speicher)
  - Add GFM autocompletion for MergeRequests (Robert Speicher)
  - Add webhook when a new tag is pushed (Jeroen van Baarsen)
  - Add button for toggling inline comments in diff view
  - Add retry feature for repository import
  - Reuse the GitLab LDAP connection within each request
  - Changed markdown new line behaviour to conform to markdown standards
  - Fix global search
  - Faster authorized_keys rebuilding in `rake gitlab:shell:setup` (requires gitlab-shell 1.8.5)
  - Create and Update MR calls now support the description parameter (Greg Messner)
  - Markdown relative links in the wiki link to wiki pages, markdown relative links in repositories link to files in the repository
  - Added Slack service integration (Federico Ravasio)
  - Better API responses for access_levels (sponsored by O'Reilly Media)
  - Requires at least 2 unicorn workers
  - Requires gitlab-shell v1.9+
  - Replaced gemoji(due to closed licencing problem) with Phantom Open Emoji library(combined SIL Open Font License, MIT License and the CC 3.0 License)
  - Fix `/:username.keys` response content type (Dmitry Medvinsky)

v 6.6.5
  - Added option to remove issue assignee on project issue page and issue edit page (Jason Blanchard)
  - Hide mr close button for comment form if merge request was closed or inline comment
  - Adds ability to reopen closed merge request

v 6.6.4
  - Add missing html escape for highlighted code blocks in comments, issues

v 6.6.3
  - Fix 500 error when edit yourself from admin area
  - Hide private groups for public profiles

v 6.6.2
  - Fix 500 error on branch/tag create or remove via UI

v 6.6.1
  - Fix 500 error on files tab if submodules presents

v 6.6.0
  - Retrieving user ssh keys publically(github style): http://__HOST__/__USERNAME__.keys
  - Permissions: Developer now can manage issue tracker (modify any issue)
  - Improve Code Compare page performance
  - Group avatar
  - Pygments.rb replaced with highlight.js
  - Improve Merge request diff store logic
  - Improve render performnace for MR show page
  - Fixed Assembla hardcoded project name
  - Jira integration documentation
  - Refactored app/services
  - Remove snippet expiration
  - Mobile UI improvements (Drew Blessing)
  - Fix block/remove UI for admin::users#show page
  - Show users' group membership on users' activity page (Robert Djurasaj)
  - User pages are visible without login if user is authorized to a public project
  - Markdown rendered headers have id derived from their name and link to their id
  - Improve application to work faster with large groups (100+ members)
  - Multiple emails per user
  - Show last commit for file when view file source
  - Restyle Issue#show page and MR#show page
  - Ability to filter by multiple labels for Issues page
  - Rails version to 4.0.3
  - Fixed attachment identifier displaying underneath note text (Jason Blanchard)

v 6.5.1
  - Fix branch selectbox when create merge request from fork

v 6.5.0
  - Dropdown menus on issue#show page for assignee and milestone (Jason Blanchard)
  - Add color custimization and previewing to broadcast messages
  - Fixed notes anchors
  - Load new comments in issues dynamically
  - Added sort options to Public page
  - New filters (assigned/authored/all) for Dashboard#issues/merge_requests (sponsored by Say Media)
  - Add project visibility icons to dashboard
  - Enable secure cookies if https used
  - Protect users/confirmation with rack_attack
  - Default HTTP headers to protect against MIME-sniffing, force https if enabled
  - Bootstrap 3 with responsive UI
  - New repository download formats: tar.bz2, zip, tar (Jason Hollingsworth)
  - Restyled accept widgets for MR
  - SCSS refactored
  - Use jquery timeago plugin
  - Fix 500 error for rdoc files
  - Ability to customize merge commit message (sponsored by Say Media)
  - Search autocomplete via ajax
  - Add website url to user profile
  - Files API supports base64 encoded content (sponsored by O'Reilly Media)
  - Added support for Go's repository retrieval (Bruno Albuquerque)

v6.4.3
  - Don't use unicorn worker killer if PhusionPassenger is defined

v6.4.2
  - Fixed wrong behaviour of script/upgrade.rb

v6.4.1
  - Fixed bug with repository rename
  - Fixed bug with project transfer

v 6.4.0
  - Added sorting to project issues page (Jason Blanchard)
  - Assembla integration (Carlos Paramio)
  - Fixed another 500 error with submodules
  - UI: More compact issues page
  - Minimal password length increased to 8 symbols
  - Side-by-side diff view (Steven Thonus)
  - Internal projects (Jason Hollingsworth)
  - Allow removal of avatar (Drew Blessing)
  - Project web hooks now support issues and merge request events
  - Visiting project page while not logged in will redirect to sign-in instead of 404 (Jason Hollingsworth)
  - Expire event cache on avatar creation/removal (Drew Blessing)
  - Archiving old projects (Steven Thonus)
  - Rails 4
  - Add time ago tooltips to show actual date/time
  - UI: Fixed UI for admin system hooks
  - Ruby script for easier GitLab upgrade
  - Do not remove Merge requests if fork project was removed
  - Improve sign-in/signup UX
  - Add resend confirmation link to sign-in page
  - Set noreply@HOSTNAME for reply_to field in all emails
  - Show GitLab API version on Admin#dashboard
  - API Cross-origin resource sharing
  - Show READMe link at project home page
  - Show repo size for projects in Admin area

v 6.3.0
  - API for adding gitlab-ci service
  - Init script now waits for pids to appear after (re)starting before reporting status (Rovanion Luckey)
  - Restyle project home page
  - Grammar fixes
  - Show branches list (which branches contains commit) on commit page (Andrew Kumanyaev)
  - Security improvements
  - Added support for GitLab CI 4.0
  - Fixed issue with 500 error when group did not exist
  - Ability to leave project
  - You can create file in repo using UI
  - You can remove file from repo using UI
  - API: dropped default_branch attribute from project during creation
  - Project default_branch is not stored in db any more. It takes from repo now.
  - Admin broadcast messages
  - UI improvements
  - Dont show last push widget if user removed this branch
  - Fix 500 error for repos with newline in file name
  - Extended html titles
  - API: create/update/delete repo files
  - Admin can transfer project to any namespace
  - API: projects/all for admin users
  - Fix recent branches order

v 6.2.4
  - Security: Cast API private_token to string (CVE-2013-4580)
  - Security: Require gitlab-shell 1.7.8 (CVE-2013-4581, CVE-2013-4582, CVE-2013-4583)
  - Fix for Git SSH access for LDAP users

v 6.2.3
  - Security: More protection against CVE-2013-4489
  - Security: Require gitlab-shell 1.7.4 (CVE-2013-4490, CVE-2013-4546)
  - Fix sidekiq rake tasks

v 6.2.2
  - Security: Update gitlab_git (CVE-2013-4489)

v 6.2.1
  - Security: Fix issue with generated passwords for new users

v 6.2.0
  - Public project pages are now visible to everyone (files, issues, wik, etc.)
    THIS MEANS YOUR ISSUES AND WIKI FOR PUBLIC PROJECTS ARE PUBLICLY VISIBLE AFTER THE UPGRADE
  - Add group access to permissions page
  - Require current password to change one
  - Group owner or admin can remove other group owners
  - Remove group transfer since we have multiple owners
  - Respect authorization in Repository API
  - Improve UI for Project#files page
  - Add more security specs
  - Added search for projects by name to api (Izaak Alpert)
  - Make default user theme configurable (Izaak Alpert)
  - Update logic for validates_merge_request for tree of MR (Andrew Kumanyaev)
  - Rake tasks for web hooks management (Jonhnny Weslley)
  - Extended User API to expose admin and can_create_group for user creation/updating (Boyan Tabakov)
  - API: Remove group
  - API: Remove project
  - Avatar upload on profile page with a maximum of 100KB (Steven Thonus)
  - Store the sessions in Redis instead of the cookie store
  - Fixed relative links in markdown
  - User must confirm their email if signup enabled
  - User must confirm changed email

v 6.1.0
  - Project specific IDs for issues, mr, milestones
    Above items will get a new id and for example all bookmarked issue urls will change.
    Old issue urls are redirected to the new one if the issue id is too high for an internal id.
  - Description field added to Merge Request
  - API: Sudo api calls (Izaak Alpert)
  - API: Group membership api (Izaak Alpert)
  - Improved commit diff
  - Improved large commit handling (Boyan Tabakov)
  - Rewrite: Init script now less prone to errors and keeps better track of the service (Rovanion Luckey)
  - Link issues, merge requests, and commits when they reference each other with GFM (Ash Wilson)
  - Close issues automatically when pushing commits with a special message
  - Improve user removal from admin area
  - Invalidate events cache when project was moved
  - Remove deprecated classes and rake tasks
  - Add event filter for group and project show pages
  - Add links to create branch/tag from project home page
  - Add public-project? checkbox to new-project view
  - Improved compare page. Added link to proceed into Merge Request
  - Send an email to a user when they are added to group
  - New landing page when you have 0 projects

v 6.0.0
  - Feature: Replace teams with group membership
    We introduce group membership in 6.0 as a replacement for teams.
    The old combination of groups and teams was confusing for a lot of people.
    And when the members of a team where changed this wasn't reflected in the project permissions.
    In GitLab 6.0 you will be able to add members to a group with a permission level for each member.
    These group members will have access to the projects in that group.
    Any changes to group members will immediately be reflected in the project permissions.
    You can even have multiple owners for a group, greatly simplifying administration.
  - Feature: Ability to have multiple owners for group
  - Feature: Merge Requests between fork and project (Izaak Alpert)
  - Feature: Generate fingerprint for ssh keys
  - Feature: Ability to create and remove branches with UI
  - Feature: Ability to create and remove git tags with UI
  - Feature: Groups page in profile. You can leave group there
  - API: Allow login with LDAP credentials
  - Redesign: project settings navigation
  - Redesign: snippets area
  - Redesign: ssh keys page
  - Redesign: buttons, blocks and other ui elements
  - Add comment title to rss feed
  - You can use arrows to navigate at tree view
  - Add project filter on dashboard
  - Cache project graph
  - Drop support of root namespaces
  - Default theme is classic now
  - Cache result of methods like authorize_projects, project.team.members etc
  - Remove $.ready events
  - Fix onclick events being double binded
  - Add notification level to group membership
  - Move all project controllers/views under Projects:: module
  - Move all profile controllers/views under Profiles:: module
  - Apply user project limit only for personal projects
  - Unicorn is default web server again
  - Store satellites lock files inside satellites dir
  - Disabled threadsafety mode in rails
  - Fixed bug with loosing MR comments
  - Improved MR comments logic
  - Render readme file for projects in public area

v 5.4.2
  - Security: Cast API private_token to string (CVE-2013-4580)
  - Security: Require gitlab-shell 1.7.8 (CVE-2013-4581, CVE-2013-4582, CVE-2013-4583)

v 5.4.1
  - Security: Fixes for CVE-2013-4489
  - Security: Require gitlab-shell 1.7.4 (CVE-2013-4490, CVE-2013-4546)

v 5.4.0
  - Ability to edit own comments
  - Documentation improvements
  - Improve dashboard projects page
  - Fixed nav for empty repos
  - GitLab Markdown help page
  - Misspelling fixes
  - Added support of unicorn and fog gems
  - Added client list to API doc
  - Fix PostgreSQL database restoration problem
  - Increase snippet content column size
  - allow project import via git:// url
  - Show participants on issues, including mentions
  - Notify mentioned users with email

v 5.3.0
  - Refactored services
  - Campfire service added
  - HipChat service added
  - Fixed bug with LDAP + git over http
  - Fixed bug with google analytics code being ignored
  - Improve sign-in page if ldap enabled
  - Respect newlines in wall messages
  - Generate the Rails secret token on first run
  - Rename repo feature
  - Init.d: remove gitlab.socket on service start
  - Api: added teams api
  - Api: Prevent blob content being escaped
  - Api: Smart deploy key add behaviour
  - Api: projects/owned.json return user owned project
  - Fix bug with team assignation on project from #4109
  - Advanced snippets: public/private, project/personal (Andrew Kulakov)
  - Repository Graphs (Karlo Nicholas T. Soriano)
  - Fix dashboard lost if comment on commit
  - Update gitlab-grack. Fixes issue with --depth option
  - Fix project events duplicate on project page
  - Fix postgres error when displaying network graph.
  - Fix dashboard event filter when navigate via turbolinks
  - init.d: Ensure socket is removed before starting service
  - Admin area: Style teams:index, group:show pages
  - Own page for failed forking
  - Scrum view for milestone

v 5.2.0
  - Turbolinks
  - Git over http with ldap credentials
  - Diff with better colors and some spacing on the corners
  - Default values for project features
  - Fixed huge_commit view
  - Restyle project clone panel
  - Move Gitlab::Git code to gitlab_git gem
  - Move update docs in repo
  - Requires gitlab-shell v1.4.0
  - Fixed submodules listing under file tab
  - Fork feature (Angus MacArthur)
  - git version check in gitlab:check
  - Shared deploy keys feature
  - Ability to generate default labels set for issues
  - Improve gfm autocomplete (Harold Luo)
  - Added support for Google Analytics
  - Code search feature (Javier Castro)

v 5.1.0
  - You can login with email or username now
  - Corrected project transfer rollback when repository cannot be moved
  - Move both repo and wiki when project transfer requested
  - Admin area: project editing was removed from admin namespace
  - Access: admin user has now access to any project.
  - Notification settings
  - Gitlab::Git set of objects to abstract from grit library
  - Replace Unicorn web server with Puma
  - Backup/Restore refactored. Backup dump project wiki too now
  - Restyled Issues list. Show milestone version in issue row
  - Restyled Merge Request list
  - Backup now dump/restore uploads
  - Improved performance of dashboard (Andrew Kumanyaev)
  - File history now tracks renames (Akzhan Abdulin)
  - Drop wiki migration tools
  - Drop sqlite migration tools
  - project tagging
  - Paginate users in API
  - Restyled network graph (Hiroyuki Sato)

v 5.0.1
  - Fixed issue with gitlab-grit being overridden by grit

v 5.0.0
  - Replaced gitolite with gitlab-shell
  - Removed gitolite-related libraries
  - State machine added
  - Setup gitlab as git user
  - Internal API
  - Show team tab for empty projects
  - Import repository feature
  - Updated rails
  - Use lambda for scopes
  - Redesign admin area -> users
  - Redesign admin area -> user
  - Secure link to file attachments
  - Add validations for Group and Team names
  - Restyle team page for project
  - Update capybara, rspec-rails, poltergeist to recent versions
  - Wiki on git using Gollum
  - Added Solarized Dark theme for code review
  - Don't show user emails in autocomplete lists, profile pages
  - Added settings tab for group, team, project
  - Replace user popup with icons in header
  - Handle project moving with gitlab-shell
  - Added select2-rails for selectboxes with ajax data load
  - Fixed search field on projects page
  - Added teams to search autocomplete
  - Move groups and teams on dashboard sidebar to sub-tabs
  - API: improved return codes and docs. (Felix Gilcher, Sebastian Ziebell)
  - Redesign wall to be more like chat
  - Snippets, Wall features are disabled by default for new projects

v 4.2.0
  - Teams
  - User show page. Via /u/username
  - Show help contents on pages for better navigation
  - Async gitolite calls
  - added satellites logs
  - can_create_group, can_create_team booleans for User
  - Process web hooks async
  - GFM: Fix images escaped inside links
  - Network graph improved
  - Switchable branches for network graph
  - API: Groups
  - Fixed project download

v 4.1.0
  - Optional Sign-Up
  - Discussions
  - Satellites outside of tmp
  - Line numbers for blame
  - Project public mode
  - Public area with unauthorized access
  - Load dashboard events with ajax
  - remember dashboard filter in cookies
  - replace resque with sidekiq
  - fix routing issues
  - cleanup rake tasks
  - fix backup/restore
  - scss cleanup
  - show preview for note images
  - improved network-graph
  - get rid of app/roles/
  - added new classes Team, Repository
  - Reduce amount of gitolite calls
  - Ability to add user in all group projects
  - remove deprecated configs
  - replaced Korolev font with open font
  - restyled admin/dashboard page
  - restyled admin/projects page

v 4.0.0
  - Remove project code and path from API. Use id instead
  - Return valid cloneable url to repo for web hook
  - Fixed backup issue
  - Reorganized settings
  - Fixed commits compare
  - Refactored scss
  - Improve status checks
  - Validates presence of User#name
  - Fixed postgres support
  - Removed sqlite support
  - Modified post-receive hook
  - Milestones can be closed now
  - Show comment events on dashboard
  - Quick add team members via group#people page
  - [API] expose created date for hooks and SSH keys
  - [API] list, create issue notes
  - [API] list, create snippet notes
  - [API] list, create wall notes
  - Remove project code - use path instead
  - added username field to user
  - rake task to fill usernames based on emails create namespaces for users
  - STI Group < Namespace
  - Project has namespace_id
  - Projects with namespaces also namespaced in gitolite and stored in subdir
  - Moving project to group will move it under group namespace
  - Ability to move project from namespaces to another
  - Fixes commit patches getting escaped (see #2036)
  - Support diff and patch generation for commits and merge request
  - MergeReqest doesn't generate a temporary file for the patch any more
  - Update the UI to allow downloading Patch or Diff

v 3.1.0
  - Updated gems
  - Services: Gitlab CI integration
  - Events filter on dashboard
  - Own namespace for redis/resque
  - Optimized commit diff views
  - add alphabetical order for projects admin page
  - Improved web editor
  - Commit stats page
  - Documentation split and cleanup
  - Link to commit authors everywhere
  - Restyled milestones list
  - added Milestone to Merge Request
  - Restyled Top panel
  - Refactored Satellite Code
  - Added file line links
  - moved from capybara-webkit to poltergeist + phantomjs

v 3.0.3
  - Fixed bug with issues list in Chrome
  - New Feature: Import team from another project

v 3.0.2
  - Fixed gitlab:app:setup
  - Fixed application error on empty project in admin area
  - Restyled last push widget

v 3.0.1
  - Fixed git over http

v 3.0.0
  - Projects groups
  - Web Editor
  - Fixed bug with gitolite keys
  - UI improved
  - Increased performance of application
  - Show user avatar in last commit when browsing Files
  - Refactored Gitlab::Merge
  - Use Font Awesome for icons
  - Separate observing of Note and MergeRequests
  - Milestone "All Issues" filter
  - Fix issue close and reopen button text and styles
  - Fix forward/back while browsing Tree hierarchy
  - Show number of notes for commits and merge requests
  - Added support pg from box and update installation doc
  - Reject ssh keys that break gitolite
  - [API] list one project hook
  - [API] edit project hook
  - [API] list project snippets
  - [API] allow to authorize using private token in HTTP header
  - [API] add user creation

v 2.9.1
  - Fixed resque custom config init

v 2.9.0
  - fixed inline notes bugs
  - refactored rspecs
  - refactored gitolite backend
  - added factory_girl
  - restyled projects list on dashboard
  - ssh keys validation to prevent gitolite crash
  - send notifications if changed permission in project
  - scss refactoring. gitlab_bootstrap/ dir
  - fix git push http body bigger than 112k problem
  - list of labels  page under issues tab
  - API for milestones, keys
  - restyled buttons
  - OAuth
  - Comment order changed

v 2.8.1
  - ability to disable gravatars
  - improved MR diff logic
  - ssh key help page

v 2.8.0
  - Gitlab Flavored Markdown
  - Bulk issues update
  - Issues API
  - Cucumber coverage increased
  - Post-receive files fixed
  - UI improved
  - Application cleanup
  - more cucumber
  - capybara-webkit + headless

v 2.7.0
  - Issue Labels
  - Inline diff
  - Git HTTP
  - API
  - UI improved
  - System hooks
  - UI improved
  - Dashboard events endless scroll
  - Source performance increased

v 2.6.0
  - UI polished
  - Improved network graph + keyboard nav
  - Handle huge commits
  - Last Push widget
  - Bugfix
  - Better performance
  - Email in resque
  - Increased test coverage
  - Ability to remove branch with MR accept
  - a lot of code refactored

v 2.5.0
  - UI polished
  - Git blame for file
  - Bugfix
  - Email in resque
  - Better test coverage

v 2.4.0
  - Admin area stats page
  - Ability to block user
  - Simplified dashboard area
  - Improved admin area
  - Bootstrap 2.0
  - Responsive layout
  - Big commits handling
  - Performance improved
  - Milestones

v 2.3.1
  - Issues pagination
  - ssl fixes
  - Merge Request pagination

v 2.3.0
  - Dashboard r1
  - Search r1
  - Project page
  - Close merge request on push
  - Persist MR diff after merge
  - mysql support
  - Documentation

v 2.2.0
  - We’ve added support of LDAP auth
  - Improved permission logic (4 roles system)
  - Protected branches (now only masters can push to protected branches)
  - Usability improved
  - twitter bootstrap integrated
  - compare view between commits
  - wiki feature
  - now you can enable/disable issues, wiki, wall features per project
  - security fixes
  - improved code browsing (ajax branch switch etc)
  - improved per-line commenting
  - git submodules displayed
  - moved to rails 3.2
  - help section improved

v 2.1.0
  - Project tab r1
  - List branches/tags
  - per line comments
  - mass user import

v 2.0.0
  - gitolite as main git host system
  - merge requests
  - project/repo access
  - link to commit/issue feed
  - design tab
  - improved email notifications
  - restyled dashboard
  - bugfix

v 1.2.2
  - common config file gitlab.yml
  - issues restyle
  - snippets restyle
  - clickable news feed header on dashboard
  - bugfix

v 1.2.1
  - bugfix

v 1.2.0
  - new design
  - user dashboard
  - network graph
  - markdown support for comments
  - encoding issues
  - wall like twitter timeline

v 1.1.0
  - project dashboard
  - wall redesigned
  - feature: code snippets
  - fixed horizontal scroll on file preview
  - fixed app crash if commit message has invalid chars
  - bugfix & code cleaning

v 1.0.2
  - fixed bug with empty project
  - added adv validation for project path & code
  - feature: issues can be sortable
  - bugfix
  - username displayed on top panel

v 1.0.1
  - fixed: with invalid source code for commit
  - fixed: lose branch/tag selection when use tree navigation
  - when history clicked - display path
  - bug fix & code cleaning

v 1.0.0
  - bug fix
  - projects preview mode

v 0.9.6
  - css fix
  - new repo empty tree until restart server - fixed

v 0.9.4
  - security improved
  - authorization improved
  - html escaping
  - bug fix
  - increased test coverage
  - design improvements

v 0.9.1
  - increased test coverage
  - design improvements
  - new issue email notification
  - updated app name
  - issue redesigned
  - issue can be edit

v 0.8.0
  - syntax highlight for main file types
  - redesign
  - stability
  - security fixes
  - increased test coverage
  - email notification<|MERGE_RESOLUTION|>--- conflicted
+++ resolved
@@ -1,12 +1,9 @@
 Please view this file on the master branch, on stable branches it's out of date.
 
 v 7.14.0 (unreleased)
-<<<<<<< HEAD
   - Fix full screen mode for snippet comments (Daniel Gerhardt)
-=======
   - Fix 404 error in files view after deleting the last file in a repository (Stan Hu)
   - Remove repository graph log to fix slow cache updates after push event (Stan Hu)
->>>>>>> 643557da
   - Fix label read access for unauthenticated users (Daniel Gerhardt)
   - Fix access to disabled features for unauthenticated users (Daniel Gerhardt)
   - Fix OAuth provider bug where GitLab would not go return to the redirect_uri after sign-in (Stan Hu)
