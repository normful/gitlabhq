--- conflicted
+++ resolved
@@ -1,11 +1,8 @@
 Please view this file on the master branch, on stable branches it's out of date.
 
 v 7.9.0 (unreleased)
-<<<<<<< HEAD
   - Fix merge request URL passed to Webhooks. (Stan Hu)
-=======
   - Fix bug that caused a server error when editing a comment to "+1" or "-1" (Stan Hu)
->>>>>>> b8c9257f
   - Move labels/milestones tabs to sidebar
   - Upgrade Rails gem to version 4.1.9.
   - Improve error messages for file edit failures
