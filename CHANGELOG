--- conflicted
+++ resolved
@@ -69,11 +69,8 @@
   - Only render 404 page from /public
   - Hide passwords from services API (Alex Lossent)
   - Fix: Images cannot show when projects' path was changed
-<<<<<<< HEAD
   - Optimize query when filtering on issuables (Zeger-Jan van de Weg)
-=======
   - Fix padding of outdated discussion item.
->>>>>>> 38785046
 
 v 8.0.4
   - Fix Message-ID header to be RFC 2111-compliant to prevent e-mails being dropped (Stan Hu)
