Please view this file on the master branch, on stable branches it's out of date.

v 7.10.0 (unreleased)
  - Fix broken side-by-side diff view on merge request page (Stan Hu)
  - Set Application controller default URL options to ensure all url_for calls are consistent (Stan Hu)
  - Allow HTML tags in Markdown input
  - Fix code unfold not working on Compare commits page (Stan Hu)
  - Fix dots in Wiki slugs causing errors (Stan Hu)
  - Update poltergeist to version 1.6.0 to support PhantomJS 2.0 (Zeger-Jan van de Weg)
  - Fix cross references when usernames, milestones, or project names contain underscores (Stan Hu)
  - Disable reference creation for comments surrounded by code/preformatted blocks (Stan Hu)
  - Reduce Rack Attack false positives causing 403 errors during HTTP authentication (Stan Hu)
  - enable line wrapping per default and remove the checkbox to toggle it (Hannes Rosenögger)
  - extend the commit calendar to show the actual commits made on a date (Hannes Rosenögger)
  - Fix a link in the patch update guide
  - Add a service to support external wikis (Hannes Rosenögger)
  - Omit the "email patches" link and fix plain diff view for merge commits
  - List new commits for newly pushed branch in activity view.
  - Add sidetiq gem dependency to match EE
  - Add changelog, license and contribution guide links to project sidebar.
  - Improve diff UI
  - Fix alignment of navbar toggle button (Cody Mize)
  - Fix checkbox rendering for nested task lists
  - Identical look of selectboxes in UI
  - Upgrade the gitlab_git gem to version 7.1.3
  - Move "Import existing repository by URL" option to button.
  - Improve error message when save profile has error.
  - Passing the name of pushed ref to CI service (requires GitLab CI 7.9+)
  - Add location field to user profile
  - Fix print view for markdown files and wiki pages
  - Fix errors when deleting old backups
  - Improve GitLab performance when working with git repositories
  - Add tag message and last commit to tag hook (Kamil Trzciński)
  - Restrict permissions on backup files
  - Improve oauth accounts UI in profile page
  - Add ability to unlink connected accounts
  - Replace commits calendar with faster contribution calendar that includes issues and merge requests
  - Add inifinite scroll to user page activity
  - Don't include system notes in issue/MR comment count.
  - Don't mark merge request as updated when merge status relative to target branch changes.
  - Link note avatar to user.
  - Make Git-over-SSH errors more descriptive.
  - Fix EmailsOnPush.
  - Refactor issue filtering
  - AJAX selectbox for issue assignee and author filters
  - Fix issue with missing options in issue filtering dropdown if selected one
  - Prevent holding Control-Enter or Command-Enter from posting comment multiple times.
  - Prevent note form from being cleared when submitting failed.
  - Improve file icons rendering on tree (Sullivan Sénéchal)
<<<<<<< HEAD
=======
  - API: Add pagination to project events

v 7.9.0
>>>>>>> fe7992a5
  - Send EmailsOnPush email when branch or tag is created or deleted.
  - Faster merge request processing for large repository
  - Prevent doubling AJAX request with each commit visit via Turbolink
  - Prevent unnecessary doubling of js events on import pages and user calendar

v 7.9.1
  - Include missing events and fix save functionality in admin service template settings form (Stan Hu)
  - Fix "Import projects from" button to show the correct instructions (Stan Hu)
  - Fix OAuth2 issue importing a new project from GitHub and GitLab (Stan Hu)
  - Fix for LDAP with commas in DN
  - Fix missing events and in admin Slack service template settings form (Stan Hu)
  - Don't show commit comment button when user is not signed in.
  - Downgrade gemnasium-gitlab-service gem

v 7.9.0
  - Add HipChat integration documentation (Stan Hu)
  - Update documentation for object_kind field in Webhook push and tag push Webhooks (Stan Hu)
  - Fix broken email images (Hannes Rosenögger)
  - Automatically config git if user forgot, where possible (Zeger-Jan van de Weg)
  - Fix mass SQL statements on initial push (Hannes Rosenögger)
  - Add tag push notifications and normalize HipChat and Slack messages to be consistent (Stan Hu)
  - Add comment notification events to HipChat and Slack services (Stan Hu)
  - Add issue and merge request events to HipChat and Slack services (Stan Hu)
  - Fix merge request URL passed to Webhooks. (Stan Hu)
  - Fix bug that caused a server error when editing a comment to "+1" or "-1" (Stan Hu)
  - Fix code preview theme setting for comments, issues, merge requests, and snippets (Stan Hu)
  - Move labels/milestones tabs to sidebar
  - Upgrade Rails gem to version 4.1.9.
  - Improve error messages for file edit failures
  - Improve UI for commits, issues and merge request lists
  - Fix commit comments on first line of diff not rendering in Merge Request Discussion view.
  - Allow admins to override restricted project visibility settings.
  - Move restricted visibility settings from gitlab.yml into the web UI.
  - Improve trigger merge request hook when source project branch has been updated (Kirill Zaitsev)
  - Save web edit in new branch
  - Fix ordering of imported but unchanged projects (Marco Wessel)
  - Mobile UI improvements: make aside content expandable
  - Expose avatar_url in projects API
  - Fix checkbox alignment on the application settings page.
  - Generalize image upload in drag and drop in markdown to all files (Hannes Rosenögger)
  - Fix mass-unassignment of issues (Robert Speicher)
  - Fix hidden diff comments in merge request discussion view
  - Allow user confirmation to be skipped for new users via API
  - Add a service to send updates to an Irker gateway (Romain Coltel)
  - Add brakeman (security scanner for Ruby on Rails)
  - Slack username and channel options
  - Add grouped milestones from all projects to dashboard.
  - Web hook sends pusher email as well as commiter
  - Add Bitbucket omniauth provider.
  - Add Bitbucket importer.
  - Support referencing issues to a project whose name starts with a digit
  - Condense commits already in target branch when updating merge request source branch.
  - Send notifications and leave system comments when bulk updating issues.
  - Automatically link commit ranges to compare page: sha1...sha4 or sha1..sha4 (includes sha1 in comparison)
  - Move groups page from profile to dashboard
  - Starred projects page at dashboard
  - Blocking user does not remove him/her from project/groups but show blocked label
  - Change subject of EmailsOnPush emails to include namespace, project and branch.
  - Change subject of EmailsOnPush emails to include first commit message when multiple were pushed.
  - Remove confusing footer from EmailsOnPush mail body.
  - Add list of changed files to EmailsOnPush emails.
  - Add option to send EmailsOnPush emails from committer email if domain matches.
  - Add option to disable code diffs in EmailOnPush emails.
  - Wrap commit message in EmailsOnPush email.
  - Send EmailsOnPush emails when deleting commits using force push.
  - Fix EmailsOnPush email comparison link to include first commit.
  - Fix highliht of selected lines in file
  - Reject access to group/project avatar if the user doesn't have access.
  - Add database migration to clean group duplicates with same path and name (Make sure you have a backup before update)
  - Add GitLab active users count to rake gitlab:check
  - Starred projects page at dashboard
  - Make email display name configurable
  - Improve json validation in hook data
  - Use Emoji One
  - Updated emoji help documentation to properly reference EmojiOne.
  - Fix missing GitHub organisation repositories on import page.
  - Added blue theme
  - Remove annoying notice messages when create/update merge request
  - Allow smb:// links in Markdown text.
  - Filter merge request by title or description at Merge Requests page
  - Block user if he/she was blocked in Active Directory
  - Fix import pages not working after first load.
  - Use custom LDAP label in LDAP signin form.
  - Execute hooks and services when branch or tag is created or deleted through web interface.
  - Block and unblock user if he/she was blocked/unblocked in Active Directory
  - Raise recommended number of unicorn workers from 2 to 3
  - Use same layout and interactivity for project members as group members.
  - Prevent gitlab-shell character encoding issues by receiving its changes as raw data.
  - Ability to unsubscribe/subscribe to issue or merge request
  - Delete deploy key when last connection to a project is destroyed.
  - Fix invalid Atom feeds when using emoji, horizontal rules, or images (Christian Walther)
  - Backup of repositories with tar instead of git bundle (only now are git-annex files included in the backup)
  - Add canceled status for CI

v 7.8.4
  - Fix issue_tracker_id substitution in custom issue trackers
  - Fix path and name duplication in namespaces

v 7.8.3
  - Bump version of gitlab_git fixing annotated tags without message

v 7.8.2
  - Fix service migration issue when upgrading from versions prior to 7.3
  - Fix setting of the default use project limit via admin UI
  - Fix showing of already imported projects for GitLab and Gitorious importers
  - Fix response of push to repository to return "Not found" if user doesn't have access
  - Fix check if user is allowed to view the file attachment
  - Fix import check for case sensetive namespaces
  - Increase timeout for Git-over-HTTP requests to 1 hour since large pulls/pushes can take a long time.
  - Properly handle autosave local storage exceptions.
  - Escape wildcards when searching LDAP by username.

v 7.8.1
  - Fix run of custom post receive hooks
  - Fix migration that caused issues when upgrading to version 7.8 from versions prior to 7.3
  - Fix the warning for LDAP users about need to set password
  - Fix avatars which were not shown for non logged in users
  - Fix urls for the issues when relative url was enabled

v 7.8.0
  - Fix access control and protection against XSS for note attachments and other uploads.
  - Replace highlight.js with rouge-fork rugments (Stefan Tatschner)
  - Make project search case insensitive (Hannes Rosenögger)
  - Include issue/mr participants in list of recipients for reassign/close/reopen emails
  - Expose description in groups API
  - Better UI for project services page
  - Cleaner UI for web editor
  - Add diff syntax highlighting in email-on-push service notifications (Hannes Rosenögger)
  - Add API endpoint to fetch all changes on a MergeRequest (Jeroen van Baarsen)
  - View note image attachments in new tab when clicked instead of downloading them
  - Improve sorting logic in UI and API. Explicitly define what sorting method is used by default
  - Fix overflow at sidebar when have several items
  - Add notes for label changes in issue and merge requests
  - Show tags in commit view (Hannes Rosenögger)
  - Only count a user's vote once on a merge request or issue (Michael Clarke)
  - Increase font size when browse source files and diffs
  - Service Templates now let you set default values for all services
  - Create new file in empty repository using GitLab UI
  - Ability to clone project using oauth2 token
  - Upgrade Sidekiq gem to version 3.3.0
  - Stop git zombie creation during force push check
  - Show success/error messages for test setting button in services
  - Added Rubocop for code style checks
  - Fix commits pagination
  - Async load a branch information at the commit page
  - Disable blacklist validation for project names
  - Allow configuring protection of the default branch upon first push (Marco Wessel)
  - Add gitlab.com importer
  - Add an ability to login with gitlab.com
  - Add a commit calendar to the user profile (Hannes Rosenögger)
  - Submit comment on command-enter
  - Notify all members of a group when that group is mentioned in a comment, for example: `@gitlab-org` or `@sales`.
  - Extend issue clossing pattern to include "Resolve", "Resolves", "Resolved", "Resolving" and "Close" (Julien Bianchi and Hannes Rosenögger)
  - Fix long broadcast message cut-off on left sidebar (Visay Keo)
  - Add Project Avatars (Steven Thonus and Hannes Rosenögger)
  - Password reset token validity increased from 2 hours to 2 days since it is also send on account creation.
  - Edit group members via API
  - Enable raw image paste from clipboard, currently Chrome only (Marco Cyriacks)
  - Add action property to merge request hook (Julien Bianchi)
  - Remove duplicates from group milestone participants list.
  - Add a new API function that retrieves all issues assigned to a single milestone (Justin Whear and Hannes Rosenögger)
  - API: Access groups with their path (Julien Bianchi)
  - Added link to milestone and keeping resource context on smaller viewports for issues and merge requests (Jason Blanchard)
  - Allow notification email to be set separately from primary email.
  - API: Add support for editing an existing project (Mika Mäenpää and Hannes Rosenögger)
  - Don't have Markdown preview fail for long comments/wiki pages.
  - When test web hook - show error message instead of 500 error page if connection to hook url was reset
  - Added support for firing system hooks on group create/destroy and adding/removing users to group (Boyan Tabakov)
  - Added persistent collapse button for left side nav bar (Jason Blanchard)
  - Prevent losing unsaved comments by automatically restoring them when comment page is loaded again.
  - Don't allow page to be scaled on mobile.
  - Clean the username acquired from OAuth/LDAP so it doesn't fail username validation and block signing up.
  - Show assignees in merge request index page (Kelvin Mutuma)
  - Link head panel titles to relevant root page.
  - Allow users that signed up via OAuth to set their password in order to use Git over HTTP(S).
  - Show users button to share their newly created public or internal projects on twitter
  - Add quick help links to the GitLab pricing and feature comparison pages.
  - Fix duplicate authorized applications in user profile and incorrect application client count in admin area.
  - Make sure Markdown previews always use the same styling as the eventual destination.
  - Remove deprecated Group#owner_id from API
  - Show projects user contributed to on user page. Show stars near project on user page.
  - Improve database performance for GitLab
  - Add Asana service (Jeremy Benoist)
  - Improve project web hooks with extra data

v 7.7.2
  - Update GitLab Shell to version 2.4.2 that fixes a bug when developers can push to protected branch
  - Fix issue when LDAP user can't login with existing GitLab account

v 7.7.1
  - Improve mention autocomplete performance
  - Show setup instructions for GitHub import if disabled
  - Allow use http for OAuth applications

v 7.7.0
  - Import from GitHub.com feature
  - Add Jetbrains Teamcity CI service (Jason Lippert)
  - Mention notification level
  - Markdown preview in wiki (Yuriy Glukhov)
  - Raise group avatar filesize limit to 200kb
  - OAuth applications feature
  - Show user SSH keys in admin area
  - Developer can push to protected branches option
  - Set project path instead of project name in create form
  - Block Git HTTP access after 10 failed authentication attempts
  - Updates to the messages returned by API (sponsored by O'Reilly Media)
  - New UI layout with side navigation
  - Add alert message in case of outdated browser (IE < 10)
  - Added API support for sorting projects
  - Update gitlab_git to version 7.0.0.rc14
  - Add API project search filter option for authorized projects
  - Fix File blame not respecting branch selection
  - Change some of application settings on fly in admin area UI
  - Redesign signin/signup pages
  - Close standard input in Gitlab::Popen.popen
  - Trigger GitLab CI when push tags
  - When accept merge request - do merge using sidaekiq job
  - Enable web signups by default
  - Fixes for diff comments: drag-n-drop images, selecting images
  - Fixes for edit comments: drag-n-drop images, preview mode, selecting images, save & update
  - Remove password strength indicator



v 7.6.0
  - Fork repository to groups
  - New rugged version
  - Add CRON=1 backup setting for quiet backups
  - Fix failing wiki restore
  - Add optional Sidekiq MemoryKiller middleware (enabled via SIDEKIQ_MAX_RSS env variable)
  - Monokai highlighting style now more faithful to original design (Mark Riedesel)
  - Create project with repository in synchrony
  - Added ability to create empty repo or import existing one if project does not have repository
  - Reactivate highlight.js language autodetection
  - Mobile UI improvements
  - Change maximum avatar file size from 100KB to 200KB
  - Strict validation for snippet file names
  - Enable Markdown preview for issues, merge requests, milestones, and notes (Vinnie Okada)
  - In the docker directory is a container template based on the Omnibus packages.
  - Update Sidekiq to version 2.17.8
  - Add author filter to project issues and merge requests pages
  - Atom feed for user activity
  - Support multiple omniauth providers for the same user
  - Rendering cross reference in issue title and tooltip for merge request
  - Show username in comments
  - Possibility to create Milestones or Labels when Issues are disabled
  - Fix bug with showing gpg signature in tag

v 7.5.3
  - Bump gitlab_git to 7.0.0.rc12 (includes Rugged 0.21.2)

v 7.5.2
  - Don't log Sidekiq arguments by default
  - Fix restore of wiki repositories from backups

v 7.5.1
  - Add missing timestamps to 'members' table

v 7.5.0
  - API: Add support for Hipchat (Kevin Houdebert)
  - Add time zone configuration in gitlab.yml (Sullivan Senechal)
  - Fix LDAP authentication for Git HTTP access
  - Run 'GC.start' after every EmailsOnPushWorker job
  - Fix LDAP config lookup for provider 'ldap'
  - Drop all sequences during Postgres database restore
  - Project title links to project homepage (Ben Bodenmiller)
  - Add Atlassian Bamboo CI service (Drew Blessing)
  - Mentioned @user will receive email even if he is not participating in issue or commit
  - Session API: Use case-insensitive authentication like in UI (Andrey Krivko)
  - Tie up loose ends with annotated tags: API & UI (Sean Edge)
  - Return valid json for deleting branch via API (sponsored by O'Reilly Media)
  - Expose username in project events API (sponsored by O'Reilly Media)
  - Adds comments to commits in the API
  - Performance improvements
  - Fix post-receive issue for projects with deleted forks
  - New gitlab-shell version with custom hooks support
  - Improve code
  - GitLab CI 5.2+ support (does not support older versions)
  - Fixed bug when you can not push commits starting with 000000 to protected branches
  - Added a password strength indicator
  - Change project name and path in one form
  - Display renamed files in diff views (Vinnie Okada)
  - Fix raw view for public snippets
  - Use secret token with GitLab internal API.
  - Add missing timestamps to 'members' table

v 7.4.3
  - Fix raw snippets view
  - Fix security issue for member api
  - Fix buildbox integration

v 7.4.2
  - Fix internal snippet exposing for unauthenticated users

v 7.4.1
  - Fix LDAP authentication for Git HTTP access
  - Fix LDAP config lookup for provider 'ldap'
  - Fix public snippets
  - Fix 500 error on projects with nested submodules

v 7.4.0
  - Refactored membership logic
  - Improve error reporting on users API (Julien Bianchi)
  - Refactor test coverage tools usage. Use SIMPLECOV=true to generate it locally
  - Default branch is protected by default
  - Increase unicorn timeout to 60 seconds
  - Sort search autocomplete projects by stars count so most popular go first
  - Add README to tab on project show page
  - Do not delete tmp/repositories itself during clean-up, only its contents
  - Support for backup uploads to remote storage
  - Prevent notes polling when there are not notes
  - Internal ForkService: Prepare support for fork to a given namespace
  - API: Add support for forking a project via the API (Bernhard Kaindl)
  - API: filter project issues by milestone (Julien Bianchi)
  - Fail harder in the backup script
  - Changes to Slack service structure, only webhook url needed
  - Zen mode for wiki and milestones (Robert Schilling)
  - Move Emoji parsing to html-pipeline-gitlab (Robert Schilling)
  - Font Awesome 4.2 integration (Sullivan Senechal)
  - Add Pushover service integration (Sullivan Senechal)
  - Add select field type for services options (Sullivan Senechal)
  - Add cross-project references to the Markdown parser (Vinnie Okada)
  - Add task lists to issue and merge request descriptions (Vinnie Okada)
  - Snippets can be public, internal or private
  - Improve danger zone: ask project path to confirm data-loss action
  - Raise exception on forgery
  - Show build coverage in Merge Requests (requires GitLab CI v5.1)
  - New milestone and label links on issue edit form
  - Improved repository graphs
  - Improve event note display in dashboard and project activity views (Vinnie Okada)
  - Add users sorting to admin area
  - UI improvements
  - Fix ambiguous sha problem with mentioned commit
  - Fixed bug with apostrophe when at mentioning users
  - Add active directory ldap option
  - Developers can push to wiki repo. Protected branches does not affect wiki repo any more
  - Faster rev list
  - Fix branch removal

v 7.3.2
  - Fix creating new file via web editor
  - Use gitlab-shell v2.0.1

v 7.3.1
  - Fix ref parsing in Gitlab::GitAccess
  - Fix error 500 when viewing diff on a file with changed permissions
  - Fix adding comments to MR when source branch is master
  - Fix error 500 when searching description contains relative link

v 7.3.0
  - Always set the 'origin' remote in satellite actions
  - Write authorized_keys in tmp/ during tests
  - Use sockets to connect to Redis
  - Add dormant New Relic gem (can be enabled via environment variables)
  - Expire Rack sessions after 1 week
  - Cleaner signin/signup pages
  - Improved comments UI
  - Better search with filtering, pagination etc
  - Added a checkbox to toggle line wrapping in diff (Yuriy Glukhov)
  - Prevent project stars duplication when fork project
  - Use the default Unicorn socket backlog value of 1024
  - Support Unix domain sockets for Redis
  - Store session Redis keys in 'session:gitlab:' namespace
  - Deprecate LDAP account takeover based on partial LDAP email / GitLab username match
  - Use /bin/sh instead of Bash in bin/web, bin/background_jobs (Pavel Novitskiy)
  - Keyboard shortcuts for productivity (Robert Schilling)
  - API: filter issues by state (Julien Bianchi)
  - API: filter issues by labels (Julien Bianchi)
  - Add system hook for ssh key changes
  - Add blob permalink link (Ciro Santilli)
  - Create annotated tags through UI and API (Sean Edge)
  - Snippets search (Charles Bushong)
  - Comment new push to existing MR
  - Add 'ci' to the blacklist of forbidden names
  - Improve text filtering on issues page
  - Comment & Close button
  - Process git push --all much faster
  - Don't allow edit of system notes
  - Project wiki search (Ralf Seidler)
  - Enabled Shibboleth authentication support (Matus Banas)
  - Zen mode (fullscreen) for issues/MR/notes (Robert Schilling)
  - Add ability to configure webhook timeout via gitlab.yml (Wes Gurney)
  - Sort project merge requests in asc or desc order for updated_at or created_at field (sponsored by O'Reilly Media)
  - Add Redis socket support to 'rake gitlab:shell:install'

v 7.2.1
  - Delete orphaned labels during label migration (James Brooks)
  - Security: prevent XSS with stricter MIME types for raw repo files

v 7.2.0
  - Explore page
  - Add project stars (Ciro Santilli)
  - Log Sidekiq arguments
  - Better labels: colors, ability to rename and remove
  - Improve the way merge request collects diffs
  - Improve compare page for large diffs
  - Expose the full commit message via API
  - Fix 500 error on repository rename
  - Fix bug when MR download patch return invalid diff
  - Test gitlab-shell integration
  - Repository import timeout increased from 2 to 4 minutes allowing larger repos to be imported
  - API for labels (Robert Schilling)
  - API: ability to set an import url when creating project for specific user

v 7.1.1
  - Fix cpu usage issue in Firefox
  - Fix redirect loop when changing password by new user
  - Fix 500 error on new merge request page

v 7.1.0
  - Remove observers
  - Improve MR discussions
  - Filter by description on Issues#index page
  - Fix bug with namespace select when create new project page
  - Show README link after description for non-master members
  - Add @all mention for comments
  - Dont show reply button if user is not signed in
  - Expose more information for issues with webhook
  - Add a mention of the merge request into the default merge request commit message
  - Improve code highlight, introduce support for more languages like Go, Clojure, Erlang etc
  - Fix concurrency issue in repository download
  - Dont allow repository name start with ?
  - Improve email threading (Pierre de La Morinerie)
  - Cleaner help page
  - Group milestones
  - Improved email notifications
  - Contributors API (sponsored by Mobbr)
  - Fix LDAP TLS authentication (Boris HUISGEN)
  - Show VERSION information on project sidebar
  - Improve branch removal logic when accept MR
  - Fix bug where comment form is spawned inside the Reply button
  - Remove Dir.chdir from Satellite#lock for thread-safety
  - Increased default git max_size value from 5MB to 20MB in gitlab.yml. Please update your configs!
  - Show error message in case of timeout in satellite when create MR
  - Show first 100 files for huge diff instead of hiding all
  - Change default admin email from admin@local.host to admin@example.com

v 7.0.0
  - The CPU no longer overheats when you hold down the spacebar
  - Improve edit file UI
  - Add ability to upload group avatar when create
  - Protected branch cannot be removed
  - Developers can remove normal branches with UI
  - Remove branch via API (sponsored by O'Reilly Media)
  - Move protected branches page to Project settings area
  - Redirect to Files view when create new branch via UI
  - Drag and drop upload of image in every markdown-area (Earle Randolph Bunao and Neil Francis Calabroso)
  - Refactor the markdown relative links processing
  - Make it easier to implement other CI services for GitLab
  - Group masters can create projects in group
  - Deprecate ruby 1.9.3 support
  - Only masters can rewrite/remove git tags
  - Add X-Frame-Options SAMEORIGIN to Nginx config so Sidekiq admin is visible
  - UI improvements
  - Case-insensetive search for issues
  - Update to rails 4.1
  - Improve performance of application for projects and groups with a lot of members
  - Formally support Ruby 2.1
  - Include Nginx gitlab-ssl config
  - Add manual language detection for highlight.js
  - Added example.com/:username routing
  - Show notice if your profile is public
  - UI improvements for mobile devices
  - Improve diff rendering performance
  - Drag-n-drop for issues and merge requests between states at milestone page
  - Fix '0 commits' message for huge repositories on project home page
  - Prevent 500 error page when visit commit page from large repo
  - Add notice about huge push over http to unicorn config
  - File action in satellites uses default 30 seconds timeout instead of old 10 seconds one
  - Overall performance improvements
  - Skip init script check on omnibus-gitlab
  - Be more selective when killing stray Sidekiqs
  - Check LDAP user filter during sign-in
  - Remove wall feature (no data loss - you can take it from database)
  - Dont expose user emails via API unless you are admin
  - Detect issues closed by Merge Request description
  - Better email subject lines from email on push service (Alex Elman)
  - Enable identicon for gravatar be default

v 6.9.2
  - Revert the commit that broke the LDAP user filter

v 6.9.1
  - Fix scroll to highlighted line
  - Fix the pagination on load for commits page

v 6.9.0
  - Store Rails cache data in the Redis `cache:gitlab` namespace
  - Adjust MySQL limits for existing installations
  - Add db index on project_id+iid column. This prevents duplicate on iid (During migration duplicates will be removed)
  - Markdown preview or diff during editing via web editor (Evgeniy Sokovikov)
  - Give the Rails cache its own Redis namespace
  - Add ability to set different ssh host, if different from http/https
  - Fix syntax highlighting for code comments blocks
  - Improve comments loading logic
  - Stop refreshing comments when the tab is hidden
  - Improve issue and merge request mobile UI (Drew Blessing)
  - Document how to convert a backup to PostgreSQL
  - Fix locale bug in backup manager
  - Fix can not automerge when MR description is too long
  - Fix wiki backup skip bug
  - Two Step MR creation process
  - Remove unwanted files from satellite working directory with git clean -fdx
  - Accept merge request via API (sponsored by O'Reilly Media)
  - Add more access checks during API calls
  - Block SSH access for 'disabled' Active Directory users
  - Labels for merge requests (Drew Blessing)
  - Threaded emails by setting a Message-ID (Philip Blatter)

v 6.8.0
  - Ability to at mention users that are participating in issue and merge req. discussion
  - Enabled GZip Compression for assets in example Nginx, make sure that Nginx is compiled with --with-http_gzip_static_module flag (this is default in Ubuntu)
  - Make user search case-insensitive (Christopher Arnold)
  - Remove omniauth-ldap nickname bug workaround
  - Drop all tables before restoring a Postgres backup
  - Make the repository downloads path configurable
  - Create branches via API (sponsored by O'Reilly Media)
  - Changed permission of gitlab-satellites directory not to be world accessible
  - Protected branch does not allow force push
  - Fix popen bug in `rake gitlab:satellites:create`
  - Disable connection reaping for MySQL
  - Allow oauth signup without email for twitter and github
  - Fix faulty namespace names that caused 500 on user creation
  - Option to disable standard login
  - Clean old created archives from repository downloads directory
  - Fix download link for huge MR diffs
  - Expose event and mergerequest timestamps in API
  - Fix emails on push service when only one commit is pushed

v 6.7.3
  - Fix the merge notification email not being sent (Pierre de La Morinerie)
  - Drop all tables before restoring a Postgres backup
  - Remove yanked modernizr gem

v 6.7.2
  - Fix upgrader script

v 6.7.1
  - Fix GitLab CI integration

v 6.7.0
  - Increased the example Nginx client_max_body_size from 5MB to 20MB, consider updating it manually on existing installations
  - Add support for Gemnasium as a Project Service (Olivier Gonzalez)
  - Add edit file button to MergeRequest diff
  - Public groups (Jason Hollingsworth)
  - Cleaner headers in Notification Emails (Pierre de La Morinerie)
  - Blob and tree gfm links to anchors work
  - Piwik Integration (Sebastian Winkler)
  - Show contribution guide link for new issue form (Jeroen van Baarsen)
  - Fix CI status for merge requests from fork
  - Added option to remove issue assignee on project issue page and issue edit page (Jason Blanchard)
  - New page load indicator that includes a spinner that scrolls with the page
  - Converted all the help sections into markdown
  - LDAP user filters
  - Streamline the content of notification emails (Pierre de La Morinerie)
  - Fixes a bug with group member administration (Matt DeTullio)
  - Sort tag names using VersionSorter (Robert Speicher)
  - Add GFM autocompletion for MergeRequests (Robert Speicher)
  - Add webhook when a new tag is pushed (Jeroen van Baarsen)
  - Add button for toggling inline comments in diff view
  - Add retry feature for repository import
  - Reuse the GitLab LDAP connection within each request
  - Changed markdown new line behaviour to conform to markdown standards
  - Fix global search
  - Faster authorized_keys rebuilding in `rake gitlab:shell:setup` (requires gitlab-shell 1.8.5)
  - Create and Update MR calls now support the description parameter (Greg Messner)
  - Markdown relative links in the wiki link to wiki pages, markdown relative links in repositories link to files in the repository
  - Added Slack service integration (Federico Ravasio)
  - Better API responses for access_levels (sponsored by O'Reilly Media)
  - Requires at least 2 unicorn workers
  - Requires gitlab-shell v1.9+
  - Replaced gemoji(due to closed licencing problem) with Phantom Open Emoji library(combined SIL Open Font License, MIT License and the CC 3.0 License)
  - Fix `/:username.keys` response content type (Dmitry Medvinsky)

v 6.6.5
  - Added option to remove issue assignee on project issue page and issue edit page (Jason Blanchard)
  - Hide mr close button for comment form if merge request was closed or inline comment
  - Adds ability to reopen closed merge request

v 6.6.4
  - Add missing html escape for highlighted code blocks in comments, issues

v 6.6.3
  - Fix 500 error when edit yourself from admin area
  - Hide private groups for public profiles

v 6.6.2
  - Fix 500 error on branch/tag create or remove via UI

v 6.6.1
  - Fix 500 error on files tab if submodules presents

v 6.6.0
  - Retrieving user ssh keys publically(github style): http://__HOST__/__USERNAME__.keys
  - Permissions: Developer now can manage issue tracker (modify any issue)
  - Improve Code Compare page performance
  - Group avatar
  - Pygments.rb replaced with highlight.js
  - Improve Merge request diff store logic
  - Improve render performnace for MR show page
  - Fixed Assembla hardcoded project name
  - Jira integration documentation
  - Refactored app/services
  - Remove snippet expiration
  - Mobile UI improvements (Drew Blessing)
  - Fix block/remove UI for admin::users#show page
  - Show users' group membership on users' activity page (Robert Djurasaj)
  - User pages are visible without login if user is authorized to a public project
  - Markdown rendered headers have id derived from their name and link to their id
  - Improve application to work faster with large groups (100+ members)
  - Multiple emails per user
  - Show last commit for file when view file source
  - Restyle Issue#show page and MR#show page
  - Ability to filter by multiple labels for Issues page
  - Rails version to 4.0.3
  - Fixed attachment identifier displaying underneath note text (Jason Blanchard)

v 6.5.1
  - Fix branch selectbox when create merge request from fork

v 6.5.0
  - Dropdown menus on issue#show page for assignee and milestone (Jason Blanchard)
  - Add color custimization and previewing to broadcast messages
  - Fixed notes anchors
  - Load new comments in issues dynamically
  - Added sort options to Public page
  - New filters (assigned/authored/all) for Dashboard#issues/merge_requests (sponsored by Say Media)
  - Add project visibility icons to dashboard
  - Enable secure cookies if https used
  - Protect users/confirmation with rack_attack
  - Default HTTP headers to protect against MIME-sniffing, force https if enabled
  - Bootstrap 3 with responsive UI
  - New repository download formats: tar.bz2, zip, tar (Jason Hollingsworth)
  - Restyled accept widgets for MR
  - SCSS refactored
  - Use jquery timeago plugin
  - Fix 500 error for rdoc files
  - Ability to customize merge commit message (sponsored by Say Media)
  - Search autocomplete via ajax
  - Add website url to user profile
  - Files API supports base64 encoded content (sponsored by O'Reilly Media)
  - Added support for Go's repository retrieval (Bruno Albuquerque)

v6.4.3
  - Don't use unicorn worker killer if PhusionPassenger is defined

v6.4.2
  - Fixed wrong behaviour of script/upgrade.rb

v6.4.1
  - Fixed bug with repository rename
  - Fixed bug with project transfer

v 6.4.0
  - Added sorting to project issues page (Jason Blanchard)
  - Assembla integration (Carlos Paramio)
  - Fixed another 500 error with submodules
  - UI: More compact issues page
  - Minimal password length increased to 8 symbols
  - Side-by-side diff view (Steven Thonus)
  - Internal projects (Jason Hollingsworth)
  - Allow removal of avatar (Drew Blessing)
  - Project web hooks now support issues and merge request events
  - Visiting project page while not logged in will redirect to sign-in instead of 404 (Jason Hollingsworth)
  - Expire event cache on avatar creation/removal (Drew Blessing)
  - Archiving old projects (Steven Thonus)
  - Rails 4
  - Add time ago tooltips to show actual date/time
  - UI: Fixed UI for admin system hooks
  - Ruby script for easier GitLab upgrade
  - Do not remove Merge requests if fork project was removed
  - Improve sign-in/signup UX
  - Add resend confirmation link to sign-in page
  - Set noreply@HOSTNAME for reply_to field in all emails
  - Show GitLab API version on Admin#dashboard
  - API Cross-origin resource sharing
  - Show READMe link at project home page
  - Show repo size for projects in Admin area

v 6.3.0
  - API for adding gitlab-ci service
  - Init script now waits for pids to appear after (re)starting before reporting status (Rovanion Luckey)
  - Restyle project home page
  - Grammar fixes
  - Show branches list (which branches contains commit) on commit page (Andrew Kumanyaev)
  - Security improvements
  - Added support for GitLab CI 4.0
  - Fixed issue with 500 error when group did not exist
  - Ability to leave project
  - You can create file in repo using UI
  - You can remove file from repo using UI
  - API: dropped default_branch attribute from project during creation
  - Project default_branch is not stored in db any more. It takes from repo now.
  - Admin broadcast messages
  - UI improvements
  - Dont show last push widget if user removed this branch
  - Fix 500 error for repos with newline in file name
  - Extended html titles
  - API: create/update/delete repo files
  - Admin can transfer project to any namespace
  - API: projects/all for admin users
  - Fix recent branches order

v 6.2.4
  - Security: Cast API private_token to string (CVE-2013-4580)
  - Security: Require gitlab-shell 1.7.8 (CVE-2013-4581, CVE-2013-4582, CVE-2013-4583)
  - Fix for Git SSH access for LDAP users

v 6.2.3
  - Security: More protection against CVE-2013-4489
  - Security: Require gitlab-shell 1.7.4 (CVE-2013-4490, CVE-2013-4546)
  - Fix sidekiq rake tasks

v 6.2.2
  - Security: Update gitlab_git (CVE-2013-4489)

v 6.2.1
  - Security: Fix issue with generated passwords for new users

v 6.2.0
  - Public project pages are now visible to everyone (files, issues, wik, etc.)
    THIS MEANS YOUR ISSUES AND WIKI FOR PUBLIC PROJECTS ARE PUBLICLY VISIBLE AFTER THE UPGRADE
  - Add group access to permissions page
  - Require current password to change one
  - Group owner or admin can remove other group owners
  - Remove group transfer since we have multiple owners
  - Respect authorization in Repository API
  - Improve UI for Project#files page
  - Add more security specs
  - Added search for projects by name to api (Izaak Alpert)
  - Make default user theme configurable (Izaak Alpert)
  - Update logic for validates_merge_request for tree of MR (Andrew Kumanyaev)
  - Rake tasks for web hooks management (Jonhnny Weslley)
  - Extended User API to expose admin and can_create_group for user creation/updating (Boyan Tabakov)
  - API: Remove group
  - API: Remove project
  - Avatar upload on profile page with a maximum of 100KB (Steven Thonus)
  - Store the sessions in Redis instead of the cookie store
  - Fixed relative links in markdown
  - User must confirm their email if signup enabled
  - User must confirm changed email

v 6.1.0
  - Project specific IDs for issues, mr, milestones
    Above items will get a new id and for example all bookmarked issue urls will change.
    Old issue urls are redirected to the new one if the issue id is too high for an internal id.
  - Description field added to Merge Request
  - API: Sudo api calls (Izaak Alpert)
  - API: Group membership api (Izaak Alpert)
  - Improved commit diff
  - Improved large commit handling (Boyan Tabakov)
  - Rewrite: Init script now less prone to errors and keeps better track of the service (Rovanion Luckey)
  - Link issues, merge requests, and commits when they reference each other with GFM (Ash Wilson)
  - Close issues automatically when pushing commits with a special message
  - Improve user removal from admin area
  - Invalidate events cache when project was moved
  - Remove deprecated classes and rake tasks
  - Add event filter for group and project show pages
  - Add links to create branch/tag from project home page
  - Add public-project? checkbox to new-project view
  - Improved compare page. Added link to proceed into Merge Request
  - Send an email to a user when they are added to group
  - New landing page when you have 0 projects

v 6.0.0
  - Feature: Replace teams with group membership
    We introduce group membership in 6.0 as a replacement for teams.
    The old combination of groups and teams was confusing for a lot of people.
    And when the members of a team where changed this wasn't reflected in the project permissions.
    In GitLab 6.0 you will be able to add members to a group with a permission level for each member.
    These group members will have access to the projects in that group.
    Any changes to group members will immediately be reflected in the project permissions.
    You can even have multiple owners for a group, greatly simplifying administration.
  - Feature: Ability to have multiple owners for group
  - Feature: Merge Requests between fork and project (Izaak Alpert)
  - Feature: Generate fingerprint for ssh keys
  - Feature: Ability to create and remove branches with UI
  - Feature: Ability to create and remove git tags with UI
  - Feature: Groups page in profile. You can leave group there
  - API: Allow login with LDAP credentials
  - Redesign: project settings navigation
  - Redesign: snippets area
  - Redesign: ssh keys page
  - Redesign: buttons, blocks and other ui elements
  - Add comment title to rss feed
  - You can use arrows to navigate at tree view
  - Add project filter on dashboard
  - Cache project graph
  - Drop support of root namespaces
  - Default theme is classic now
  - Cache result of methods like authorize_projects, project.team.members etc
  - Remove $.ready events
  - Fix onclick events being double binded
  - Add notification level to group membership
  - Move all project controllers/views under Projects:: module
  - Move all profile controllers/views under Profiles:: module
  - Apply user project limit only for personal projects
  - Unicorn is default web server again
  - Store satellites lock files inside satellites dir
  - Disabled threadsafety mode in rails
  - Fixed bug with loosing MR comments
  - Improved MR comments logic
  - Render readme file for projects in public area

v 5.4.2
  - Security: Cast API private_token to string (CVE-2013-4580)
  - Security: Require gitlab-shell 1.7.8 (CVE-2013-4581, CVE-2013-4582, CVE-2013-4583)

v 5.4.1
  - Security: Fixes for CVE-2013-4489
  - Security: Require gitlab-shell 1.7.4 (CVE-2013-4490, CVE-2013-4546)

v 5.4.0
  - Ability to edit own comments
  - Documentation improvements
  - Improve dashboard projects page
  - Fixed nav for empty repos
  - GitLab Markdown help page
  - Misspelling fixes
  - Added support of unicorn and fog gems
  - Added client list to API doc
  - Fix PostgreSQL database restoration problem
  - Increase snippet content column size
  - allow project import via git:// url
  - Show participants on issues, including mentions
  - Notify mentioned users with email

v 5.3.0
  - Refactored services
  - Campfire service added
  - HipChat service added
  - Fixed bug with LDAP + git over http
  - Fixed bug with google analytics code being ignored
  - Improve sign-in page if ldap enabled
  - Respect newlines in wall messages
  - Generate the Rails secret token on first run
  - Rename repo feature
  - Init.d: remove gitlab.socket on service start
  - Api: added teams api
  - Api: Prevent blob content being escaped
  - Api: Smart deploy key add behaviour
  - Api: projects/owned.json return user owned project
  - Fix bug with team assignation on project from #4109
  - Advanced snippets: public/private, project/personal (Andrew Kulakov)
  - Repository Graphs (Karlo Nicholas T. Soriano)
  - Fix dashboard lost if comment on commit
  - Update gitlab-grack. Fixes issue with --depth option
  - Fix project events duplicate on project page
  - Fix postgres error when displaying network graph.
  - Fix dashboard event filter when navigate via turbolinks
  - init.d: Ensure socket is removed before starting service
  - Admin area: Style teams:index, group:show pages
  - Own page for failed forking
  - Scrum view for milestone

v 5.2.0
  - Turbolinks
  - Git over http with ldap credentials
  - Diff with better colors and some spacing on the corners
  - Default values for project features
  - Fixed huge_commit view
  - Restyle project clone panel
  - Move Gitlab::Git code to gitlab_git gem
  - Move update docs in repo
  - Requires gitlab-shell v1.4.0
  - Fixed submodules listing under file tab
  - Fork feature (Angus MacArthur)
  - git version check in gitlab:check
  - Shared deploy keys feature
  - Ability to generate default labels set for issues
  - Improve gfm autocomplete (Harold Luo)
  - Added support for Google Analytics
  - Code search feature (Javier Castro)

v 5.1.0
  - You can login with email or username now
  - Corrected project transfer rollback when repository cannot be moved
  - Move both repo and wiki when project transfer requested
  - Admin area: project editing was removed from admin namespace
  - Access: admin user has now access to any project.
  - Notification settings
  - Gitlab::Git set of objects to abstract from grit library
  - Replace Unicorn web server with Puma
  - Backup/Restore refactored. Backup dump project wiki too now
  - Restyled Issues list. Show milestone version in issue row
  - Restyled Merge Request list
  - Backup now dump/restore uploads
  - Improved performance of dashboard (Andrew Kumanyaev)
  - File history now tracks renames (Akzhan Abdulin)
  - Drop wiki migration tools
  - Drop sqlite migration tools
  - project tagging
  - Paginate users in API
  - Restyled network graph (Hiroyuki Sato)

v 5.0.1
  - Fixed issue with gitlab-grit being overridden by grit

v 5.0.0
  - Replaced gitolite with gitlab-shell
  - Removed gitolite-related libraries
  - State machine added
  - Setup gitlab as git user
  - Internal API
  - Show team tab for empty projects
  - Import repository feature
  - Updated rails
  - Use lambda for scopes
  - Redesign admin area -> users
  - Redesign admin area -> user
  - Secure link to file attachments
  - Add validations for Group and Team names
  - Restyle team page for project
  - Update capybara, rspec-rails, poltergeist to recent versions
  - Wiki on git using Gollum
  - Added Solarized Dark theme for code review
  - Don't show user emails in autocomplete lists, profile pages
  - Added settings tab for group, team, project
  - Replace user popup with icons in header
  - Handle project moving with gitlab-shell
  - Added select2-rails for selectboxes with ajax data load
  - Fixed search field on projects page
  - Added teams to search autocomplete
  - Move groups and teams on dashboard sidebar to sub-tabs
  - API: improved return codes and docs. (Felix Gilcher, Sebastian Ziebell)
  - Redesign wall to be more like chat
  - Snippets, Wall features are disabled by default for new projects

v 4.2.0
  - Teams
  - User show page. Via /u/username
  - Show help contents on pages for better navigation
  - Async gitolite calls
  - added satellites logs
  - can_create_group, can_create_team booleans for User
  - Process web hooks async
  - GFM: Fix images escaped inside links
  - Network graph improved
  - Switchable branches for network graph
  - API: Groups
  - Fixed project download

v 4.1.0
  - Optional Sign-Up
  - Discussions
  - Satellites outside of tmp
  - Line numbers for blame
  - Project public mode
  - Public area with unauthorized access
  - Load dashboard events with ajax
  - remember dashboard filter in cookies
  - replace resque with sidekiq
  - fix routing issues
  - cleanup rake tasks
  - fix backup/restore
  - scss cleanup
  - show preview for note images
  - improved network-graph
  - get rid of app/roles/
  - added new classes Team, Repository
  - Reduce amount of gitolite calls
  - Ability to add user in all group projects
  - remove deprecated configs
  - replaced Korolev font with open font
  - restyled admin/dashboard page
  - restyled admin/projects page

v 4.0.0
  - Remove project code and path from API. Use id instead
  - Return valid cloneable url to repo for web hook
  - Fixed backup issue
  - Reorganized settings
  - Fixed commits compare
  - Refactored scss
  - Improve status checks
  - Validates presence of User#name
  - Fixed postgres support
  - Removed sqlite support
  - Modified post-receive hook
  - Milestones can be closed now
  - Show comment events on dashboard
  - Quick add team members via group#people page
  - [API] expose created date for hooks and SSH keys
  - [API] list, create issue notes
  - [API] list, create snippet notes
  - [API] list, create wall notes
  - Remove project code - use path instead
  - added username field to user
  - rake task to fill usernames based on emails create namespaces for users
  - STI Group < Namespace
  - Project has namespace_id
  - Projects with namespaces also namespaced in gitolite and stored in subdir
  - Moving project to group will move it under group namespace
  - Ability to move project from namespaces to another
  - Fixes commit patches getting escaped (see #2036)
  - Support diff and patch generation for commits and merge request
  - MergeReqest doesn't generate a temporary file for the patch any more
  - Update the UI to allow downloading Patch or Diff

v 3.1.0
  - Updated gems
  - Services: Gitlab CI integration
  - Events filter on dashboard
  - Own namespace for redis/resque
  - Optimized commit diff views
  - add alphabetical order for projects admin page
  - Improved web editor
  - Commit stats page
  - Documentation split and cleanup
  - Link to commit authors everywhere
  - Restyled milestones list
  - added Milestone to Merge Request
  - Restyled Top panel
  - Refactored Satellite Code
  - Added file line links
  - moved from capybara-webkit to poltergeist + phantomjs

v 3.0.3
  - Fixed bug with issues list in Chrome
  - New Feature: Import team from another project

v 3.0.2
  - Fixed gitlab:app:setup
  - Fixed application error on empty project in admin area
  - Restyled last push widget

v 3.0.1
  - Fixed git over http

v 3.0.0
  - Projects groups
  - Web Editor
  - Fixed bug with gitolite keys
  - UI improved
  - Increased performance of application
  - Show user avatar in last commit when browsing Files
  - Refactored Gitlab::Merge
  - Use Font Awesome for icons
  - Separate observing of Note and MergeRequests
  - Milestone "All Issues" filter
  - Fix issue close and reopen button text and styles
  - Fix forward/back while browsing Tree hierarchy
  - Show number of notes for commits and merge requests
  - Added support pg from box and update installation doc
  - Reject ssh keys that break gitolite
  - [API] list one project hook
  - [API] edit project hook
  - [API] list project snippets
  - [API] allow to authorize using private token in HTTP header
  - [API] add user creation

v 2.9.1
  - Fixed resque custom config init

v 2.9.0
  - fixed inline notes bugs
  - refactored rspecs
  - refactored gitolite backend
  - added factory_girl
  - restyled projects list on dashboard
  - ssh keys validation to prevent gitolite crash
  - send notifications if changed permission in project
  - scss refactoring. gitlab_bootstrap/ dir
  - fix git push http body bigger than 112k problem
  - list of labels  page under issues tab
  - API for milestones, keys
  - restyled buttons
  - OAuth
  - Comment order changed

v 2.8.1
  - ability to disable gravatars
  - improved MR diff logic
  - ssh key help page

v 2.8.0
  - Gitlab Flavored Markdown
  - Bulk issues update
  - Issues API
  - Cucumber coverage increased
  - Post-receive files fixed
  - UI improved
  - Application cleanup
  - more cucumber
  - capybara-webkit + headless

v 2.7.0
  - Issue Labels
  - Inline diff
  - Git HTTP
  - API
  - UI improved
  - System hooks
  - UI improved
  - Dashboard events endless scroll
  - Source performance increased

v 2.6.0
  - UI polished
  - Improved network graph + keyboard nav
  - Handle huge commits
  - Last Push widget
  - Bugfix
  - Better performance
  - Email in resque
  - Increased test coverage
  - Ability to remove branch with MR accept
  - a lot of code refactored

v 2.5.0
  - UI polished
  - Git blame for file
  - Bugfix
  - Email in resque
  - Better test coverage

v 2.4.0
  - Admin area stats page
  - Ability to block user
  - Simplified dashboard area
  - Improved admin area
  - Bootstrap 2.0
  - Responsive layout
  - Big commits handling
  - Performance improved
  - Milestones

v 2.3.1
  - Issues pagination
  - ssl fixes
  - Merge Request pagination

v 2.3.0
  - Dashboard r1
  - Search r1
  - Project page
  - Close merge request on push
  - Persist MR diff after merge
  - mysql support
  - Documentation

v 2.2.0
  - We’ve added support of LDAP auth
  - Improved permission logic (4 roles system)
  - Protected branches (now only masters can push to protected branches)
  - Usability improved
  - twitter bootstrap integrated
  - compare view between commits
  - wiki feature
  - now you can enable/disable issues, wiki, wall features per project
  - security fixes
  - improved code browsing (ajax branch switch etc)
  - improved per-line commenting
  - git submodules displayed
  - moved to rails 3.2
  - help section improved

v 2.1.0
  - Project tab r1
  - List branches/tags
  - per line comments
  - mass user import

v 2.0.0
  - gitolite as main git host system
  - merge requests
  - project/repo access
  - link to commit/issue feed
  - design tab
  - improved email notifications
  - restyled dashboard
  - bugfix

v 1.2.2
  - common config file gitlab.yml
  - issues restyle
  - snippets restyle
  - clickable news feed header on dashboard
  - bugfix

v 1.2.1
  - bugfix

v 1.2.0
  - new design
  - user dashboard
  - network graph
  - markdown support for comments
  - encoding issues
  - wall like twitter timeline

v 1.1.0
  - project dashboard
  - wall redesigned
  - feature: code snippets
  - fixed horizontal scroll on file preview
  - fixed app crash if commit message has invalid chars
  - bugfix & code cleaning

v 1.0.2
  - fixed bug with empty project
  - added adv validation for project path & code
  - feature: issues can be sortable
  - bugfix
  - username displayed on top panel

v 1.0.1
  - fixed: with invalid source code for commit
  - fixed: lose branch/tag selection when use tree navigation
  - when history clicked - display path
  - bug fix & code cleaning

v 1.0.0
  - bug fix
  - projects preview mode

v 0.9.6
  - css fix
  - new repo empty tree until restart server - fixed

v 0.9.4
  - security improved
  - authorization improved
  - html escaping
  - bug fix
  - increased test coverage
  - design improvements

v 0.9.1
  - increased test coverage
  - design improvements
  - new issue email notification
  - updated app name
  - issue redesigned
  - issue can be edit

v 0.8.0
  - syntax highlight for main file types
  - redesign
  - stability
  - security fixes
  - increased test coverage
  - email notification<|MERGE_RESOLUTION|>--- conflicted
+++ resolved
@@ -47,12 +47,9 @@
   - Prevent holding Control-Enter or Command-Enter from posting comment multiple times.
   - Prevent note form from being cleared when submitting failed.
   - Improve file icons rendering on tree (Sullivan Sénéchal)
-<<<<<<< HEAD
-=======
   - API: Add pagination to project events
 
 v 7.9.0
->>>>>>> fe7992a5
   - Send EmailsOnPush email when branch or tag is created or deleted.
   - Faster merge request processing for large repository
   - Prevent doubling AJAX request with each commit visit via Turbolink
