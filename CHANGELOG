v 7.3.0
  - Always set the 'origin' remote in satellite actions
  - Write authorized_keys in tmp/ during tests
  - Expire Rack sessions after 1 week
  - Cleaner signin/signup pages
  - Improved comments UI
  - Better search with filtering, pagination etc
  - Added a checkbox to toggle line wrapping in diff (Yuriy Glukhov)
  - Prevent project stars duplication when fork project
  - Support Unix domain sockets for Redis
  - Store session Redis keys in 'session:gitlab:' namespace
  - Deprecate LDAP account takeover based on partial LDAP email / GitLab username match
<<<<<<< HEAD
  - Keyboard shortcuts for productivity (Robert Schilling)
  - API: filter issues by state (Julien Bianchi)
  - Add system hook for ssh key changes
=======
  - Add blob permalink link (Ciro Santilli)
>>>>>>> 81336bd2

v 7.2.0
  - Explore page
  - Add project stars (Ciro Santilli)
  - Log Sidekiq arguments
  - Better labels: colors, ability to rename and remove
  - Improve the way merge request collects diffs
  - Improve compare page for large diffs
  - Expose the full commit message via API
  - Fix 500 error on repository rename
  - Fix bug when MR download patch return invalid diff
  - Test gitlab-shell integration
  - Repository import timeout increased from 2 to 4 minutes allowing larger repos to be imported
  - API for labels (Robert Schilling)
  - API: ability to set an import url when creating project for specific user

v 7.1.1
  - Fix cpu usage issue in Firefox
  - Fix redirect loop when changing password by new user
  - Fix 500 error on new merge request page

v 7.1.0
  - Remove observers
  - Improve MR discussions
  - Filter by description on Issues#index page
  - Fix bug with namespace select when create new project page
  - Show README link after description for non-master members
  - Add @all mention for comments
  - Dont show reply button if user is not signed in
  - Expose more information for issues with webhook
  - Add a mention of the merge request into the default merge request commit message
  - Improve code highlight, introduce support for more languages like Go, Clojure, Erlang etc
  - Fix concurrency issue in repository download
  - Dont allow repository name start with ?
  - Improve email threading (Pierre de La Morinerie)
  - Cleaner help page
  - Group milestones
  - Improved email notifications
  - Contributors API (sponsored by Mobbr)
  - Fix LDAP TLS authentication (Boris HUISGEN)
  - Show VERSION information on project sidebar
  - Improve branch removal logic when accept MR
  - Fix bug where comment form is spawned inside the Reply button
  - Remove Dir.chdir from Satellite#lock for thread-safety
  - Increased default git max_size value from 5MB to 20MB in gitlab.yml. Please update your configs!
  - Show error message in case of timeout in satellite when create MR
  - Show first 100 files for huge diff instead of hiding all
  - Change default admin email from admin@local.host to admin@example.com

v 7.0.0
  - The CPU no longer overheats when you hold down the spacebar
  - Improve edit file UI
  - Add ability to upload group avatar when create
  - Protected branch cannot be removed
  - Developers can remove normal branches with UI
  - Remove branch via API (sponsored by O'Reilly Media)
  - Move protected branches page to Project settings area
  - Redirect to Files view when create new branch via UI
  - Drag and drop upload of image in every markdown-area (Earle Randolph Bunao and Neil Francis Calabroso)
  - Refactor the markdown relative links processing
  - Make it easier to implement other CI services for GitLab
  - Group masters can create projects in group
  - Deprecate ruby 1.9.3 support
  - Only masters can rewrite/remove git tags
  - Add X-Frame-Options SAMEORIGIN to Nginx config so Sidekiq admin is visible
  - UI improvements
  - Case-insensetive search for issues
  - Update to rails 4.1
  - Improve performance of application for projects and groups with a lot of members
  - Formally support Ruby 2.1
  - Include Nginx gitlab-ssl config
  - Add manual language detection for highlight.js
  - Added example.com/:username routing
  - Show notice if your profile is public
  - UI improvements for mobile devices
  - Improve diff rendering performance
  - Drag-n-drop for issues and merge requests between states at milestone page
  - Fix '0 commits' message for huge repositories on project home page
  - Prevent 500 error page when visit commit page from large repo
  - Add notice about huge push over http to unicorn config
  - File action in satellites uses default 30 seconds timeout instead of old 10 seconds one
  - Overall performance improvements
  - Skip init script check on omnibus-gitlab
  - Be more selective when killing stray Sidekiqs
  - Check LDAP user filter during sign-in
  - Remove wall feature (no data loss - you can take it from database)
  - Dont expose user emails via API unless you are admin
  - Detect issues closed by Merge Request description
  - Better email subject lines from email on push service (Alex Elman)
  - Enable identicon for gravatar be default

v 6.9.2
  - Revert the commit that broke the LDAP user filter

v 6.9.1
  - Fix scroll to highlighted line
  - Fix the pagination on load for commits page

v 6.9.0
  - Store Rails cache data in the Redis `cache:gitlab` namespace
  - Adjust MySQL limits for existing installations
  - Add db index on project_id+iid column. This prevents duplicate on iid (During migration duplicates will be removed)
  - Markdown preview or diff during editing via web editor (Evgeniy Sokovikov)
  - Give the Rails cache its own Redis namespace
  - Add ability to set different ssh host, if different from http/https
  - Fix syntax highlighting for code comments blocks
  - Improve comments loading logic
  - Stop refreshing comments when the tab is hidden
  - Improve issue and merge request mobile UI (Drew Blessing)
  - Document how to convert a backup to PostgreSQL
  - Fix locale bug in backup manager
  - Fix can not automerge when MR description is too long
  - Fix wiki backup skip bug
  - Two Step MR creation process
  - Remove unwanted files from satellite working directory with git clean -fdx
  - Accept merge request via API (sponsored by O'Reilly Media)
  - Add more access checks during API calls
  - Block SSH access for 'disabled' Active Directory users
  - Labels for merge requests (Drew Blessing)
  - Threaded emails by setting a Message-ID (Philip Blatter)

v 6.8.0
  - Ability to at mention users that are participating in issue and merge req. discussion
  - Enabled GZip Compression for assets in example Nginx, make sure that Nginx is compiled with --with-http_gzip_static_module flag (this is default in Ubuntu)
  - Make user search case-insensitive (Christopher Arnold)
  - Remove omniauth-ldap nickname bug workaround
  - Drop all tables before restoring a Postgres backup
  - Make the repository downloads path configurable
  - Create branches via API (sponsored by O'Reilly Media)
  - Changed permission of gitlab-satellites directory not to be world accessible
  - Protected branch does not allow force push
  - Fix popen bug in `rake gitlab:satellites:create`
  - Disable connection reaping for MySQL
  - Allow oauth signup without email for twitter and github
  - Fix faulty namespace names that caused 500 on user creation
  - Option to disable standard login
  - Clean old created archives from repository downloads directory
  - Fix download link for huge MR diffs
  - Expose event and mergerequest timestamps in API
  - Fix emails on push service when only one commit is pushed

v 6.7.3
  - Fix the merge notification email not being sent (Pierre de La Morinerie)
  - Drop all tables before restoring a Postgres backup
  - Remove yanked modernizr gem

v 6.7.2
  - Fix upgrader script

v 6.7.1
  - Fix GitLab CI integration

v 6.7.0
  - Increased the example Nginx client_max_body_size from 5MB to 20MB, consider updating it manually on existing installations
  - Add support for Gemnasium as a Project Service (Olivier Gonzalez)
  - Add edit file button to MergeRequest diff
  - Public groups (Jason Hollingsworth)
  - Cleaner headers in Notification Emails (Pierre de La Morinerie)
  - Blob and tree gfm links to anchors work
  - Piwik Integration (Sebastian Winkler)
  - Show contribution guide link for new issue form (Jeroen van Baarsen)
  - Fix CI status for merge requests from fork
  - Added option to remove issue assignee on project issue page and issue edit page (Jason Blanchard)
  - New page load indicator that includes a spinner that scrolls with the page
  - Converted all the help sections into markdown
  - LDAP user filters
  - Streamline the content of notification emails (Pierre de La Morinerie)
  - Fixes a bug with group member administration (Matt DeTullio)
  - Sort tag names using VersionSorter (Robert Speicher)
  - Add GFM autocompletion for MergeRequests (Robert Speicher)
  - Add webhook when a new tag is pushed (Jeroen van Baarsen)
  - Add button for toggling inline comments in diff view
  - Add retry feature for repository import
  - Reuse the GitLab LDAP connection within each request
  - Changed markdown new line behaviour to conform to markdown standards
  - Fix global search
  - Faster authorized_keys rebuilding in `rake gitlab:shell:setup` (requires gitlab-shell 1.8.5)
  - Create and Update MR calls now support the description parameter (Greg Messner)
  - Markdown relative links in the wiki link to wiki pages, markdown relative links in repositories link to files in the repository
  - Added Slack service integration (Federico Ravasio)
  - Better API responses for access_levels (sponsored by O'Reilly Media)
  - Requires at least 2 unicorn workers
  - Requires gitlab-shell v1.9+
  - Replaced gemoji(due to closed licencing problem) with Phantom Open Emoji library(combined SIL Open Font License, MIT License and the CC 3.0 License)
  - Fix `/:username.keys` response content type (Dmitry Medvinsky)

v 6.6.5
  - Added option to remove issue assignee on project issue page and issue edit page (Jason Blanchard)
  - Hide mr close button for comment form if merge request was closed or inline comment
  - Adds ability to reopen closed merge request

v 6.6.4
  - Add missing html escape for highlighted code blocks in comments, issues

v 6.6.3
  - Fix 500 error when edit yourself from admin area
  - Hide private groups for public profiles

v 6.6.2
  - Fix 500 error on branch/tag create or remove via UI

v 6.6.1
  - Fix 500 error on files tab if submodules presents

v 6.6.0
  - Retrieving user ssh keys publically(github style): http://__HOST__/__USERNAME__.keys
  - Permissions: Developer now can manage issue tracker (modify any issue)
  - Improve Code Compare page performance
  - Group avatar
  - Pygments.rb replaced with highlight.js
  - Improve Merge request diff store logic
  - Improve render performnace for MR show page
  - Fixed Assembla hardcoded project name
  - Jira integration documentation
  - Refactored app/services
  - Remove snippet expiration
  - Mobile UI improvements (Drew Blessing)
  - Fix block/remove UI for admin::users#show page
  - Show users' group membership on users' activity page (Robert Djurasaj)
  - User pages are visible without login if user is authorized to a public project
  - Markdown rendered headers have id derived from their name and link to their id
  - Improve application to work faster with large groups (100+ members)
  - Multiple emails per user
  - Show last commit for file when view file source
  - Restyle Issue#show page and MR#show page
  - Ability to filter by multiple labels for Issues page
  - Rails version to 4.0.3
  - Fixed attachment identifier displaying underneath note text (Jason Blanchard)

v 6.5.1
  - Fix branch selectbox when create merge request from fork

v 6.5.0
  - Dropdown menus on issue#show page for assignee and milestone (Jason Blanchard)
  - Add color custimization and previewing to broadcast messages
  - Fixed notes anchors
  - Load new comments in issues dynamically
  - Added sort options to Public page
  - New filters (assigned/authored/all) for Dashboard#issues/merge_requests (sponsored by Say Media)
  - Add project visibility icons to dashboard
  - Enable secure cookies if https used
  - Protect users/confirmation with rack_attack
  - Default HTTP headers to protect against MIME-sniffing, force https if enabled
  - Bootstrap 3 with responsive UI
  - New repository download formats: tar.bz2, zip, tar (Jason Hollingsworth)
  - Restyled accept widgets for MR
  - SCSS refactored
  - Use jquery timeago plugin
  - Fix 500 error for rdoc files
  - Ability to customize merge commit message (sponsored by Say Media)
  - Search autocomplete via ajax
  - Add website url to user profile
  - Files API supports base64 encoded content (sponsored by O'Reilly Media)
  - Added support for Go's repository retrieval (Bruno Albuquerque)

v6.4.3
  - Don't use unicorn worker killer if PhusionPassenger is defined

v6.4.2
  - Fixed wrong behaviour of script/upgrade.rb

v6.4.1
  - Fixed bug with repository rename
  - Fixed bug with project transfer

v 6.4.0
  - Added sorting to project issues page (Jason Blanchard)
  - Assembla integration (Carlos Paramio)
  - Fixed another 500 error with submodules
  - UI: More compact issues page
  - Minimal password length increased to 8 symbols
  - Side-by-side diff view (Steven Thonus)
  - Internal projects (Jason Hollingsworth)
  - Allow removal of avatar (Drew Blessing)
  - Project web hooks now support issues and merge request events
  - Visiting project page while not logged in will redirect to sign-in instead of 404 (Jason Hollingsworth)
  - Expire event cache on avatar creation/removal (Drew Blessing)
  - Archiving old projects (Steven Thonus)
  - Rails 4
  - Add time ago tooltips to show actual date/time
  - UI: Fixed UI for admin system hooks
  - Ruby script for easier GitLab upgrade
  - Do not remove Merge requests if fork project was removed
  - Improve sign-in/signup UX
  - Add resend confirmation link to sign-in page
  - Set noreply@HOSTNAME for reply_to field in all emails
  - Show GitLab API version on Admin#dashboard
  - API Cross-origin resource sharing
  - Show READMe link at project home page
  - Show repo size for projects in Admin area

v 6.3.0
  - API for adding gitlab-ci service
  - Init script now waits for pids to appear after (re)starting before reporting status (Rovanion Luckey)
  - Restyle project home page
  - Grammar fixes
  - Show branches list (which branches contains commit) on commit page (Andrew Kumanyaev)
  - Security improvements
  - Added support for GitLab CI 4.0
  - Fixed issue with 500 error when group did not exist
  - Ability to leave project
  - You can create file in repo using UI
  - You can remove file from repo using UI
  - API: dropped default_branch attribute from project during creation
  - Project default_branch is not stored in db any more. It takes from repo now.
  - Admin broadcast messages
  - UI improvements
  - Dont show last push widget if user removed this branch
  - Fix 500 error for repos with newline in file name
  - Extended html titles
  - API: create/update/delete repo files
  - Admin can transfer project to any namespace
  - API: projects/all for admin users
  - Fix recent branches order

v 6.2.4
  - Security: Cast API private_token to string (CVE-2013-4580)
  - Security: Require gitlab-shell 1.7.8 (CVE-2013-4581, CVE-2013-4582, CVE-2013-4583)
  - Fix for Git SSH access for LDAP users

v 6.2.3
  - Security: More protection against CVE-2013-4489
  - Security: Require gitlab-shell 1.7.4 (CVE-2013-4490, CVE-2013-4546)
  - Fix sidekiq rake tasks

v 6.2.2
  - Security: Update gitlab_git (CVE-2013-4489)

v 6.2.1
  - Security: Fix issue with generated passwords for new users

v 6.2.0
  - Public project pages are now visible to everyone (files, issues, wik, etc.)
    THIS MEANS YOUR ISSUES AND WIKI FOR PUBLIC PROJECTS ARE PUBLICLY VISIBLE AFTER THE UPGRADE
  - Add group access to permissions page
  - Require current password to change one
  - Group owner or admin can remove other group owners
  - Remove group transfer since we have multiple owners
  - Respect authorization in Repository API
  - Improve UI for Project#files page
  - Add more security specs
  - Added search for projects by name to api (Izaak Alpert)
  - Make default user theme configurable (Izaak Alpert)
  - Update logic for validates_merge_request for tree of MR (Andrew Kumanyaev)
  - Rake tasks for web hooks management (Jonhnny Weslley)
  - Extended User API to expose admin and can_create_group for user creation/updating (Boyan Tabakov)
  - API: Remove group
  - API: Remove project
  - Avatar upload on profile page with a maximum of 100KB (Steven Thonus)
  - Store the sessions in Redis instead of the cookie store
  - Fixed relative links in markdown
  - User must confirm their email if signup enabled
  - User must confirm changed email

v 6.1.0
  - Project specific IDs for issues, mr, milestones
    Above items will get a new id and for example all bookmarked issue urls will change.
    Old issue urls are redirected to the new one if the issue id is too high for an internal id.
  - Description field added to Merge Request
  - API: Sudo api calls (Izaak Alpert)
  - API: Group membership api (Izaak Alpert)
  - Improved commit diff
  - Improved large commit handling (Boyan Tabakov)
  - Rewrite: Init script now less prone to errors and keeps better track of the service (Rovanion Luckey)
  - Link issues, merge requests, and commits when they reference each other with GFM (Ash Wilson)
  - Close issues automatically when pushing commits with a special message
  - Improve user removal from admin area
  - Invalidate events cache when project was moved
  - Remove deprecated classes and rake tasks
  - Add event filter for group and project show pages
  - Add links to create branch/tag from project home page
  - Add public-project? checkbox to new-project view
  - Improved compare page. Added link to proceed into Merge Request
  - Send an email to a user when they are added to group
  - New landing page when you have 0 projects

v 6.0.0
  - Feature: Replace teams with group membership
    We introduce group membership in 6.0 as a replacement for teams.
    The old combination of groups and teams was confusing for a lot of people.
    And when the members of a team where changed this wasn't reflected in the project permissions.
    In GitLab 6.0 you will be able to add members to a group with a permission level for each member.
    These group members will have access to the projects in that group.
    Any changes to group members will immediately be reflected in the project permissions.
    You can even have multiple owners for a group, greatly simplifying administration.
  - Feature: Ability to have multiple owners for group
  - Feature: Merge Requests between fork and project (Izaak Alpert)
  - Feature: Generate fingerprint for ssh keys
  - Feature: Ability to create and remove branches with UI
  - Feature: Ability to create and remove git tags with UI
  - Feature: Groups page in profile. You can leave group there
  - API: Allow login with LDAP credentials
  - Redesign: project settings navigation
  - Redesign: snippets area
  - Redesign: ssh keys page
  - Redesign: buttons, blocks and other ui elements
  - Add comment title to rss feed
  - You can use arrows to navigate at tree view
  - Add project filter on dashboard
  - Cache project graph
  - Drop support of root namespaces
  - Default theme is classic now
  - Cache result of methods like authorize_projects, project.team.members etc
  - Remove $.ready events
  - Fix onclick events being double binded
  - Add notification level to group membership
  - Move all project controllers/views under Projects:: module
  - Move all profile controllers/views under Profiles:: module
  - Apply user project limit only for personal projects
  - Unicorn is default web server again
  - Store satellites lock files inside satellites dir
  - Disabled threadsafety mode in rails
  - Fixed bug with loosing MR comments
  - Improved MR comments logic
  - Render readme file for projects in public area

v 5.4.2
  - Security: Cast API private_token to string (CVE-2013-4580)
  - Security: Require gitlab-shell 1.7.8 (CVE-2013-4581, CVE-2013-4582, CVE-2013-4583)

v 5.4.1
  - Security: Fixes for CVE-2013-4489
  - Security: Require gitlab-shell 1.7.4 (CVE-2013-4490, CVE-2013-4546)

v 5.4.0
  - Ability to edit own comments
  - Documentation improvements
  - Improve dashboard projects page
  - Fixed nav for empty repos
  - GitLab Markdown help page
  - Misspelling fixes
  - Added support of unicorn and fog gems
  - Added client list to API doc
  - Fix PostgreSQL database restoration problem
  - Increase snippet content column size
  - allow project import via git:// url
  - Show participants on issues, including mentions
  - Notify mentioned users with email

v 5.3.0
  - Refactored services
  - Campfire service added
  - HipChat service added
  - Fixed bug with LDAP + git over http
  - Fixed bug with google analytics code being ignored
  - Improve sign-in page if ldap enabled
  - Respect newlines in wall messages
  - Generate the Rails secret token on first run
  - Rename repo feature
  - Init.d: remove gitlab.socket on service start
  - Api: added teams api
  - Api: Prevent blob content being escaped
  - Api: Smart deploy key add behaviour
  - Api: projects/owned.json return user owned project
  - Fix bug with team assignation on project from #4109
  - Advanced snippets: public/private, project/personal (Andrew Kulakov)
  - Repository Graphs (Karlo Nicholas T. Soriano)
  - Fix dashboard lost if comment on commit
  - Update gitlab-grack. Fixes issue with --depth option
  - Fix project events duplicate on project page
  - Fix postgres error when displaying network graph.
  - Fix dashboard event filter when navigate via turbolinks
  - init.d: Ensure socket is removed before starting service
  - Admin area: Style teams:index, group:show pages
  - Own page for failed forking
  - Scrum view for milestone

v 5.2.0
  - Turbolinks
  - Git over http with ldap credentials
  - Diff with better colors and some spacing on the corners
  - Default values for project features
  - Fixed huge_commit view
  - Restyle project clone panel
  - Move Gitlab::Git code to gitlab_git gem
  - Move update docs in repo
  - Requires gitlab-shell v1.4.0
  - Fixed submodules listing under file tab
  - Fork feature (Angus MacArthur)
  - git version check in gitlab:check
  - Shared deploy keys feature
  - Ability to generate default labels set for issues
  - Improve gfm autocomplete (Harold Luo)
  - Added support for Google Analytics
  - Code search feature (Javier Castro)

v 5.1.0
  - You can login with email or username now
  - Corrected project transfer rollback when repository cannot be moved
  - Move both repo and wiki when project transfer requested
  - Admin area: project editing was removed from admin namespace
  - Access: admin user has now access to any project.
  - Notification settings
  - Gitlab::Git set of objects to abstract from grit library
  - Replace Unicorn web server with Puma
  - Backup/Restore refactored. Backup dump project wiki too now
  - Restyled Issues list. Show milestone version in issue row
  - Restyled Merge Request list
  - Backup now dump/restore uploads
  - Improved performance of dashboard (Andrew Kumanyaev)
  - File history now tracks renames (Akzhan Abdulin)
  - Drop wiki migration tools
  - Drop sqlite migration tools
  - project tagging
  - Paginate users in API
  - Restyled network graph (Hiroyuki Sato)

v 5.0.1
  - Fixed issue with gitlab-grit being overridden by grit

v 5.0.0
  - Replaced gitolite with gitlab-shell
  - Removed gitolite-related libraries
  - State machine added
  - Setup gitlab as git user
  - Internal API
  - Show team tab for empty projects
  - Import repository feature
  - Updated rails
  - Use lambda for scopes
  - Redesign admin area -> users
  - Redesign admin area -> user
  - Secure link to file attachments
  - Add validations for Group and Team names
  - Restyle team page for project
  - Update capybara, rspec-rails, poltergeist to recent versions
  - Wiki on git using Gollum
  - Added Solarized Dark theme for code review
  - Don't show user emails in autocomplete lists, profile pages
  - Added settings tab for group, team, project
  - Replace user popup with icons in header
  - Handle project moving with gitlab-shell
  - Added select2-rails for selectboxes with ajax data load
  - Fixed search field on projects page
  - Added teams to search autocomplete
  - Move groups and teams on dashboard sidebar to sub-tabs
  - API: improved return codes and docs. (Felix Gilcher, Sebastian Ziebell)
  - Redesign wall to be more like chat
  - Snippets, Wall features are disabled by default for new projects

v 4.2.0
  - Teams
  - User show page. Via /u/username
  - Show help contents on pages for better navigation
  - Async gitolite calls
  - added satellites logs
  - can_create_group, can_create_team booleans for User
  - Process web hooks async
  - GFM: Fix images escaped inside links
  - Network graph improved
  - Switchable branches for network graph
  - API: Groups
  - Fixed project download

v 4.1.0
  - Optional Sign-Up
  - Discussions
  - Satellites outside of tmp
  - Line numbers for blame
  - Project public mode
  - Public area with unauthorized access
  - Load dashboard events with ajax
  - remember dashboard filter in cookies
  - replace resque with sidekiq
  - fix routing issues
  - cleanup rake tasks
  - fix backup/restore
  - scss cleanup
  - show preview for note images
  - improved network-graph
  - get rid of app/roles/
  - added new classes Team, Repository
  - Reduce amount of gitolite calls
  - Ability to add user in all group projects
  - remove deprecated configs
  - replaced Korolev font with open font
  - restyled admin/dashboard page
  - restyled admin/projects page

v 4.0.0
  - Remove project code and path from API. Use id instead
  - Return valid cloneable url to repo for web hook
  - Fixed backup issue
  - Reorganized settings
  - Fixed commits compare
  - Refactored scss
  - Improve status checks
  - Validates presence of User#name
  - Fixed postgres support
  - Removed sqlite support
  - Modified post-receive hook
  - Milestones can be closed now
  - Show comment events on dashboard
  - Quick add team members via group#people page
  - [API] expose created date for hooks and SSH keys
  - [API] list, create issue notes
  - [API] list, create snippet notes
  - [API] list, create wall notes
  - Remove project code - use path instead
  - added username field to user
  - rake task to fill usernames based on emails create namespaces for users
  - STI Group < Namespace
  - Project has namespace_id
  - Projects with namespaces also namespaced in gitolite and stored in subdir
  - Moving project to group will move it under group namespace
  - Ability to move project from namespaces to another
  - Fixes commit patches getting escaped (see #2036)
  - Support diff and patch generation for commits and merge request
  - MergeReqest doesn't generate a temporary file for the patch any more
  - Update the UI to allow downloading Patch or Diff

v 3.1.0
  - Updated gems
  - Services: Gitlab CI integration
  - Events filter on dashboard
  - Own namespace for redis/resque
  - Optimized commit diff views
  - add alphabetical order for projects admin page
  - Improved web editor
  - Commit stats page
  - Documentation split and cleanup
  - Link to commit authors everywhere
  - Restyled milestones list
  - added Milestone to Merge Request
  - Restyled Top panel
  - Refactored Satellite Code
  - Added file line links
  - moved from capybara-webkit to poltergeist + phantomjs

v 3.0.3
  - Fixed bug with issues list in Chrome
  - New Feature: Import team from another project

v 3.0.2
  - Fixed gitlab:app:setup
  - Fixed application error on empty project in admin area
  - Restyled last push widget

v 3.0.1
  - Fixed git over http

v 3.0.0
  - Projects groups
  - Web Editor
  - Fixed bug with gitolite keys
  - UI improved
  - Increased performance of application
  - Show user avatar in last commit when browsing Files
  - Refactored Gitlab::Merge
  - Use Font Awesome for icons
  - Separate observing of Note and MergeRequests
  - Milestone "All Issues" filter
  - Fix issue close and reopen button text and styles
  - Fix forward/back while browsing Tree hierarchy
  - Show number of notes for commits and merge requests
  - Added support pg from box and update installation doc
  - Reject ssh keys that break gitolite
  - [API] list one project hook
  - [API] edit project hook
  - [API] list project snippets
  - [API] allow to authorize using private token in HTTP header
  - [API] add user creation

v 2.9.1
  - Fixed resque custom config init

v 2.9.0
  - fixed inline notes bugs
  - refactored rspecs
  - refactored gitolite backend
  - added factory_girl
  - restyled projects list on dashboard
  - ssh keys validation to prevent gitolite crash
  - send notifications if changed permission in project
  - scss refactoring. gitlab_bootstrap/ dir
  - fix git push http body bigger than 112k problem
  - list of labels  page under issues tab
  - API for milestones, keys
  - restyled buttons
  - OAuth
  - Comment order changed

v 2.8.1
  - ability to disable gravatars
  - improved MR diff logic
  - ssh key help page

v 2.8.0
  - Gitlab Flavored Markdown
  - Bulk issues update
  - Issues API
  - Cucumber coverage increased
  - Post-receive files fixed
  - UI improved
  - Application cleanup
  - more cucumber
  - capybara-webkit + headless

v 2.7.0
  - Issue Labels
  - Inline diff
  - Git HTTP
  - API
  - UI improved
  - System hooks
  - UI improved
  - Dashboard events endless scroll
  - Source performance increased

v 2.6.0
  - UI polished
  - Improved network graph + keyboard nav
  - Handle huge commits
  - Last Push widget
  - Bugfix
  - Better performance
  - Email in resque
  - Increased test coverage
  - Ability to remove branch with MR accept
  - a lot of code refactored

v 2.5.0
  - UI polished
  - Git blame for file
  - Bugfix
  - Email in resque
  - Better test coverage

v 2.4.0
  - Admin area stats page
  - Ability to block user
  - Simplified dashboard area
  - Improved admin area
  - Bootstrap 2.0
  - Responsive layout
  - Big commits handling
  - Performance improved
  - Milestones

v 2.3.1
  - Issues pagination
  - ssl fixes
  - Merge Request pagination

v 2.3.0
  - Dashboard r1
  - Search r1
  - Project page
  - Close merge request on push
  - Persist MR diff after merge
  - mysql support
  - Documentation

v 2.2.0
  - We’ve added support of LDAP auth
  - Improved permission logic (4 roles system)
  - Protected branches (now only masters can push to protected branches)
  - Usability improved
  - twitter bootstrap integrated
  - compare view between commits
  - wiki feature
  - now you can enable/disable issues, wiki, wall features per project
  - security fixes
  - improved code browsing (ajax branch switch etc)
  - improved per-line commenting
  - git submodules displayed
  - moved to rails 3.2
  - help section improved

v 2.1.0
  - Project tab r1
  - List branches/tags
  - per line comments
  - mass user import

v 2.0.0
  - gitolite as main git host system
  - merge requests
  - project/repo access
  - link to commit/issue feed
  - design tab
  - improved email notifications
  - restyled dashboard
  - bugfix

v 1.2.2
  - common config file gitlab.yml
  - issues restyle
  - snippets restyle
  - clickable news feed header on dashboard
  - bugfix

v 1.2.1
  - bugfix

v 1.2.0
  - new design
  - user dashboard
  - network graph
  - markdown support for comments
  - encoding issues
  - wall like twitter timeline

v 1.1.0
  - project dashboard
  - wall redesigned
  - feature: code snippets
  - fixed horizontal scroll on file preview
  - fixed app crash if commit message has invalid chars
  - bugfix & code cleaning

v 1.0.2
  - fixed bug with empty project
  - added adv validation for project path & code
  - feature: issues can be sortable
  - bugfix
  - username displayed on top panel

v 1.0.1
  - fixed: with invalid source code for commit
  - fixed: lose branch/tag selection when use tree navigation
  - when history clicked - display path
  - bug fix & code cleaning

v 1.0.0
  - bug fix
  - projects preview mode

v 0.9.6
  - css fix
  - new repo empty tree until restart server - fixed

v 0.9.4
  - security improved
  - authorization improved
  - html escaping
  - bug fix
  - increased test coverage
  - design improvements

v 0.9.1
  - increased test coverage
  - design improvements
  - new issue email notification
  - updated app name
  - issue redesigned
  - issue can be edit

v 0.8.0
  - syntax highlight for main file types
  - redesign
  - stability
  - security fixes
  - increased test coverage
  - email notification<|MERGE_RESOLUTION|>--- conflicted
+++ resolved
@@ -10,13 +10,10 @@
   - Support Unix domain sockets for Redis
   - Store session Redis keys in 'session:gitlab:' namespace
   - Deprecate LDAP account takeover based on partial LDAP email / GitLab username match
-<<<<<<< HEAD
   - Keyboard shortcuts for productivity (Robert Schilling)
   - API: filter issues by state (Julien Bianchi)
   - Add system hook for ssh key changes
-=======
   - Add blob permalink link (Ciro Santilli)
->>>>>>> 81336bd2
 
 v 7.2.0
   - Explore page
