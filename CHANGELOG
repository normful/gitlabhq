v 6.8.0
  - Ability to at mention users that are participating in issue and merge req. discussion
  - Enabled GZip Compression for assets in example Nginx, make sure that Nginx is compiled with --with-http_gzip_static_module flag (this is default in Ubuntu)

v 6.7.2
  - Fix upgrader script

v 6.7.1
  - Fix GitLab CI integration

v 6.7.0
  - Increased the example Nginx client_max_body_size from 5MB to 20MB, consider updating it manually on existing installations
  - Add support for Gemnasium as a Project Service (Olivier Gonzalez)
  - Add edit file button to MergeRequest diff
  - Public groups (Jason Hollingsworth)
  - Cleaner headers in Notification Emails (Pierre de La Morinerie)
<<<<<<< HEAD
  - Add support for relative submodules
=======
  - Blob and tree gfm links to anchors work
  - Piwik Integration (Sebastian Winkler)
  - Show contribution guide link for new issue form (Jeroen van Baarsen)
  - Fix CI status for merge requests from fork 
  - Added option to remove issue assignee on project issue page and issue edit page (Jason Blanchard)
  - New page load indicator that includes a spinner that scrolls with the page
  - Converted all the help sections into markdown
  - LDAP user filters
  - Streamline the content of notification emails (Pierre de La Morinerie)
  - Fixes a bug with group member administration (Matt DeTullio)
  - Sort tag names using VersionSorter (Robert Speicher)
  - Add GFM autocompletion for MergeRequests (Robert Speicher)
  - Add webhook when a new tag is pushed (Jeroen van Baarsen)
  - Add button for toggling inline comments in diff view
  - Add retry feature for repository import
  - Reuse the GitLab LDAP connection within each request
  - Changed markdown new line behaviour to conform to markdown standards
  - Fix global search
  - Faster authorized_keys rebuilding in `rake gitlab:shell:setup` (requires gitlab-shell 1.8.5)
  - Create and Update MR calls now support the description parameter (Greg Messner)
  - Markdown relative links in the wiki link to wiki pages, markdown relative links in repositories link to files in the repository
  - Added Slack service integration (Federico Ravasio)
  - Better API responses for access_levels (sponsored by O'Reilly Media)
  - Requires at least 2 unicorn workers
  - Requires gitlab-shell v1.9+
  - Replaced gemoji(due to closed licencing problem) with Phantom Open Emoji library(combined SIL Open Font License, MIT License and the CC 3.0 License)
  - Fix `/:username.keys` response content type (Dmitry Medvinsky)

v 6.6.5
  - Added option to remove issue assignee on project issue page and issue edit page (Jason Blanchard)
  - Hide mr close button for comment form if merge request was closed or inline comment
  - Adds ability to reopen closed merge request

v 6.6.4
  - Add missing html escape for highlighted code blocks in comments, issues

v 6.6.3
  - Fix 500 error when edit yourself from admin area
  - Hide private groups for public profiles
>>>>>>> 24e9c5e8

v 6.6.2
  - Fix 500 error on branch/tag create or remove via UI

v 6.6.1
  - Fix 500 error on files tab if submodules presents

v 6.6.0
  - Retrieving user ssh keys publically(github style): http://__HOST__/__USERNAME__.keys
  - Permissions: Developer now can manage issue tracker (modify any issue)
  - Improve Code Compare page performance
  - Group avatar
  - Pygments.rb replaced with highlight.js
  - Improve Merge request diff store logic
  - Improve render performnace for MR show page
  - Fixed Assembla hardcoded project name
  - Jira integration documentation
  - Refactored app/services
  - Remove snippet expiration
  - Mobile UI improvements (Drew Blessing)
  - Fix block/remove UI for admin::users#show page
  - Show users' group membership on users' activity page (Robert Djurasaj)
  - User pages are visible without login if user is authorized to a public project
  - Markdown rendered headers have id derived from their name and link to their id
  - Improve application to work faster with large groups (100+ members)
  - Multiple emails per user
  - Show last commit for file when view file source
  - Restyle Issue#show page and MR#show page
  - Ability to filter by multiple labels for Issues page
  - Rails version to 4.0.3
  - Fixed attachment identifier displaying underneath note text (Jason Blanchard)

v 6.5.1
  - Fix branch selectbox when create merge request from fork

v 6.5.0
  - Dropdown menus on issue#show page for assignee and milestone (Jason Blanchard)
  - Add color custimization and previewing to broadcast messages
  - Fixed notes anchors
  - Load new comments in issues dynamically
  - Added sort options to Public page
  - New filters (assigned/authored/all) for Dashboard#issues/merge_requests (sponsored by Say Media)
  - Add project visibility icons to dashboard
  - Enable secure cookies if https used
  - Protect users/confirmation with rack_attack
  - Default HTTP headers to protect against MIME-sniffing, force https if enabled
  - Bootstrap 3 with responsive UI
  - New repository download formats: tar.bz2, zip, tar (Jason Hollingsworth)
  - Restyled accept widgets for MR
  - SCSS refactored
  - Use jquery timeago plugin
  - Fix 500 error for rdoc files
  - Ability to customize merge commit message (sponsored by Say Media)
  - Search autocomplete via ajax
  - Add website url to user profile
  - Files API supports base64 encoded content (sponsored by O'Reilly Media)
  - Added support for Go's repository retrieval (Bruno Albuquerque)

v6.4.3
  - Don't use unicorn worker killer if PhusionPassenger is defined

v6.4.2
  - Fixed wrong behaviour of script/upgrade.rb

v6.4.1
  - Fixed bug with repository rename
  - Fixed bug with project transfer

v 6.4.0
  - Added sorting to project issues page (Jason Blanchard)
  - Assembla integration (Carlos Paramio)
  - Fixed another 500 error with submodules
  - UI: More compact issues page
  - Minimal password length increased to 8 symbols
  - Side-by-side diff view (Steven Thonus)
  - Internal projects (Jason Hollingsworth)
  - Allow removal of avatar (Drew Blessing)
  - Project web hooks now support issues and merge request events
  - Visiting project page while not logged in will redirect to sign-in instead of 404 (Jason Hollingsworth)
  - Expire event cache on avatar creation/removal (Drew Blessing)
  - Archiving old projects (Steven Thonus)
  - Rails 4
  - Add time ago tooltips to show actual date/time
  - UI: Fixed UI for admin system hooks
  - Ruby script for easier GitLab upgrade
  - Do not remove Merge requests if fork project was removed
  - Improve sign-in/signup UX
  - Add resend confirmation link to sign-in page
  - Set noreply@HOSTNAME for reply_to field in all emails
  - Show GitLab API version on Admin#dashboard
  - API Cross-origin resource sharing
  - Show READMe link at project home page
  - Show repo size for projects in Admin area

v 6.3.0
  - API for adding gitlab-ci service
  - Init script now waits for pids to appear after (re)starting before reporting status (Rovanion Luckey)
  - Restyle project home page
  - Grammar fixes
  - Show branches list (which branches contains commit) on commit page (Andrew Kumanyaev)
  - Security improvements
  - Added support for GitLab CI 4.0
  - Fixed issue with 500 error when group did not exist
  - Ability to leave project
  - You can create file in repo using UI
  - You can remove file from repo using UI
  - API: dropped default_branch attribute from project during creation
  - Project default_branch is not stored in db any more. It takes from repo now.
  - Admin broadcast messages
  - UI improvements
  - Dont show last push widget if user removed this branch
  - Fix 500 error for repos with newline in file name
  - Extended html titles
  - API: create/update/delete repo files
  - Admin can transfer project to any namespace
  - API: projects/all for admin users
  - Fix recent branches order

v 6.2.4
  - Security: Cast API private_token to string (CVE-2013-4580)
  - Security: Require gitlab-shell 1.7.8 (CVE-2013-4581, CVE-2013-4582, CVE-2013-4583)
  - Fix for Git SSH access for LDAP users

v 6.2.3
  - Security: More protection against CVE-2013-4489
  - Security: Require gitlab-shell 1.7.4 (CVE-2013-4490, CVE-2013-4546)
  - Fix sidekiq rake tasks

v 6.2.2
  - Security: Update gitlab_git (CVE-2013-4489)

v 6.2.1
  - Security: Fix issue with generated passwords for new users

v 6.2.0
  - Public project pages are now visible to everyone (files, issues, wik, etc.)
    THIS MEANS YOUR ISSUES AND WIKI FOR PUBLIC PROJECTS ARE PUBLICLY VISIBLE AFTER THE UPGRADE
  - Add group access to permissions page
  - Require current password to change one
  - Group owner or admin can remove other group owners
  - Remove group transfer since we have multiple owners
  - Respect authorization in Repository API
  - Improve UI for Project#files page
  - Add more security specs
  - Added search for projects by name to api (Izaak Alpert)
  - Make default user theme configurable (Izaak Alpert)
  - Update logic for validates_merge_request for tree of MR (Andrew Kumanyaev)
  - Rake tasks for web hooks management (Jonhnny Weslley)
  - Extended User API to expose admin and can_create_group for user creation/updating (Boyan Tabakov)
  - API: Remove group
  - API: Remove project
  - Avatar upload on profile page with a maximum of 100KB (Steven Thonus)
  - Store the sessions in Redis instead of the cookie store
  - Fixed relative links in markdown
  - User must confirm their email if signup enabled
  - User must confirm changed email 

v 6.1.0
  - Project specific IDs for issues, mr, milestones
    Above items will get a new id and for example all bookmarked issue urls will change.
    Old issue urls are redirected to the new one if the issue id is too high for an internal id.
  - Description field added to Merge Request
  - API: Sudo api calls (Izaak Alpert)
  - API: Group membership api (Izaak Alpert)
  - Improved commit diff
  - Improved large commit handling (Boyan Tabakov)
  - Rewrite: Init script now less prone to errors and keeps better track of the service (Rovanion Luckey)
  - Link issues, merge requests, and commits when they reference each other with GFM (Ash Wilson)
  - Close issues automatically when pushing commits with a special message
  - Improve user removal from admin area
  - Invalidate events cache when project was moved
  - Remove deprecated classes and rake tasks
  - Add event filter for group and project show pages
  - Add links to create branch/tag from project home page
  - Add public-project? checkbox to new-project view
  - Improved compare page. Added link to proceed into Merge Request
  - Send an email to a user when they are added to group
  - New landing page when you have 0 projects

v 6.0.0
  - Feature: Replace teams with group membership
    We introduce group membership in 6.0 as a replacement for teams.
    The old combination of groups and teams was confusing for a lot of people.
    And when the members of a team where changed this wasn't reflected in the project permissions.
    In GitLab 6.0 you will be able to add members to a group with a permission level for each member.
    These group members will have access to the projects in that group.
    Any changes to group members will immediately be reflected in the project permissions.
    You can even have multiple owners for a group, greatly simplifying administration.
  - Feature: Ability to have multiple owners for group
  - Feature: Merge Requests between fork and project (Izaak Alpert)
  - Feature: Generate fingerprint for ssh keys
  - Feature: Ability to create and remove branches with UI
  - Feature: Ability to create and remove git tags with UI
  - Feature: Groups page in profile. You can leave group there
  - API: Allow login with LDAP credentials
  - Redesign: project settings navigation
  - Redesign: snippets area
  - Redesign: ssh keys page
  - Redesign: buttons, blocks and other ui elements
  - Add comment title to rss feed
  - You can use arrows to navigate at tree view
  - Add project filter on dashboard
  - Cache project graph
  - Drop support of root namespaces
  - Default theme is classic now
  - Cache result of methods like authorize_projects, project.team.members etc
  - Remove $.ready events
  - Fix onclick events being double binded
  - Add notification level to group membership
  - Move all project controllers/views under Projects:: module
  - Move all profile controllers/views under Profiles:: module
  - Apply user project limit only for personal projects
  - Unicorn is default web server again
  - Store satellites lock files inside satellites dir
  - Disabled threadsafety mode in rails
  - Fixed bug with loosing MR comments
  - Improved MR comments logic
  - Render readme file for projects in public area

v 5.4.2
  - Security: Cast API private_token to string (CVE-2013-4580)
  - Security: Require gitlab-shell 1.7.8 (CVE-2013-4581, CVE-2013-4582, CVE-2013-4583)

v 5.4.1
  - Security: Fixes for CVE-2013-4489
  - Security: Require gitlab-shell 1.7.4 (CVE-2013-4490, CVE-2013-4546)

v 5.4.0
  - Ability to edit own comments
  - Documentation improvements
  - Improve dashboard projects page
  - Fixed nav for empty repos
  - GitLab Markdown help page
  - Misspelling fixes
  - Added support of unicorn and fog gems
  - Added client list to API doc
  - Fix PostgreSQL database restoration problem
  - Increase snippet content column size
  - allow project import via git:// url
  - Show participants on issues, including mentions
  - Notify mentioned users with email

v 5.3.0
  - Refactored services
  - Campfire service added
  - HipChat service added
  - Fixed bug with LDAP + git over http
  - Fixed bug with google analytics code being ignored
  - Improve sign-in page if ldap enabled
  - Respect newlines in wall messages
  - Generate the Rails secret token on first run
  - Rename repo feature
  - Init.d: remove gitlab.socket on service start
  - Api: added teams api
  - Api: Prevent blob content being escaped
  - Api: Smart deploy key add behaviour
  - Api: projects/owned.json return user owned project
  - Fix bug with team assignation on project from #4109
  - Advanced snippets: public/private, project/personal (Andrew Kulakov)
  - Repository Graphs (Karlo Nicholas T. Soriano)
  - Fix dashboard lost if comment on commit
  - Update gitlab-grack. Fixes issue with --depth option
  - Fix project events duplicate on project page
  - Fix postgres error when displaying network graph.
  - Fix dashboard event filter when navigate via turbolinks
  - init.d: Ensure socket is removed before starting service
  - Admin area: Style teams:index, group:show pages
  - Own page for failed forking
  - Scrum view for milestone

v 5.2.0
  - Turbolinks
  - Git over http with ldap credentials
  - Diff with better colors and some spacing on the corners
  - Default values for project features
  - Fixed huge_commit view
  - Restyle project clone panel
  - Move Gitlab::Git code to gitlab_git gem
  - Move update docs in repo
  - Requires gitlab-shell v1.4.0
  - Fixed submodules listing under file tab
  - Fork feature (Angus MacArthur)
  - git version check in gitlab:check
  - Shared deploy keys feature
  - Ability to generate default labels set for issues
  - Improve gfm autocomplete (Harold Luo)
  - Added support for Google Analytics
  - Code search feature (Javier Castro)

v 5.1.0
  - You can login with email or username now
  - Corrected project transfer rollback when repository cannot be moved
  - Move both repo and wiki when project transfer requested
  - Admin area: project editing was removed from admin namespace
  - Access: admin user has now access to any project.
  - Notification settings
  - Gitlab::Git set of objects to abstract from grit library
  - Replace Unicorn web server with Puma
  - Backup/Restore refactored. Backup dump project wiki too now
  - Restyled Issues list. Show milestone version in issue row
  - Restyled Merge Request list
  - Backup now dump/restore uploads
  - Improved performance of dashboard (Andrew Kumanyaev)
  - File history now tracks renames (Akzhan Abdulin)
  - Drop wiki migration tools
  - Drop sqlite migration tools
  - project tagging
  - Paginate users in API
  - Restyled network graph (Hiroyuki Sato)

v 5.0.1
  - Fixed issue with gitlab-grit being overridden by grit

v 5.0.0
  - Replaced gitolite with gitlab-shell
  - Removed gitolite-related libraries
  - State machine added
  - Setup gitlab as git user
  - Internal API
  - Show team tab for empty projects
  - Import repository feature
  - Updated rails
  - Use lambda for scopes
  - Redesign admin area -> users
  - Redesign admin area -> user
  - Secure link to file attachments
  - Add validations for Group and Team names
  - Restyle team page for project
  - Update capybara, rspec-rails, poltergeist to recent versions
  - Wiki on git using Gollum
  - Added Solarized Dark theme for code review
  - Don't show user emails in autocomplete lists, profile pages
  - Added settings tab for group, team, project
  - Replace user popup with icons in header
  - Handle project moving with gitlab-shell
  - Added select2-rails for selectboxes with ajax data load
  - Fixed search field on projects page
  - Added teams to search autocomplete
  - Move groups and teams on dashboard sidebar to sub-tabs
  - API: improved return codes and docs. (Felix Gilcher, Sebastian Ziebell)
  - Redesign wall to be more like chat
  - Snippets, Wall features are disabled by default for new projects

v 4.2.0
  - Teams
  - User show page. Via /u/username
  - Show help contents on pages for better navigation
  - Async gitolite calls
  - added satellites logs
  - can_create_group, can_create_team booleans for User
  - Process web hooks async
  - GFM: Fix images escaped inside links
  - Network graph improved
  - Switchable branches for network graph
  - API: Groups
  - Fixed project download

v 4.1.0
  - Optional Sign-Up
  - Discussions
  - Satellites outside of tmp
  - Line numbers for blame
  - Project public mode
  - Public area with unauthorized access
  - Load dashboard events with ajax
  - remember dashboard filter in cookies
  - replace resque with sidekiq
  - fix routing issues
  - cleanup rake tasks
  - fix backup/restore
  - scss cleanup
  - show preview for note images
  - improved network-graph
  - get rid of app/roles/
  - added new classes Team, Repository
  - Reduce amount of gitolite calls
  - Ability to add user in all group projects
  - remove deprecated configs
  - replaced Korolev font with open font
  - restyled admin/dashboard page
  - restyled admin/projects page

v 4.0.0
  - Remove project code and path from API. Use id instead
  - Return valid cloneable url to repo for web hook
  - Fixed backup issue
  - Reorganized settings
  - Fixed commits compare
  - Refactored scss
  - Improve status checks
  - Validates presence of User#name
  - Fixed postgres support
  - Removed sqlite support
  - Modified post-receive hook
  - Milestones can be closed now
  - Show comment events on dashboard
  - Quick add team members via group#people page
  - [API] expose created date for hooks and SSH keys
  - [API] list, create issue notes
  - [API] list, create snippet notes
  - [API] list, create wall notes
  - Remove project code - use path instead
  - added username field to user
  - rake task to fill usernames based on emails create namespaces for users
  - STI Group < Namespace
  - Project has namespace_id
  - Projects with namespaces also namespaced in gitolite and stored in subdir
  - Moving project to group will move it under group namespace
  - Ability to move project from namespaces to another
  - Fixes commit patches getting escaped (see #2036)
  - Support diff and patch generation for commits and merge request
  - MergeReqest doesn't generate a temporary file for the patch any more
  - Update the UI to allow downloading Patch or Diff

v 3.1.0
  - Updated gems
  - Services: Gitlab CI integration
  - Events filter on dashboard
  - Own namespace for redis/resque
  - Optimized commit diff views
  - add alphabetical order for projects admin page
  - Improved web editor
  - Commit stats page
  - Documentation split and cleanup
  - Link to commit authors everywhere
  - Restyled milestones list
  - added Milestone to Merge Request
  - Restyled Top panel
  - Refactored Satellite Code
  - Added file line links
  - moved from capybara-webkit to poltergeist + phantomjs

v 3.0.3
  - Fixed bug with issues list in Chrome
  - New Feature: Import team from another project

v 3.0.2
  - Fixed gitlab:app:setup
  - Fixed application error on empty project in admin area
  - Restyled last push widget

v 3.0.1
  - Fixed git over http

v 3.0.0
  - Projects groups
  - Web Editor
  - Fixed bug with gitolite keys
  - UI improved
  - Increased performance of application
  - Show user avatar in last commit when browsing Files
  - Refactored Gitlab::Merge
  - Use Font Awesome for icons
  - Separate observing of Note and MergeRequests
  - Milestone "All Issues" filter
  - Fix issue close and reopen button text and styles
  - Fix forward/back while browsing Tree hierarchy
  - Show number of notes for commits and merge requests
  - Added support pg from box and update installation doc
  - Reject ssh keys that break gitolite
  - [API] list one project hook
  - [API] edit project hook
  - [API] list project snippets
  - [API] allow to authorize using private token in HTTP header
  - [API] add user creation

v 2.9.1
  - Fixed resque custom config init

v 2.9.0
  - fixed inline notes bugs
  - refactored rspecs
  - refactored gitolite backend
  - added factory_girl
  - restyled projects list on dashboard
  - ssh keys validation to prevent gitolite crash
  - send notifications if changed permission in project
  - scss refactoring. gitlab_bootstrap/ dir
  - fix git push http body bigger than 112k problem
  - list of labels  page under issues tab
  - API for milestones, keys
  - restyled buttons
  - OAuth
  - Comment order changed

v 2.8.1
  - ability to disable gravatars
  - improved MR diff logic
  - ssh key help page

v 2.8.0
  - Gitlab Flavored Markdown
  - Bulk issues update
  - Issues API
  - Cucumber coverage increased
  - Post-receive files fixed
  - UI improved
  - Application cleanup
  - more cucumber
  - capybara-webkit + headless

v 2.7.0
  - Issue Labels
  - Inline diff
  - Git HTTP
  - API
  - UI improved
  - System hooks
  - UI improved
  - Dashboard events endless scroll
  - Source performance increased

v 2.6.0
  - UI polished
  - Improved network graph + keyboard nav
  - Handle huge commits
  - Last Push widget
  - Bugfix
  - Better performance
  - Email in resque
  - Increased test coverage
  - Ability to remove branch with MR accept
  - a lot of code refactored

v 2.5.0
  - UI polished
  - Git blame for file
  - Bugfix
  - Email in resque
  - Better test coverage

v 2.4.0
  - Admin area stats page
  - Ability to block user
  - Simplified dashboard area
  - Improved admin area
  - Bootstrap 2.0
  - Responsive layout
  - Big commits handling
  - Performance improved
  - Milestones

v 2.3.1
  - Issues pagination
  - ssl fixes
  - Merge Request pagination

v 2.3.0
  - Dashboard r1
  - Search r1
  - Project page
  - Close merge request on push
  - Persist MR diff after merge
  - mysql support
  - Documentation

v 2.2.0
  - We’ve added support of LDAP auth
  - Improved permission logic (4 roles system)
  - Protected branches (now only masters can push to protected branches)
  - Usability improved
  - twitter bootstrap integrated
  - compare view between commits
  - wiki feature
  - now you can enable/disable issues, wiki, wall features per project
  - security fixes
  - improved code browsing (ajax branch switch etc)
  - improved per-line commenting
  - git submodules displayed
  - moved to rails 3.2
  - help section improved

v 2.1.0
  - Project tab r1
  - List branches/tags
  - per line comments
  - mass user import

v 2.0.0
  - gitolite as main git host system
  - merge requests
  - project/repo access
  - link to commit/issue feed
  - design tab
  - improved email notifications
  - restyled dashboard
  - bugfix

v 1.2.2
  - common config file gitlab.yml
  - issues restyle
  - snippets restyle
  - clickable news feed header on dashboard
  - bugfix

v 1.2.1
  - bugfix

v 1.2.0
  - new design
  - user dashboard
  - network graph
  - markdown support for comments
  - encoding issues
  - wall like twitter timeline

v 1.1.0
  - project dashboard
  - wall redesigned
  - feature: code snippets
  - fixed horizontal scroll on file preview
  - fixed app crash if commit message has invalid chars
  - bugfix & code cleaning

v 1.0.2
  - fixed bug with empty project
  - added adv validation for project path & code
  - feature: issues can be sortable
  - bugfix
  - username displayed on top panel

v 1.0.1
  - fixed: with invalid source code for commit
  - fixed: lose branch/tag selection when use tree navigation
  - when history clicked - display path
  - bug fix & code cleaning

v 1.0.0
  - bug fix
  - projects preview mode

v 0.9.6
  - css fix
  - new repo empty tree until restart server - fixed

v 0.9.4
  - security improved
  - authorization improved
  - html escaping
  - bug fix
  - increased test coverage
  - design improvements

v 0.9.1
  - increased test coverage
  - design improvements
  - new issue email notification
  - updated app name
  - issue redesigned
  - issue can be edit

v 0.8.0
  - syntax highlight for main file types
  - redesign
  - stability
  - security fixes
  - increased test coverage
  - email notification<|MERGE_RESOLUTION|>--- conflicted
+++ resolved
@@ -1,6 +1,7 @@
 v 6.8.0
   - Ability to at mention users that are participating in issue and merge req. discussion
   - Enabled GZip Compression for assets in example Nginx, make sure that Nginx is compiled with --with-http_gzip_static_module flag (this is default in Ubuntu)
+  - Add support for relative submodules
 
 v 6.7.2
   - Fix upgrader script
@@ -14,9 +15,6 @@
   - Add edit file button to MergeRequest diff
   - Public groups (Jason Hollingsworth)
   - Cleaner headers in Notification Emails (Pierre de La Morinerie)
-<<<<<<< HEAD
-  - Add support for relative submodules
-=======
   - Blob and tree gfm links to anchors work
   - Piwik Integration (Sebastian Winkler)
   - Show contribution guide link for new issue form (Jeroen van Baarsen)
@@ -56,7 +54,6 @@
 v 6.6.3
   - Fix 500 error when edit yourself from admin area
   - Hide private groups for public profiles
->>>>>>> 24e9c5e8
 
 v 6.6.2
   - Fix 500 error on branch/tag create or remove via UI
