v 7.9.0 (unreleased)
  - Fix broken access control for note attachments (Hannes Rosenögger)

v 7.8.0 (unreleased)
  - Replace highlight.js with rouge-fork rugments (Stefan Tatschner)
  - Make project search case insensitive (Hannes Rosenögger)
  - Include issue/mr participants in list of recipients for reassign/close/reopen emails
  - Expose description in groups API
  - Better UI for project services page
  - Cleaner UI for web editor
  - Add diff syntax highlighting in email-on-push service notifications (Hannes Rosenögger)
  - Add API endpoint to fetch all changes on a MergeRequest (Jeroen van Baarsen)
  - View note image attachments in new tab when clicked instead of downloading them
  - Improve sorting logic in UI and API. Explicitly define what sorting method is used by default
  - Allow more variations for commit messages closing issues (Julien Bianchi and Hannes Rosenögger)
  - Fix overflow at sidebar when have several items
  - Add notes for label changes in issue and merge requests
  - Show tags in commit view (Hannes Rosenögger)
  - Only count a user's vote once on a merge request or issue (Michael Clarke)
  - Increate font size when browse source files and diffs
  - Create new file in empty repository using GitLab UI
  - Ability to clone project using oauth2 token
  - Upgrade Sidekiq gem to version 3.3.0
  - Stop git zombie creation during force push check
  - Show success/error messages for test setting button in services
  - Added Rubocop for code style checks
  - Fix commits pagination
  - Async load a branch information at the commit page
  - Disable blacklist validation for project names
  - Allow configuring protection of the default branch upon first push (Marco Wessel)
  - Add gitlab.com importer
  - Add an ability to login with gitlab.com
  - Add a commit calendar to the user profile (Hannes Rosenögger)  
  - Submit comment on command-enter
  - Notify all members of a group when that group is mentioned in a comment, for example: `@gitlab-org` or `@sales`.
  - Extend issue clossing pattern to include "Resolve", "Resolves", "Resolved", "Resolving" and "Close"
  - Fix long broadcast message cut-off on left sidebar (Visay Keo)
  - Add Project Avatars (Steven Thonus and Hannes Rosenögger)
  - Password reset token validity increased from 2 hours to 2 days since it is also send on account creation.
  - Edit group members via API
  - Enable raw image paste from clipboard, currently Chrome only (Marco Cyriacks)
  - Add action property to merge request hook (Julien Bianchi)
  - Remove duplicates from group milestone participants list.
  - Add a new API function that retrieves all issues assigned to a single milestone (Justin Whear and Hannes Rosenögger)
  - API: Access groups with their path (Julien Bianchi)
  - Added link to milestone and keeping resource context on smaller viewports for issues and merge requests (Jason Blanchard)
  - Allow notification email to be set separately from primary email.
  - API: Add support for editing an existing project (Mika Mäenpää and Hannes Rosenögger) 
  - Don't have Markdown preview fail for long comments/wiki pages.
  - When test web hook - show error message instead of 500 error page if connection to hook url was reset
  - Added support for firing system hooks on group create/destroy and adding/removing users to group (Boyan Tabakov)
  - Added persistent collapse button for left side nav bar (Jason Blanchard)
  - Prevent losing unsaved comments by automatically restoring them when comment page is loaded again.
  - Don't allow page to be scaled on mobile.
  - Clean the username acquired from OAuth/LDAP so it doesn't fail username validation and block signing up.
  - Show assignees in merge request index page (Kelvin Mutuma)
  - Link head panel titles to relevant root page.
  - Allow users that signed up via OAuth to set their password in order to use Git over HTTP(S).
<<<<<<< HEAD
  - Upgrade Rails gem to version 4.1.9.
=======
  - Show users button to share their newly created public or internal projects on twitter
  - Add quick help links to the GitLab pricing and feature comparison pages.
  - Fix duplicate authorized applications in user profile and incorrect application client count in admin area.
  - Make sure Markdown previews always use the same styling as the eventual destination.
  - Remove deprecated Group#owner_id from API
  - Show projects user contributed to on user page. Show stars near project on user page.
  - Improve database performance for GitLab
>>>>>>> de040ffa

v 7.7.2
  - Update GitLab Shell to version 2.4.2 that fixes a bug when developers can push to protected branch
  - Fix issue when LDAP user can't login with existing GitLab account

v 7.7.1
  - Improve mention autocomplete performance
  - Show setup instructions for GitHub import if disabled
  - Allow use http for OAuth applications

v 7.7.0
  - Import from GitHub.com feature
  - Add Jetbrains Teamcity CI service (Jason Lippert)
  - Mention notification level
  - Markdown preview in wiki (Yuriy Glukhov)
  - Raise group avatar filesize limit to 200kb
  - OAuth applications feature
  - Show user SSH keys in admin area
  - Developer can push to protected branches option
  - Set project path instead of project name in create form
  - Block Git HTTP access after 10 failed authentication attempts
  - Updates to the messages returned by API (sponsored by O'Reilly Media)
  - New UI layout with side navigation
  - Add alert message in case of outdated browser (IE < 10)
  - Added API support for sorting projects
  - Update gitlab_git to version 7.0.0.rc14
  - Add API project search filter option for authorized projects
  - Fix File blame not respecting branch selection
  - Change some of application settings on fly in admin area UI
  - Redesign signin/signup pages
  - Close standard input in Gitlab::Popen.popen
  - Trigger GitLab CI when push tags
  - When accept merge request - do merge using sidaekiq job
  - Enable web signups by default
  - Fixes for diff comments: drag-n-drop images, selecting images
  - Fixes for edit comments: drag-n-drop images, preview mode, selecting images, save & update
  - Remove password strength indicator



v 7.6.0
  - Fork repository to groups
  - New rugged version
  - Add CRON=1 backup setting for quiet backups
  - Fix failing wiki restore
  - Add optional Sidekiq MemoryKiller middleware (enabled via SIDEKIQ_MAX_RSS env variable)
  - Monokai highlighting style now more faithful to original design (Mark Riedesel)
  - Create project with repository in synchrony
  - Added ability to create empty repo or import existing one if project does not have repository
  - Reactivate highlight.js language autodetection
  - Mobile UI improvements
  - Change maximum avatar file size from 100KB to 200KB
  - Strict validation for snippet file names
  - Enable Markdown preview for issues, merge requests, milestones, and notes (Vinnie Okada)
  - In the docker directory is a container template based on the Omnibus packages.
  - Update Sidekiq to version 2.17.8
  - Add author filter to project issues and merge requests pages
  - Atom feed for user activity
  - Support multiple omniauth providers for the same user
  - Rendering cross reference in issue title and tooltip for merge request
  - Show username in comments
  - Possibility to create Milestones or Labels when Issues are disabled
  - Fix bug with showing gpg signature in tag

v 7.5.3
  - Bump gitlab_git to 7.0.0.rc12 (includes Rugged 0.21.2)

v 7.5.2
  - Don't log Sidekiq arguments by default
  - Fix restore of wiki repositories from backups

v 7.5.1
  - Add missing timestamps to 'members' table

v 7.5.0
  - API: Add support for Hipchat (Kevin Houdebert)
  - Add time zone configuration in gitlab.yml (Sullivan Senechal)
  - Fix LDAP authentication for Git HTTP access
  - Run 'GC.start' after every EmailsOnPushWorker job
  - Fix LDAP config lookup for provider 'ldap'
  - Drop all sequences during Postgres database restore
  - Project title links to project homepage (Ben Bodenmiller)
  - Add Atlassian Bamboo CI service (Drew Blessing)
  - Mentioned @user will receive email even if he is not participating in issue or commit
  - Session API: Use case-insensitive authentication like in UI (Andrey Krivko)
  - Tie up loose ends with annotated tags: API & UI (Sean Edge)
  - Return valid json for deleting branch via API (sponsored by O'Reilly Media)
  - Expose username in project events API (sponsored by O'Reilly Media)
  - Adds comments to commits in the API
  - Performance improvements
  - Fix post-receive issue for projects with deleted forks
  - New gitlab-shell version with custom hooks support
  - Improve code
  - GitLab CI 5.2+ support (does not support older versions)
  - Fixed bug when you can not push commits starting with 000000 to protected branches
  - Added a password strength indicator
  - Change project name and path in one form
  - Display renamed files in diff views (Vinnie Okada)
  - Fix raw view for public snippets
  - Use secret token with GitLab internal API.
  - Add missing timestamps to 'members' table

v 7.4.3
  - Fix raw snippets view
  - Fix security issue for member api
  - Fix buildbox integration

v 7.4.2
  - Fix internal snippet exposing for unauthenticated users

v 7.4.1
  - Fix LDAP authentication for Git HTTP access
  - Fix LDAP config lookup for provider 'ldap'
  - Fix public snippets
  - Fix 500 error on projects with nested submodules

v 7.4.0
  - Refactored membership logic
  - Improve error reporting on users API (Julien Bianchi)
  - Refactor test coverage tools usage. Use SIMPLECOV=true to generate it locally
  - Default branch is protected by default
  - Increase unicorn timeout to 60 seconds
  - Sort search autocomplete projects by stars count so most popular go first
  - Add README to tab on project show page
  - Do not delete tmp/repositories itself during clean-up, only its contents
  - Support for backup uploads to remote storage
  - Prevent notes polling when there are not notes
  - Internal ForkService: Prepare support for fork to a given namespace
  - API: Add support for forking a project via the API (Bernhard Kaindl)
  - API: filter project issues by milestone (Julien Bianchi)
  - Fail harder in the backup script
  - Changes to Slack service structure, only webhook url needed
  - Zen mode for wiki and milestones (Robert Schilling)
  - Move Emoji parsing to html-pipeline-gitlab (Robert Schilling)
  - Font Awesome 4.2 integration (Sullivan Senechal)
  - Add Pushover service integration (Sullivan Senechal)
  - Add select field type for services options (Sullivan Senechal)
  - Add cross-project references to the Markdown parser (Vinnie Okada)
  - Add task lists to issue and merge request descriptions (Vinnie Okada)
  - Snippets can be public, internal or private
  - Improve danger zone: ask project path to confirm data-loss action
  - Raise exception on forgery
  - Show build coverage in Merge Requests (requires GitLab CI v5.1)
  - New milestone and label links on issue edit form
  - Improved repository graphs
  - Improve event note display in dashboard and project activity views (Vinnie Okada)
  - Add users sorting to admin area
  - UI improvements
  - Fix ambiguous sha problem with mentioned commit
  - Fixed bug with apostrophe when at mentioning users
  - Add active directory ldap option
  - Developers can push to wiki repo. Protected branches does not affect wiki repo any more
  - Faster rev list
  - Fix branch removal

v 7.3.2
  - Fix creating new file via web editor
  - Use gitlab-shell v2.0.1

v 7.3.1
  - Fix ref parsing in Gitlab::GitAccess
  - Fix error 500 when viewing diff on a file with changed permissions
  - Fix adding comments to MR when source branch is master
  - Fix error 500 when searching description contains relative link

v 7.3.0
  - Always set the 'origin' remote in satellite actions
  - Write authorized_keys in tmp/ during tests
  - Use sockets to connect to Redis
  - Add dormant New Relic gem (can be enabled via environment variables)
  - Expire Rack sessions after 1 week
  - Cleaner signin/signup pages
  - Improved comments UI
  - Better search with filtering, pagination etc
  - Added a checkbox to toggle line wrapping in diff (Yuriy Glukhov)
  - Prevent project stars duplication when fork project
  - Use the default Unicorn socket backlog value of 1024
  - Support Unix domain sockets for Redis
  - Store session Redis keys in 'session:gitlab:' namespace
  - Deprecate LDAP account takeover based on partial LDAP email / GitLab username match
  - Use /bin/sh instead of Bash in bin/web, bin/background_jobs (Pavel Novitskiy)
  - Keyboard shortcuts for productivity (Robert Schilling)
  - API: filter issues by state (Julien Bianchi)
  - API: filter issues by labels (Julien Bianchi)
  - Add system hook for ssh key changes
  - Add blob permalink link (Ciro Santilli)
  - Create annotated tags through UI and API (Sean Edge)
  - Snippets search (Charles Bushong)
  - Comment new push to existing MR
  - Add 'ci' to the blacklist of forbidden names
  - Improve text filtering on issues page
  - Comment & Close button
  - Process git push --all much faster
  - Don't allow edit of system notes
  - Project wiki search (Ralf Seidler)
  - Enabled Shibboleth authentication support (Matus Banas)
  - Zen mode (fullscreen) for issues/MR/notes (Robert Schilling)
  - Add ability to configure webhook timeout via gitlab.yml (Wes Gurney)
  - Sort project merge requests in asc or desc order for updated_at or created_at field (sponsored by O'Reilly Media)
  - Add Redis socket support to 'rake gitlab:shell:install'

v 7.2.1
  - Delete orphaned labels during label migration (James Brooks)
  - Security: prevent XSS with stricter MIME types for raw repo files

v 7.2.0
  - Explore page
  - Add project stars (Ciro Santilli)
  - Log Sidekiq arguments
  - Better labels: colors, ability to rename and remove
  - Improve the way merge request collects diffs
  - Improve compare page for large diffs
  - Expose the full commit message via API
  - Fix 500 error on repository rename
  - Fix bug when MR download patch return invalid diff
  - Test gitlab-shell integration
  - Repository import timeout increased from 2 to 4 minutes allowing larger repos to be imported
  - API for labels (Robert Schilling)
  - API: ability to set an import url when creating project for specific user

v 7.1.1
  - Fix cpu usage issue in Firefox
  - Fix redirect loop when changing password by new user
  - Fix 500 error on new merge request page

v 7.1.0
  - Remove observers
  - Improve MR discussions
  - Filter by description on Issues#index page
  - Fix bug with namespace select when create new project page
  - Show README link after description for non-master members
  - Add @all mention for comments
  - Dont show reply button if user is not signed in
  - Expose more information for issues with webhook
  - Add a mention of the merge request into the default merge request commit message
  - Improve code highlight, introduce support for more languages like Go, Clojure, Erlang etc
  - Fix concurrency issue in repository download
  - Dont allow repository name start with ?
  - Improve email threading (Pierre de La Morinerie)
  - Cleaner help page
  - Group milestones
  - Improved email notifications
  - Contributors API (sponsored by Mobbr)
  - Fix LDAP TLS authentication (Boris HUISGEN)
  - Show VERSION information on project sidebar
  - Improve branch removal logic when accept MR
  - Fix bug where comment form is spawned inside the Reply button
  - Remove Dir.chdir from Satellite#lock for thread-safety
  - Increased default git max_size value from 5MB to 20MB in gitlab.yml. Please update your configs!
  - Show error message in case of timeout in satellite when create MR
  - Show first 100 files for huge diff instead of hiding all
  - Change default admin email from admin@local.host to admin@example.com

v 7.0.0
  - The CPU no longer overheats when you hold down the spacebar
  - Improve edit file UI
  - Add ability to upload group avatar when create
  - Protected branch cannot be removed
  - Developers can remove normal branches with UI
  - Remove branch via API (sponsored by O'Reilly Media)
  - Move protected branches page to Project settings area
  - Redirect to Files view when create new branch via UI
  - Drag and drop upload of image in every markdown-area (Earle Randolph Bunao and Neil Francis Calabroso)
  - Refactor the markdown relative links processing
  - Make it easier to implement other CI services for GitLab
  - Group masters can create projects in group
  - Deprecate ruby 1.9.3 support
  - Only masters can rewrite/remove git tags
  - Add X-Frame-Options SAMEORIGIN to Nginx config so Sidekiq admin is visible
  - UI improvements
  - Case-insensetive search for issues
  - Update to rails 4.1
  - Improve performance of application for projects and groups with a lot of members
  - Formally support Ruby 2.1
  - Include Nginx gitlab-ssl config
  - Add manual language detection for highlight.js
  - Added example.com/:username routing
  - Show notice if your profile is public
  - UI improvements for mobile devices
  - Improve diff rendering performance
  - Drag-n-drop for issues and merge requests between states at milestone page
  - Fix '0 commits' message for huge repositories on project home page
  - Prevent 500 error page when visit commit page from large repo
  - Add notice about huge push over http to unicorn config
  - File action in satellites uses default 30 seconds timeout instead of old 10 seconds one
  - Overall performance improvements
  - Skip init script check on omnibus-gitlab
  - Be more selective when killing stray Sidekiqs
  - Check LDAP user filter during sign-in
  - Remove wall feature (no data loss - you can take it from database)
  - Dont expose user emails via API unless you are admin
  - Detect issues closed by Merge Request description
  - Better email subject lines from email on push service (Alex Elman)
  - Enable identicon for gravatar be default

v 6.9.2
  - Revert the commit that broke the LDAP user filter

v 6.9.1
  - Fix scroll to highlighted line
  - Fix the pagination on load for commits page

v 6.9.0
  - Store Rails cache data in the Redis `cache:gitlab` namespace
  - Adjust MySQL limits for existing installations
  - Add db index on project_id+iid column. This prevents duplicate on iid (During migration duplicates will be removed)
  - Markdown preview or diff during editing via web editor (Evgeniy Sokovikov)
  - Give the Rails cache its own Redis namespace
  - Add ability to set different ssh host, if different from http/https
  - Fix syntax highlighting for code comments blocks
  - Improve comments loading logic
  - Stop refreshing comments when the tab is hidden
  - Improve issue and merge request mobile UI (Drew Blessing)
  - Document how to convert a backup to PostgreSQL
  - Fix locale bug in backup manager
  - Fix can not automerge when MR description is too long
  - Fix wiki backup skip bug
  - Two Step MR creation process
  - Remove unwanted files from satellite working directory with git clean -fdx
  - Accept merge request via API (sponsored by O'Reilly Media)
  - Add more access checks during API calls
  - Block SSH access for 'disabled' Active Directory users
  - Labels for merge requests (Drew Blessing)
  - Threaded emails by setting a Message-ID (Philip Blatter)

v 6.8.0
  - Ability to at mention users that are participating in issue and merge req. discussion
  - Enabled GZip Compression for assets in example Nginx, make sure that Nginx is compiled with --with-http_gzip_static_module flag (this is default in Ubuntu)
  - Make user search case-insensitive (Christopher Arnold)
  - Remove omniauth-ldap nickname bug workaround
  - Drop all tables before restoring a Postgres backup
  - Make the repository downloads path configurable
  - Create branches via API (sponsored by O'Reilly Media)
  - Changed permission of gitlab-satellites directory not to be world accessible
  - Protected branch does not allow force push
  - Fix popen bug in `rake gitlab:satellites:create`
  - Disable connection reaping for MySQL
  - Allow oauth signup without email for twitter and github
  - Fix faulty namespace names that caused 500 on user creation
  - Option to disable standard login
  - Clean old created archives from repository downloads directory
  - Fix download link for huge MR diffs
  - Expose event and mergerequest timestamps in API
  - Fix emails on push service when only one commit is pushed

v 6.7.3
  - Fix the merge notification email not being sent (Pierre de La Morinerie)
  - Drop all tables before restoring a Postgres backup
  - Remove yanked modernizr gem

v 6.7.2
  - Fix upgrader script

v 6.7.1
  - Fix GitLab CI integration

v 6.7.0
  - Increased the example Nginx client_max_body_size from 5MB to 20MB, consider updating it manually on existing installations
  - Add support for Gemnasium as a Project Service (Olivier Gonzalez)
  - Add edit file button to MergeRequest diff
  - Public groups (Jason Hollingsworth)
  - Cleaner headers in Notification Emails (Pierre de La Morinerie)
  - Blob and tree gfm links to anchors work
  - Piwik Integration (Sebastian Winkler)
  - Show contribution guide link for new issue form (Jeroen van Baarsen)
  - Fix CI status for merge requests from fork
  - Added option to remove issue assignee on project issue page and issue edit page (Jason Blanchard)
  - New page load indicator that includes a spinner that scrolls with the page
  - Converted all the help sections into markdown
  - LDAP user filters
  - Streamline the content of notification emails (Pierre de La Morinerie)
  - Fixes a bug with group member administration (Matt DeTullio)
  - Sort tag names using VersionSorter (Robert Speicher)
  - Add GFM autocompletion for MergeRequests (Robert Speicher)
  - Add webhook when a new tag is pushed (Jeroen van Baarsen)
  - Add button for toggling inline comments in diff view
  - Add retry feature for repository import
  - Reuse the GitLab LDAP connection within each request
  - Changed markdown new line behaviour to conform to markdown standards
  - Fix global search
  - Faster authorized_keys rebuilding in `rake gitlab:shell:setup` (requires gitlab-shell 1.8.5)
  - Create and Update MR calls now support the description parameter (Greg Messner)
  - Markdown relative links in the wiki link to wiki pages, markdown relative links in repositories link to files in the repository
  - Added Slack service integration (Federico Ravasio)
  - Better API responses for access_levels (sponsored by O'Reilly Media)
  - Requires at least 2 unicorn workers
  - Requires gitlab-shell v1.9+
  - Replaced gemoji(due to closed licencing problem) with Phantom Open Emoji library(combined SIL Open Font License, MIT License and the CC 3.0 License)
  - Fix `/:username.keys` response content type (Dmitry Medvinsky)

v 6.6.5
  - Added option to remove issue assignee on project issue page and issue edit page (Jason Blanchard)
  - Hide mr close button for comment form if merge request was closed or inline comment
  - Adds ability to reopen closed merge request

v 6.6.4
  - Add missing html escape for highlighted code blocks in comments, issues

v 6.6.3
  - Fix 500 error when edit yourself from admin area
  - Hide private groups for public profiles

v 6.6.2
  - Fix 500 error on branch/tag create or remove via UI

v 6.6.1
  - Fix 500 error on files tab if submodules presents

v 6.6.0
  - Retrieving user ssh keys publically(github style): http://__HOST__/__USERNAME__.keys
  - Permissions: Developer now can manage issue tracker (modify any issue)
  - Improve Code Compare page performance
  - Group avatar
  - Pygments.rb replaced with highlight.js
  - Improve Merge request diff store logic
  - Improve render performnace for MR show page
  - Fixed Assembla hardcoded project name
  - Jira integration documentation
  - Refactored app/services
  - Remove snippet expiration
  - Mobile UI improvements (Drew Blessing)
  - Fix block/remove UI for admin::users#show page
  - Show users' group membership on users' activity page (Robert Djurasaj)
  - User pages are visible without login if user is authorized to a public project
  - Markdown rendered headers have id derived from their name and link to their id
  - Improve application to work faster with large groups (100+ members)
  - Multiple emails per user
  - Show last commit for file when view file source
  - Restyle Issue#show page and MR#show page
  - Ability to filter by multiple labels for Issues page
  - Rails version to 4.0.3
  - Fixed attachment identifier displaying underneath note text (Jason Blanchard)

v 6.5.1
  - Fix branch selectbox when create merge request from fork

v 6.5.0
  - Dropdown menus on issue#show page for assignee and milestone (Jason Blanchard)
  - Add color custimization and previewing to broadcast messages
  - Fixed notes anchors
  - Load new comments in issues dynamically
  - Added sort options to Public page
  - New filters (assigned/authored/all) for Dashboard#issues/merge_requests (sponsored by Say Media)
  - Add project visibility icons to dashboard
  - Enable secure cookies if https used
  - Protect users/confirmation with rack_attack
  - Default HTTP headers to protect against MIME-sniffing, force https if enabled
  - Bootstrap 3 with responsive UI
  - New repository download formats: tar.bz2, zip, tar (Jason Hollingsworth)
  - Restyled accept widgets for MR
  - SCSS refactored
  - Use jquery timeago plugin
  - Fix 500 error for rdoc files
  - Ability to customize merge commit message (sponsored by Say Media)
  - Search autocomplete via ajax
  - Add website url to user profile
  - Files API supports base64 encoded content (sponsored by O'Reilly Media)
  - Added support for Go's repository retrieval (Bruno Albuquerque)

v6.4.3
  - Don't use unicorn worker killer if PhusionPassenger is defined

v6.4.2
  - Fixed wrong behaviour of script/upgrade.rb

v6.4.1
  - Fixed bug with repository rename
  - Fixed bug with project transfer

v 6.4.0
  - Added sorting to project issues page (Jason Blanchard)
  - Assembla integration (Carlos Paramio)
  - Fixed another 500 error with submodules
  - UI: More compact issues page
  - Minimal password length increased to 8 symbols
  - Side-by-side diff view (Steven Thonus)
  - Internal projects (Jason Hollingsworth)
  - Allow removal of avatar (Drew Blessing)
  - Project web hooks now support issues and merge request events
  - Visiting project page while not logged in will redirect to sign-in instead of 404 (Jason Hollingsworth)
  - Expire event cache on avatar creation/removal (Drew Blessing)
  - Archiving old projects (Steven Thonus)
  - Rails 4
  - Add time ago tooltips to show actual date/time
  - UI: Fixed UI for admin system hooks
  - Ruby script for easier GitLab upgrade
  - Do not remove Merge requests if fork project was removed
  - Improve sign-in/signup UX
  - Add resend confirmation link to sign-in page
  - Set noreply@HOSTNAME for reply_to field in all emails
  - Show GitLab API version on Admin#dashboard
  - API Cross-origin resource sharing
  - Show READMe link at project home page
  - Show repo size for projects in Admin area

v 6.3.0
  - API for adding gitlab-ci service
  - Init script now waits for pids to appear after (re)starting before reporting status (Rovanion Luckey)
  - Restyle project home page
  - Grammar fixes
  - Show branches list (which branches contains commit) on commit page (Andrew Kumanyaev)
  - Security improvements
  - Added support for GitLab CI 4.0
  - Fixed issue with 500 error when group did not exist
  - Ability to leave project
  - You can create file in repo using UI
  - You can remove file from repo using UI
  - API: dropped default_branch attribute from project during creation
  - Project default_branch is not stored in db any more. It takes from repo now.
  - Admin broadcast messages
  - UI improvements
  - Dont show last push widget if user removed this branch
  - Fix 500 error for repos with newline in file name
  - Extended html titles
  - API: create/update/delete repo files
  - Admin can transfer project to any namespace
  - API: projects/all for admin users
  - Fix recent branches order

v 6.2.4
  - Security: Cast API private_token to string (CVE-2013-4580)
  - Security: Require gitlab-shell 1.7.8 (CVE-2013-4581, CVE-2013-4582, CVE-2013-4583)
  - Fix for Git SSH access for LDAP users

v 6.2.3
  - Security: More protection against CVE-2013-4489
  - Security: Require gitlab-shell 1.7.4 (CVE-2013-4490, CVE-2013-4546)
  - Fix sidekiq rake tasks

v 6.2.2
  - Security: Update gitlab_git (CVE-2013-4489)

v 6.2.1
  - Security: Fix issue with generated passwords for new users

v 6.2.0
  - Public project pages are now visible to everyone (files, issues, wik, etc.)
    THIS MEANS YOUR ISSUES AND WIKI FOR PUBLIC PROJECTS ARE PUBLICLY VISIBLE AFTER THE UPGRADE
  - Add group access to permissions page
  - Require current password to change one
  - Group owner or admin can remove other group owners
  - Remove group transfer since we have multiple owners
  - Respect authorization in Repository API
  - Improve UI for Project#files page
  - Add more security specs
  - Added search for projects by name to api (Izaak Alpert)
  - Make default user theme configurable (Izaak Alpert)
  - Update logic for validates_merge_request for tree of MR (Andrew Kumanyaev)
  - Rake tasks for web hooks management (Jonhnny Weslley)
  - Extended User API to expose admin and can_create_group for user creation/updating (Boyan Tabakov)
  - API: Remove group
  - API: Remove project
  - Avatar upload on profile page with a maximum of 100KB (Steven Thonus)
  - Store the sessions in Redis instead of the cookie store
  - Fixed relative links in markdown
  - User must confirm their email if signup enabled
  - User must confirm changed email

v 6.1.0
  - Project specific IDs for issues, mr, milestones
    Above items will get a new id and for example all bookmarked issue urls will change.
    Old issue urls are redirected to the new one if the issue id is too high for an internal id.
  - Description field added to Merge Request
  - API: Sudo api calls (Izaak Alpert)
  - API: Group membership api (Izaak Alpert)
  - Improved commit diff
  - Improved large commit handling (Boyan Tabakov)
  - Rewrite: Init script now less prone to errors and keeps better track of the service (Rovanion Luckey)
  - Link issues, merge requests, and commits when they reference each other with GFM (Ash Wilson)
  - Close issues automatically when pushing commits with a special message
  - Improve user removal from admin area
  - Invalidate events cache when project was moved
  - Remove deprecated classes and rake tasks
  - Add event filter for group and project show pages
  - Add links to create branch/tag from project home page
  - Add public-project? checkbox to new-project view
  - Improved compare page. Added link to proceed into Merge Request
  - Send an email to a user when they are added to group
  - New landing page when you have 0 projects

v 6.0.0
  - Feature: Replace teams with group membership
    We introduce group membership in 6.0 as a replacement for teams.
    The old combination of groups and teams was confusing for a lot of people.
    And when the members of a team where changed this wasn't reflected in the project permissions.
    In GitLab 6.0 you will be able to add members to a group with a permission level for each member.
    These group members will have access to the projects in that group.
    Any changes to group members will immediately be reflected in the project permissions.
    You can even have multiple owners for a group, greatly simplifying administration.
  - Feature: Ability to have multiple owners for group
  - Feature: Merge Requests between fork and project (Izaak Alpert)
  - Feature: Generate fingerprint for ssh keys
  - Feature: Ability to create and remove branches with UI
  - Feature: Ability to create and remove git tags with UI
  - Feature: Groups page in profile. You can leave group there
  - API: Allow login with LDAP credentials
  - Redesign: project settings navigation
  - Redesign: snippets area
  - Redesign: ssh keys page
  - Redesign: buttons, blocks and other ui elements
  - Add comment title to rss feed
  - You can use arrows to navigate at tree view
  - Add project filter on dashboard
  - Cache project graph
  - Drop support of root namespaces
  - Default theme is classic now
  - Cache result of methods like authorize_projects, project.team.members etc
  - Remove $.ready events
  - Fix onclick events being double binded
  - Add notification level to group membership
  - Move all project controllers/views under Projects:: module
  - Move all profile controllers/views under Profiles:: module
  - Apply user project limit only for personal projects
  - Unicorn is default web server again
  - Store satellites lock files inside satellites dir
  - Disabled threadsafety mode in rails
  - Fixed bug with loosing MR comments
  - Improved MR comments logic
  - Render readme file for projects in public area

v 5.4.2
  - Security: Cast API private_token to string (CVE-2013-4580)
  - Security: Require gitlab-shell 1.7.8 (CVE-2013-4581, CVE-2013-4582, CVE-2013-4583)

v 5.4.1
  - Security: Fixes for CVE-2013-4489
  - Security: Require gitlab-shell 1.7.4 (CVE-2013-4490, CVE-2013-4546)

v 5.4.0
  - Ability to edit own comments
  - Documentation improvements
  - Improve dashboard projects page
  - Fixed nav for empty repos
  - GitLab Markdown help page
  - Misspelling fixes
  - Added support of unicorn and fog gems
  - Added client list to API doc
  - Fix PostgreSQL database restoration problem
  - Increase snippet content column size
  - allow project import via git:// url
  - Show participants on issues, including mentions
  - Notify mentioned users with email

v 5.3.0
  - Refactored services
  - Campfire service added
  - HipChat service added
  - Fixed bug with LDAP + git over http
  - Fixed bug with google analytics code being ignored
  - Improve sign-in page if ldap enabled
  - Respect newlines in wall messages
  - Generate the Rails secret token on first run
  - Rename repo feature
  - Init.d: remove gitlab.socket on service start
  - Api: added teams api
  - Api: Prevent blob content being escaped
  - Api: Smart deploy key add behaviour
  - Api: projects/owned.json return user owned project
  - Fix bug with team assignation on project from #4109
  - Advanced snippets: public/private, project/personal (Andrew Kulakov)
  - Repository Graphs (Karlo Nicholas T. Soriano)
  - Fix dashboard lost if comment on commit
  - Update gitlab-grack. Fixes issue with --depth option
  - Fix project events duplicate on project page
  - Fix postgres error when displaying network graph.
  - Fix dashboard event filter when navigate via turbolinks
  - init.d: Ensure socket is removed before starting service
  - Admin area: Style teams:index, group:show pages
  - Own page for failed forking
  - Scrum view for milestone

v 5.2.0
  - Turbolinks
  - Git over http with ldap credentials
  - Diff with better colors and some spacing on the corners
  - Default values for project features
  - Fixed huge_commit view
  - Restyle project clone panel
  - Move Gitlab::Git code to gitlab_git gem
  - Move update docs in repo
  - Requires gitlab-shell v1.4.0
  - Fixed submodules listing under file tab
  - Fork feature (Angus MacArthur)
  - git version check in gitlab:check
  - Shared deploy keys feature
  - Ability to generate default labels set for issues
  - Improve gfm autocomplete (Harold Luo)
  - Added support for Google Analytics
  - Code search feature (Javier Castro)

v 5.1.0
  - You can login with email or username now
  - Corrected project transfer rollback when repository cannot be moved
  - Move both repo and wiki when project transfer requested
  - Admin area: project editing was removed from admin namespace
  - Access: admin user has now access to any project.
  - Notification settings
  - Gitlab::Git set of objects to abstract from grit library
  - Replace Unicorn web server with Puma
  - Backup/Restore refactored. Backup dump project wiki too now
  - Restyled Issues list. Show milestone version in issue row
  - Restyled Merge Request list
  - Backup now dump/restore uploads
  - Improved performance of dashboard (Andrew Kumanyaev)
  - File history now tracks renames (Akzhan Abdulin)
  - Drop wiki migration tools
  - Drop sqlite migration tools
  - project tagging
  - Paginate users in API
  - Restyled network graph (Hiroyuki Sato)

v 5.0.1
  - Fixed issue with gitlab-grit being overridden by grit

v 5.0.0
  - Replaced gitolite with gitlab-shell
  - Removed gitolite-related libraries
  - State machine added
  - Setup gitlab as git user
  - Internal API
  - Show team tab for empty projects
  - Import repository feature
  - Updated rails
  - Use lambda for scopes
  - Redesign admin area -> users
  - Redesign admin area -> user
  - Secure link to file attachments
  - Add validations for Group and Team names
  - Restyle team page for project
  - Update capybara, rspec-rails, poltergeist to recent versions
  - Wiki on git using Gollum
  - Added Solarized Dark theme for code review
  - Don't show user emails in autocomplete lists, profile pages
  - Added settings tab for group, team, project
  - Replace user popup with icons in header
  - Handle project moving with gitlab-shell
  - Added select2-rails for selectboxes with ajax data load
  - Fixed search field on projects page
  - Added teams to search autocomplete
  - Move groups and teams on dashboard sidebar to sub-tabs
  - API: improved return codes and docs. (Felix Gilcher, Sebastian Ziebell)
  - Redesign wall to be more like chat
  - Snippets, Wall features are disabled by default for new projects

v 4.2.0
  - Teams
  - User show page. Via /u/username
  - Show help contents on pages for better navigation
  - Async gitolite calls
  - added satellites logs
  - can_create_group, can_create_team booleans for User
  - Process web hooks async
  - GFM: Fix images escaped inside links
  - Network graph improved
  - Switchable branches for network graph
  - API: Groups
  - Fixed project download

v 4.1.0
  - Optional Sign-Up
  - Discussions
  - Satellites outside of tmp
  - Line numbers for blame
  - Project public mode
  - Public area with unauthorized access
  - Load dashboard events with ajax
  - remember dashboard filter in cookies
  - replace resque with sidekiq
  - fix routing issues
  - cleanup rake tasks
  - fix backup/restore
  - scss cleanup
  - show preview for note images
  - improved network-graph
  - get rid of app/roles/
  - added new classes Team, Repository
  - Reduce amount of gitolite calls
  - Ability to add user in all group projects
  - remove deprecated configs
  - replaced Korolev font with open font
  - restyled admin/dashboard page
  - restyled admin/projects page

v 4.0.0
  - Remove project code and path from API. Use id instead
  - Return valid cloneable url to repo for web hook
  - Fixed backup issue
  - Reorganized settings
  - Fixed commits compare
  - Refactored scss
  - Improve status checks
  - Validates presence of User#name
  - Fixed postgres support
  - Removed sqlite support
  - Modified post-receive hook
  - Milestones can be closed now
  - Show comment events on dashboard
  - Quick add team members via group#people page
  - [API] expose created date for hooks and SSH keys
  - [API] list, create issue notes
  - [API] list, create snippet notes
  - [API] list, create wall notes
  - Remove project code - use path instead
  - added username field to user
  - rake task to fill usernames based on emails create namespaces for users
  - STI Group < Namespace
  - Project has namespace_id
  - Projects with namespaces also namespaced in gitolite and stored in subdir
  - Moving project to group will move it under group namespace
  - Ability to move project from namespaces to another
  - Fixes commit patches getting escaped (see #2036)
  - Support diff and patch generation for commits and merge request
  - MergeReqest doesn't generate a temporary file for the patch any more
  - Update the UI to allow downloading Patch or Diff

v 3.1.0
  - Updated gems
  - Services: Gitlab CI integration
  - Events filter on dashboard
  - Own namespace for redis/resque
  - Optimized commit diff views
  - add alphabetical order for projects admin page
  - Improved web editor
  - Commit stats page
  - Documentation split and cleanup
  - Link to commit authors everywhere
  - Restyled milestones list
  - added Milestone to Merge Request
  - Restyled Top panel
  - Refactored Satellite Code
  - Added file line links
  - moved from capybara-webkit to poltergeist + phantomjs

v 3.0.3
  - Fixed bug with issues list in Chrome
  - New Feature: Import team from another project

v 3.0.2
  - Fixed gitlab:app:setup
  - Fixed application error on empty project in admin area
  - Restyled last push widget

v 3.0.1
  - Fixed git over http

v 3.0.0
  - Projects groups
  - Web Editor
  - Fixed bug with gitolite keys
  - UI improved
  - Increased performance of application
  - Show user avatar in last commit when browsing Files
  - Refactored Gitlab::Merge
  - Use Font Awesome for icons
  - Separate observing of Note and MergeRequests
  - Milestone "All Issues" filter
  - Fix issue close and reopen button text and styles
  - Fix forward/back while browsing Tree hierarchy
  - Show number of notes for commits and merge requests
  - Added support pg from box and update installation doc
  - Reject ssh keys that break gitolite
  - [API] list one project hook
  - [API] edit project hook
  - [API] list project snippets
  - [API] allow to authorize using private token in HTTP header
  - [API] add user creation

v 2.9.1
  - Fixed resque custom config init

v 2.9.0
  - fixed inline notes bugs
  - refactored rspecs
  - refactored gitolite backend
  - added factory_girl
  - restyled projects list on dashboard
  - ssh keys validation to prevent gitolite crash
  - send notifications if changed permission in project
  - scss refactoring. gitlab_bootstrap/ dir
  - fix git push http body bigger than 112k problem
  - list of labels  page under issues tab
  - API for milestones, keys
  - restyled buttons
  - OAuth
  - Comment order changed

v 2.8.1
  - ability to disable gravatars
  - improved MR diff logic
  - ssh key help page

v 2.8.0
  - Gitlab Flavored Markdown
  - Bulk issues update
  - Issues API
  - Cucumber coverage increased
  - Post-receive files fixed
  - UI improved
  - Application cleanup
  - more cucumber
  - capybara-webkit + headless

v 2.7.0
  - Issue Labels
  - Inline diff
  - Git HTTP
  - API
  - UI improved
  - System hooks
  - UI improved
  - Dashboard events endless scroll
  - Source performance increased

v 2.6.0
  - UI polished
  - Improved network graph + keyboard nav
  - Handle huge commits
  - Last Push widget
  - Bugfix
  - Better performance
  - Email in resque
  - Increased test coverage
  - Ability to remove branch with MR accept
  - a lot of code refactored

v 2.5.0
  - UI polished
  - Git blame for file
  - Bugfix
  - Email in resque
  - Better test coverage

v 2.4.0
  - Admin area stats page
  - Ability to block user
  - Simplified dashboard area
  - Improved admin area
  - Bootstrap 2.0
  - Responsive layout
  - Big commits handling
  - Performance improved
  - Milestones

v 2.3.1
  - Issues pagination
  - ssl fixes
  - Merge Request pagination

v 2.3.0
  - Dashboard r1
  - Search r1
  - Project page
  - Close merge request on push
  - Persist MR diff after merge
  - mysql support
  - Documentation

v 2.2.0
  - We’ve added support of LDAP auth
  - Improved permission logic (4 roles system)
  - Protected branches (now only masters can push to protected branches)
  - Usability improved
  - twitter bootstrap integrated
  - compare view between commits
  - wiki feature
  - now you can enable/disable issues, wiki, wall features per project
  - security fixes
  - improved code browsing (ajax branch switch etc)
  - improved per-line commenting
  - git submodules displayed
  - moved to rails 3.2
  - help section improved

v 2.1.0
  - Project tab r1
  - List branches/tags
  - per line comments
  - mass user import

v 2.0.0
  - gitolite as main git host system
  - merge requests
  - project/repo access
  - link to commit/issue feed
  - design tab
  - improved email notifications
  - restyled dashboard
  - bugfix

v 1.2.2
  - common config file gitlab.yml
  - issues restyle
  - snippets restyle
  - clickable news feed header on dashboard
  - bugfix

v 1.2.1
  - bugfix

v 1.2.0
  - new design
  - user dashboard
  - network graph
  - markdown support for comments
  - encoding issues
  - wall like twitter timeline

v 1.1.0
  - project dashboard
  - wall redesigned
  - feature: code snippets
  - fixed horizontal scroll on file preview
  - fixed app crash if commit message has invalid chars
  - bugfix & code cleaning

v 1.0.2
  - fixed bug with empty project
  - added adv validation for project path & code
  - feature: issues can be sortable
  - bugfix
  - username displayed on top panel

v 1.0.1
  - fixed: with invalid source code for commit
  - fixed: lose branch/tag selection when use tree navigation
  - when history clicked - display path
  - bug fix & code cleaning

v 1.0.0
  - bug fix
  - projects preview mode

v 0.9.6
  - css fix
  - new repo empty tree until restart server - fixed

v 0.9.4
  - security improved
  - authorization improved
  - html escaping
  - bug fix
  - increased test coverage
  - design improvements

v 0.9.1
  - increased test coverage
  - design improvements
  - new issue email notification
  - updated app name
  - issue redesigned
  - issue can be edit

v 0.8.0
  - syntax highlight for main file types
  - redesign
  - stability
  - security fixes
  - increased test coverage
  - email notification<|MERGE_RESOLUTION|>--- conflicted
+++ resolved
@@ -56,9 +56,7 @@
   - Show assignees in merge request index page (Kelvin Mutuma)
   - Link head panel titles to relevant root page.
   - Allow users that signed up via OAuth to set their password in order to use Git over HTTP(S).
-<<<<<<< HEAD
   - Upgrade Rails gem to version 4.1.9.
-=======
   - Show users button to share their newly created public or internal projects on twitter
   - Add quick help links to the GitLab pricing and feature comparison pages.
   - Fix duplicate authorized applications in user profile and incorrect application client count in admin area.
@@ -66,7 +64,6 @@
   - Remove deprecated Group#owner_id from API
   - Show projects user contributed to on user page. Show stars near project on user page.
   - Improve database performance for GitLab
->>>>>>> de040ffa
 
 v 7.7.2
   - Update GitLab Shell to version 2.4.2 that fixes a bug when developers can push to protected branch
