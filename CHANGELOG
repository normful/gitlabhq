--- conflicted
+++ resolved
@@ -20,15 +20,12 @@
   - [API] Add ability to fetch the commit ID of the last commit that actually touched a file
   - Add "New file" link to dropdown on project page
   - Include commit logs in project search
-<<<<<<< HEAD
   - Add "added", "modified" and "removed" properties to commit object in webhook
   - Rename "Back to" links to "Go to" because its not always a case it point to place user come from
 
 v 8.1.3
   - Spread out runner contacted_at updates
-=======
   - New design for user profile page
->>>>>>> ef6f6f80
 
 v 8.1.1
   - Fix cloning Wiki repositories via HTTP (Stan Hu)
