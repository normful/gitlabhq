Please view this file on the master branch, on stable branches it's out of date.

v 8.2.0 (unreleased)
  - Show last project commit to default branch on project home page
  - Highlight comment based on anchor in URL

v 8.1.0 (unreleased)
  - Fix error preventing displaying of commit data for a directory with a leading dot (Stan Hu)
  - Speed up load times of issue detail pages by roughly 1.5x
  - Add a system note and update relevant merge requests when a branch is deleted or re-added (Stan Hu)
  - Make diff file view easier to use on mobile screens (Stan Hu)
  - Improved performance of finding users by username or Email address
  - Fix bug where merge request comments created by API would not trigger notifications (Stan Hu)
  - Add support for creating directories from Files page (Stan Hu)
  - Allow removing of project without confirmation when JavaScript is disabled (Stan Hu)
  - Support filtering by "Any" milestone or issue and fix "No Milestone" and "No Label" filters (Stan Hu)
  - Improved performance of the trending projects page
  - Improved performance of finding projects by their namespace
  - Fix bug where transferring a project would result in stale commit links (Stan Hu)
  - Include full path of source and target branch names in New Merge Request page (Stan Hu)
  - Add user preference to view activities as default dashboard (Stan Hu)
  - Add option to admin area to sign in as a specific user (Pavel Forkert)
  - Show CI status on all pages where commits list is rendered
  - Automatically enable CI when push .gitlab-ci.yml file to repository
  - Move CI charts to project graphs area
  - Fix cases where Markdown did not render links in activity feed (Stan Hu)
  - Add first and last to pagination (Zeger-Jan van de Weg)
  - Added Commit Status API
  - Added Builds View
  - Added when to .gitlab-ci.yml
  - Show CI status on commit page
  - Added CI_BUILD_TAG, _STAGE, _NAME and _TRIGGERED to CI builds
  - Show CI status on Your projects page and Starred projects page
  - Remove "Continuous Integration" page from dashboard
  - Add notes and SSL verification entries to hook APIs (Ben Boeckel)
  - Fix grammar in admin area "labels" .nothing-here-block when no labels exist.
  - Move CI runners page to project settings area
  - Move CI variables page to project settings area
  - Move CI triggers page to project settings area
  - Move CI project settings page to CE project settings area
  - Fix bug when removed file was not appearing in merge request diff
  - Show warning when build cannot be served by any of the available CI runners
  - Note the original location of a moved project when notifying users of the move
  - Improve error message when merging fails
  - Add support of multibyte characters in LDAP UID (Roman Petrov)
  - Show additions/deletions stats on merge request diff
  - Remove footer text in emails (Zeger-Jan van de Weg)
  - Ensure code blocks are properly highlighted after a note is updated
  - Fix wrong access level badge on MR comments
  - Hide password in the service settings form
  - Move CI web hooks page to project settings area
  - Fix User Identities API. It now allows you to properly create or update user's identities.
  - Add user preference to change layout width (Peter Göbel)
  - Use commit status in merge request widget as preffered source of CI status
  - Integrate CI commit and build pages into project pages
  - Move CI services page to project settings area
  - Add "Quick Submit" behavior to input fields throughout the application. Use
    Cmd+Enter on Mac and Ctrl+Enter on Windows/Linux.
  - Fix position of hamburger in header for smaller screens (Han Loong Liauw)
  - Fix bug where Emojis in Markdown would truncate remaining text (Sakata Sinji)
  - Persist filters when sorting on admin user page (Jerry Lukins)
<<<<<<< HEAD
  - Adds ability to remove the forked relationship from project settings
  screen. (Han Loong Liauw)
=======
  - Allow dashboard and group issues/MRs to be filtered by label
>>>>>>> c856a7a5
  - Add spellcheck=false to certain input fields
  - Invalidate stored service password if the endpoint URL is changed
  - Project names are not fully shown if group name is too big, even on group page view
  - Apply new design for Files page
  - Add "New Page" button to Wiki Pages tab (Stan Hu)
  - Only render 404 page from /public
  - Hide passwords from services API (Alex Lossent)
  - Fix: Images cannot show when projects' path was changed

v 8.0.4
  - Fix Message-ID header to be RFC 2111-compliant to prevent e-mails being dropped (Stan Hu)
  - Fix referrals for :back and relative URL installs
  - Fix anchors to comments in diffs
  - Remove CI token from build traces
  - Fix "Assign All" button on Runner admin page
  - Fix search in Files
  - Add full project namespace to payload of system webhooks (Ricardo Band)

v 8.0.3
  - Fix URL shown in Slack notifications
  - Fix bug where projects would appear to be stuck in the forked import state (Stan Hu)
  - Fix Error 500 in creating merge requests with > 1000 diffs (Stan Hu)
  - Add work_in_progress key to MR web hooks (Ben Boeckel)

v 8.0.2
  - Fix default avatar not rendering in network graph (Stan Hu)
  - Skip check_initd_configured_correctly on omnibus installs
  - Prevent double-prefixing of help page paths
  - Clarify confirmation text on user deletion
  - Make commit graphs responsive to window width changes (Stan Hu)
  - Fix top margin for sign-in button on public pages
  - Fix LDAP attribute mapping
  - Remove git refs used internally by GitLab from network graph (Stan Hu)
  - Use standard Markdown font in Markdown preview instead of fixed-width font (Stan Hu)
  - Fix Reply by email for non-UTF-8 messages.
  - Add option to use StartTLS with Reply by email IMAP server.
  - Allow AWS S3 Server-Side Encryption with Amazon S3-Managed Keys for backups (Paul Beattie)

v 8.0.1
  - Remove git refs used internally by GitLab from network graph (Stan Hu)
  - Improve CI migration procedure and documentation

v 8.0.0
  - Fix Markdown links not showing up in dashboard activity feed (Stan Hu)
  - Remove milestones from merge requests when milestones are deleted (Stan Hu)
  - Fix HTML link that was improperly escaped in new user e-mail (Stan Hu)
  - Fix broken sort in merge request API (Stan Hu)
  - Bump rouge to 1.10.1 to remove warning noise and fix other syntax highlighting bugs (Stan Hu)
  - Gracefully handle errors in syntax highlighting by leaving the block unformatted (Stan Hu)
  - Add "replace" and "upload" functionalities to allow user replace existing file and upload new file into current repository
  - Fix URL construction for merge requests, issues, notes, and commits for relative URL config (Stan Hu)
  - Fix emoji URLs in Markdown when relative_url_root is used (Stan Hu)
  - Omit filename in Content-Disposition header in raw file download to avoid RFC 6266 encoding issues (Stan HU)
  - Fix broken Wiki Page History (Stan Hu)
  - Import forked repositories asynchronously to prevent large repositories from timing out (Stan Hu)
  - Prevent anchors from being hidden by header (Stan Hu)
  - Fix bug where only the first 15 Bitbucket issues would be imported (Stan Hu)
  - Sort issues by creation date in Bitbucket importer (Stan Hu)
  - Prevent too many redirects upon login when home page URL is set to external_url (Stan Hu)
  - Improve dropdown positioning on the project home page (Hannes Rosenögger)
  - Upgrade browser gem to 1.0.0 to avoid warning in IE11 compatibilty mode (Stan Hu)
  - Remove user OAuth tokens from the database and request new tokens each session (Stan Hu)
  - Restrict users API endpoints to use integer IDs (Stan Hu)
  - Only show recent push event if the branch still exists or a recent merge request has not been created (Stan Hu)
  - Remove satellites
  - Better performance for web editor (switched from satellites to rugged)
  - Faster merge
  - Ability to fetch merge requests from refs/merge-requests/:id
  - Allow displaying of archived projects in the admin interface (Artem Sidorenko)
  - Allow configuration of import sources for new projects (Artem Sidorenko)
  - Search for comments should be case insensetive
  - Create cross-reference for closing references on commits pushed to non-default branches (Maël Valais)
  - Ability to search milestones
  - Gracefully handle SMTP user input errors (e.g. incorrect email addresses) to prevent Sidekiq retries (Stan Hu)
  - Move dashboard activity to separate page (for your projects and starred projects)
  - Improve performance of git blame
  - Limit content width to 1200px for most of pages to improve readability on big screens
  - Fix 500 error when submit project snippet without body
  - Improve search page usability
  - Bring more UI consistency in way how projects, snippets and groups lists are rendered
  - Make all profiles and group public
  - Fixed login failure when extern_uid changes (Joel Koglin)
  - Don't notify users without access to the project when they are (accidentally) mentioned in a note.
  - Retrieving oauth token with LDAP credentials
  - Load Application settings from running database unless env var USE_DB=false
  - Added Drone CI integration (Kirill Zaitsev)
  - Allow developers to retry builds
  - Hide advanced project options for non-admin users
  - Fail builds if no .gitlab-ci.yml is found
  - Refactored service API and added automatically service docs generator (Kirill Zaitsev)
  - Added web_url key project hook_attrs (Kirill Zaitsev)
  - Add ability to get user information by ID of an SSH key via the API
  - Fix bug which IE cannot show image at markdown when the image is raw file of gitlab
  - Add support for Crowd
  - Global Labels that are available to all projects
  - Fix highlighting of deleted lines in diffs.
  - Project notification level can be set on the project page itself
  - Added service API endpoint to retrieve service parameters (Petheő Bence)
  - Add FogBugz project import (Jared Szechy)
  - Sort users autocomplete lists by user (Allister Antosik)
  - Webhook for issue now contains repository field (Jungkook Park)
  - Add ability to add custom text to the help page (Jeroen van Baarsen)
  - Add pg_schema to backup config
  - Fix references to target project issues in Merge Requests markdown preview and textareas (Francesco Levorato)
  - Redirect from incorrectly cased group or project path to correct one (Francesco Levorato)
  - Removed API calls from CE to CI

v 7.14.3
  - No changes

v 7.14.2
  - Upgrade gitlab_git to 7.2.15 to fix `git blame` errors with ISO-encoded files (Stan Hu)
  - Allow configuration of LDAP attributes GitLab will use for the new user account.

v 7.14.1
  - Improve abuse reports management from admin area
  - Fix "Reload with full diff" URL button in compare branch view (Stan Hu)
  - Disabled DNS lookups for SSH in docker image (Rowan Wookey)
  - Only include base URL in OmniAuth full_host parameter (Stan Hu)
  - Fix Error 500 in API when accessing a group that has an avatar (Stan Hu)
  - Ability to enable SSL verification for Webhooks

v 7.14.0
  - Fix bug where non-project members of the target project could set labels on new merge requests.
  - Update default robots.txt rules to disallow crawling of irrelevant pages (Ben Bodenmiller)
  - Fix redirection after sign in when using auto_sign_in_with_provider
  - Upgrade gitlab_git to 7.2.14 to ignore CRLFs in .gitmodules (Stan Hu)
  - Clear cache to prevent listing deleted branches after MR removes source branch (Stan Hu)
  - Provide more feedback what went wrong if HipChat service failed test (Stan Hu)
  - Fix bug where backslashes in inline diffs could be dropped (Stan Hu)
  - Disable turbolinks when linking to Bitbucket import status (Stan Hu)
  - Fix broken code import and display error messages if something went wrong with creating project (Stan Hu)
  - Fix corrupted binary files when using API files endpoint (Stan Hu)
  - Bump Haml to 4.0.7 to speed up textarea rendering (Stan Hu)
  - Show incompatible projects in Bitbucket import status (Stan Hu)
  - Fix coloring of diffs on MR Discussion-tab (Gert Goet)
  - Fix "Network" and "Graphs" pages for branches with encoded slashes (Stan Hu)
  - Fix errors deleting and creating branches with encoded slashes (Stan Hu)
  - Always add current user to autocomplete controller to support filter by "Me" (Stan Hu)
  - Fix multi-line syntax highlighting (Stan Hu)
  - Fix network graph when branch name has single quotes (Stan Hu)
  - Add "Confirm user" button in user admin page (Stan Hu)
  - Upgrade gitlab_git to version 7.2.6 to fix Error 500 when creating network graphs (Stan Hu)
  - Add support for Unicode filenames in relative links (Hiroyuki Sato)
  - Fix URL used for refreshing notes if relative_url is present (Bartłomiej Święcki)
  - Fix commit data retrieval when branch name has single quotes (Stan Hu)
  - Check that project was actually created rather than just validated in import:repos task (Stan Hu)
  - Fix full screen mode for snippet comments (Daniel Gerhardt)
  - Fix 404 error in files view after deleting the last file in a repository (Stan Hu)
  - Fix the "Reload with full diff" URL button (Stan Hu)
  - Fix label read access for unauthenticated users (Daniel Gerhardt)
  - Fix access to disabled features for unauthenticated users (Daniel Gerhardt)
  - Fix OAuth provider bug where GitLab would not go return to the redirect_uri after sign-in (Stan Hu)
  - Fix file upload dialog for comment editing (Daniel Gerhardt)
  - Set OmniAuth full_host parameter to ensure redirect URIs are correct (Stan Hu)
  - Return comments in created order in merge request API (Stan Hu)
  - Disable internal issue tracker controller if external tracker is used (Stan Hu)
  - Expire Rails cache entries after two weeks to prevent endless Redis growth
  - Add support for destroying project milestones (Stan Hu)
  - Allow custom backup archive permissions
  - Add project star and fork count, group avatar URL and user/group web URL attributes to API
  - Show who last edited a comment if it wasn't the original author
  - Send notification to all participants when MR is merged.
  - Add ability to manage user email addresses via the API.
  - Show buttons to add license, changelog and contribution guide if they're missing.
  - Tweak project page buttons.
  - Disabled autocapitalize and autocorrect on login field (Daryl Chan)
  - Mention group and project name in creation, update and deletion notices (Achilleas Pipinellis)
  - Update gravatar link on profile page to link to configured gravatar host (Ben Bodenmiller)
  - Remove redis-store TTL monkey patch
  - Add support for CI skipped status
  - Fetch code from forks to refs/merge-requests/:id/head when merge request created
  - Remove comments and email addresses when publicly exposing ssh keys (Zeger-Jan van de Weg)
  - Add "Check out branch" button to the MR page.
  - Improve MR merge widget text and UI consistency.
  - Improve text in MR "How To Merge" modal.
  - Cache all events
  - Order commits by date when comparing branches
  - Fix bug causing error when the target branch of a symbolic ref was deleted
  - Include branch/tag name in archive file and directory name
  - Add dropzone upload progress
  - Add a label for merged branches on branches page (Florent Baldino)
  - Detect .mkd and .mkdn files as markdown (Ben Boeckel)
  - Fix: User search feature in admin area does not respect filters
  - Set max-width for README, issue and merge request description for easier read on big screens
  - Update Flowdock integration to support new Flowdock API (Boyan Tabakov)
  - Remove author from files view (Sven Strickroth)
  - Fix infinite loop when SAML was incorrectly configured.

v 7.13.5
  - Satellites reverted

v 7.13.4
  - Allow users to send abuse reports

v 7.13.3
  - Fix bug causing Bitbucket importer to crash when OAuth application had been removed.
  - Allow users to send abuse reports
  - Remove satellites
  - Link username to profile on Group Members page (Tom Webster)

v 7.13.2
  - Fix randomly failed spec
  - Create project services on Project creation
  - Add admin_merge_request ability to Developer level and up
  - Fix Error 500 when browsing projects with no HEAD (Stan Hu)
  - Fix labels / assignee / milestone for the merge requests when issues are disabled
  - Show the first tab automatically on MergeRequests#new
  - Add rake task 'gitlab:update_commit_count' (Daniel Gerhardt)
  - Fix Gmail Actions

v 7.13.1
  - Fix: Label modifications are not reflected in existing notes and in the issue list
  - Fix: Label not shown in the Issue list, although it's set through web interface
  - Fix: Group/project references are linked incorrectly
  - Improve documentation
  - Fix of migration: Check if session_expire_delay column exists before adding the column
  - Fix: ActionView::Template::Error
  - Fix: "Create Merge Request" isn't always shown in event for newly pushed branch
  - Fix bug causing "Remove source-branch" option not to work for merge requests from the same project.
  - Render Note field hints consistently for "new" and "edit" forms

v 7.13.0
  - Remove repository graph log to fix slow cache updates after push event (Stan Hu)
  - Only enable HSTS header for HTTPS and port 443 (Stan Hu)
  - Fix user autocomplete for unauthenticated users accessing public projects (Stan Hu)
  - Fix redirection to home page URL for unauthorized users (Daniel Gerhardt)
  - Add branch switching support for graphs (Daniel Gerhardt)
  - Fix external issue tracker hook/test for HTTPS URLs (Daniel Gerhardt)
  - Remove link leading to a 404 error in Deploy Keys page (Stan Hu)
  - Add support for unlocking users in admin settings (Stan Hu)
  - Add Irker service configuration options (Stan Hu)
  - Fix order of issues imported from GitHub (Hiroyuki Sato)
  - Bump rugments to 1.0.0beta8 to fix C prototype function highlighting (Jonathon Reinhart)
  - Fix Merge Request webhook to properly fire "merge" action when accepted from the web UI
  - Add `two_factor_enabled` field to admin user API (Stan Hu)
  - Fix invalid timestamps in RSS feeds (Rowan Wookey)
  - Fix downloading of patches on public merge requests when user logged out (Stan Hu)
  - Fix Error 500 when relative submodule resolves to a namespace that has a different name from its path (Stan Hu)
  - Extract the longest-matching ref from a commit path when multiple matches occur (Stan Hu)
  - Update maintenance documentation to explain no need to recompile asssets for omnibus installations (Stan Hu)
  - Support commenting on diffs in side-by-side mode (Stan Hu)
  - Fix JavaScript error when clicking on the comment button on a diff line that has a comment already (Stan Hu)
  - Return 40x error codes if branch could not be deleted in UI (Stan Hu)
  - Remove project visibility icons from dashboard projects list
  - Rename "Design" profile settings page to "Preferences".
  - Allow users to customize their default Dashboard page.
  - Update ssl_ciphers in Nginx example to remove DHE settings. This will deny forward secrecy for Android 2.3.7, Java 6 and OpenSSL 0.9.8
  - Admin can edit and remove user identities
  - Convert CRLF newlines to LF when committing using the web editor.
  - API request /projects/:project_id/merge_requests?state=closed will return only closed merge requests without merged one. If you need ones that were merged - use state=merged.
  - Allow Administrators to filter the user list by those with or without Two-factor Authentication enabled.
  - Show a user's Two-factor Authentication status in the administration area.
  - Explicit error when commit not found in the CI
  - Improve performance for issue and merge request pages
  - Users with guest access level can not set assignee, labels or milestones for issue and merge request
  - Reporter role can manage issue tracker now: edit any issue, set assignee or milestone and manage labels
  - Better performance for pages with events list, issues list and commits list
  - Faster automerge check and merge itself when source and target branches are in same repository
  - Correctly show anonymous authorized applications under Profile > Applications.
  - Query Optimization in MySQL.
  - Allow users to be blocked and unblocked via the API
  - Use native Postgres database cleaning during backup restore
  - Redesign project page. Show README as default instead of activity. Move project activity to separate page
  - Make left menu more hierarchical and less contextual by adding back item at top
  - A fork can’t have a visibility level that is greater than the original project.
  - Faster code search in repository and wiki. Fixes search page timeout for big repositories
  - Allow administrators to disable 2FA for a specific user
  - Add error message for SSH key linebreaks
  - Store commits count in database (will populate with valid values only after first push)
  - Rebuild cache after push to repository in background job
  - Fix transferring of project to another group using the API.

v 7.12.2
  - Correctly show anonymous authorized applications under Profile > Applications.
  - Faster automerge check and merge itself when source and target branches are in same repository
  - Audit log for user authentication
  - Allow custom label to be set for authentication providers.

v 7.12.1
  - Fix error when deleting a user who has projects (Stan Hu)
  - Fix post-receive errors on a push when an external issue tracker is configured (Stan Hu)
  - Add SAML to list of social_provider (Matt Firtion)
  - Fix merge requests API scope to keep compatibility in 7.12.x patch release (Dmitriy Zaporozhets)
  - Fix closed merge request scope at milestone page (Dmitriy Zaporozhets)
  - Revert merge request states renaming
  - Fix hooks for web based events with external issue references (Daniel Gerhardt)
  - Improve performance for issue and merge request pages
  - Compress database dumps to reduce backup size

v 7.12.0
  - Fix Error 500 when one user attempts to access a personal, internal snippet (Stan Hu)
  - Disable changing of target branch in new merge request page when a branch has already been specified (Stan Hu)
  - Fix post-receive errors on a push when an external issue tracker is configured (Stan Hu)
  - Update oauth button logos for Twitter and Google to recommended assets
  - Update browser gem to version 0.8.0 for IE11 support (Stan Hu)
  - Fix timeout when rendering file with thousands of lines.
  - Add "Remember me" checkbox to LDAP signin form.
  - Add session expiration delay configuration through UI application settings
  - Don't notify users mentioned in code blocks or blockquotes.
  - Omit link to generate labels if user does not have access to create them (Stan Hu)
  - Show warning when a comment will add 10 or more people to the discussion.
  - Disable changing of the source branch in merge request update API (Stan Hu)
  - Shorten merge request WIP text.
  - Add option to disallow users from registering any application to use GitLab as an OAuth provider
  - Support editing target branch of merge request (Stan Hu)
  - Refactor permission checks with issues and merge requests project settings (Stan Hu)
  - Fix Markdown preview not working in Edit Milestone page (Stan Hu)
  - Fix Zen Mode not closing with ESC key (Stan Hu)
  - Allow HipChat API version to be blank and default to v2 (Stan Hu)
  - Add file attachment support in Milestone description (Stan Hu)
  - Fix milestone "Browse Issues" button.
  - Set milestone on new issue when creating issue from index with milestone filter active.
  - Make namespace API available to all users (Stan Hu)
  - Add web hook support for note events (Stan Hu)
  - Disable "New Issue" and "New Merge Request" buttons when features are disabled in project settings (Stan Hu)
  - Remove Rack Attack monkey patches and bump to version 4.3.0 (Stan Hu)
  - Fix clone URL losing selection after a single click in Safari and Chrome (Stan Hu)
  - Fix git blame syntax highlighting when different commits break up lines (Stan Hu)
  - Add "Resend confirmation e-mail" link in profile settings (Stan Hu)
  - Allow to configure location of the `.gitlab_shell_secret` file. (Jakub Jirutka)
  - Disabled expansion of top/bottom blobs for new file diffs
  - Update Asciidoctor gem to version 1.5.2. (Jakub Jirutka)
  - Fix resolving of relative links to repository files in AsciiDoc documents. (Jakub Jirutka)
  - Use the user list from the target project in a merge request (Stan Hu)
  - Default extention for wiki pages is now .md instead of .markdown (Jeroen van Baarsen)
  - Add validation to wiki page creation (only [a-zA-Z0-9/_-] are allowed) (Jeroen van Baarsen)
  - Fix new/empty milestones showing 100% completion value (Jonah Bishop)
  - Add a note when an Issue or Merge Request's title changes
  - Consistently refer to MRs as either Merged or Closed.
  - Add Merged tab to MR lists.
  - Prefix EmailsOnPush email subject with `[Git]`.
  - Group project contributions by both name and email.
  - Clarify navigation labels for Project Settings and Group Settings.
  - Move user avatar and logout button to sidebar
  - You can not remove user if he/she is an only owner of group
  - User should be able to leave group. If not - show him proper message
  - User has ability to leave project
  - Add SAML support as an omniauth provider
  - Allow to configure a URL to show after sign out
  - Add an option to automatically sign-in with an Omniauth provider
  - GitLab CI service sends .gitlab-ci.yml in each push call
  - When remove project - move repository and schedule it removal
  - Improve group removing logic
  - Trigger create-hooks on backup restore task
  - Add option to automatically link omniauth and LDAP identities
  - Allow special character in users bio. I.e.: I <3 GitLab

v 7.11.4
  - Fix missing bullets when creating lists
  - Set rel="nofollow" on external links

v 7.11.3
  - no changes
  - Fix upgrader script (Martins Polakovs)

v 7.11.2
  - no changes

v 7.11.1
  - no changes

v 7.11.0
  - Fall back to Plaintext when Syntaxhighlighting doesn't work. Fixes some buggy lexers (Hannes Rosenögger)
  - Get editing comments to work in Chrome 43 again.
  - Fix broken view when viewing history of a file that includes a path that used to be another file (Stan Hu)
  - Don't show duplicate deploy keys
  - Fix commit time being displayed in the wrong timezone in some cases (Hannes Rosenögger)
  - Make the first branch pushed to an empty repository the default HEAD (Stan Hu)
  - Fix broken view when using a tag to display a tree that contains git submodules (Stan Hu)
  - Make Reply-To config apply to change e-mail confirmation and other Devise notifications (Stan Hu)
  - Add application setting to restrict user signups to e-mail domains (Stan Hu)
  - Don't allow a merge request to be merged when its title starts with "WIP".
  - Add a page title to every page.
  - Allow primary email to be set to an email that you've already added.
  - Fix clone URL field and X11 Primary selection (Dmitry Medvinsky)
  - Ignore invalid lines in .gitmodules
  - Fix "Cannot move project" error message from popping up after a successful transfer (Stan Hu)
  - Redirect to sign in page after signing out.
  - Fix "Hello @username." references not working by no longer allowing usernames to end in period.
  - Fix "Revspec not found" errors when viewing diffs in a forked project with submodules (Stan Hu)
  - Improve project page UI
  - Fix broken file browsing with relative submodule in personal projects (Stan Hu)
  - Add "Reply quoting selected text" shortcut key (`r`)
  - Fix bug causing `@whatever` inside an issue's first code block to be picked up as a user mention.
  - Fix bug causing `@whatever` inside an inline code snippet (backtick-style) to be picked up as a user mention.
  - When use change branches link at MR form - save source branch selection instead of target one
  - Improve handling of large diffs
  - Added GitLab Event header for project hooks
  - Add Two-factor authentication (2FA) for GitLab logins
  - Show Atom feed buttons everywhere where applicable.
  - Add project activity atom feed.
  - Don't crash when an MR from a fork has a cross-reference comment from the target project on one of its commits.
  - Explain how to get a new password reset token in welcome emails
  - Include commit comments in MR from a forked project.
  - Group milestones by title in the dashboard and all other issue views.
  - Query issues, merge requests and milestones with their IID through API (Julien Bianchi)
  - Add default project and snippet visibility settings to the admin web UI.
  - Show incompatible projects in Google Code import status (Stan Hu)
  - Fix bug where commit data would not appear in some subdirectories (Stan Hu)
  - Task lists are now usable in comments, and will show up in Markdown previews.
  - Fix bug where avatar filenames were not actually deleted from the database during removal (Stan Hu)
  - Fix bug where Slack service channel was not saved in admin template settings. (Stan Hu)
  - Protect OmniAuth request phase against CSRF.
  - Don't send notifications to mentioned users that don't have access to the project in question.
  - Add search issues/MR by number
  - Change plots to bar graphs in commit statistics screen
  - Move snippets UI to fluid layout
  - Improve UI for sidebar. Increase separation between navigation and content
  - Improve new project command options (Ben Bodenmiller)
  - Add common method to force UTF-8 and use it to properly handle non-ascii OAuth user properties (Onur Küçük)
  - Prevent sending empty messages to HipChat (Chulki Lee)
  - Improve UI for mobile phones on dashboard and project pages
  - Add room notification and message color option for HipChat
  - Allow to use non-ASCII letters and dashes in project and namespace name. (Jakub Jirutka)
  - Add footnotes support to Markdown (Guillaume Delbergue)
  - Add current_sign_in_at to UserFull REST api.
  - Make Sidekiq MemoryKiller shutdown signal configurable
  - Add "Create Merge Request" buttons to commits and branches pages and push event.
  - Show user roles by comments.
  - Fix automatic blocking of auto-created users from Active Directory.
  - Call merge request web hook for each new commits (Arthur Gautier)
  - Use SIGKILL by default in Sidekiq::MemoryKiller
  - Fix mentioning of private groups.
  - Add style for <kbd> element in markdown
  - Spin spinner icon next to "Checking for CI status..." on MR page.
  - Fix reference links in dashboard activity and ATOM feeds.
  - Ensure that the first added admin performs repository imports

v 7.10.4
  - Fix migrations broken in 7.10.2
  - Make tags for GitLab installations running on MySQL case sensitive
  - Get Gitorious importer to work again.
  - Fix adding new group members from admin area
  - Fix DB error when trying to tag a repository (Stan Hu)
  - Fix Error 500 when searching Wiki pages (Stan Hu)
  - Unescape branch names in compare commit (Stan Hu)
  - Order commit comments chronologically in API.

v 7.10.2
  - Fix CI links on MR page

v 7.10.0
  - Ignore submodules that are defined in .gitmodules but are checked in as directories.
  - Allow projects to be imported from Google Code.
  - Remove access control for uploaded images to fix broken images in emails (Hannes Rosenögger)
  - Allow users to be invited by email to join a group or project.
  - Don't crash when project repository doesn't exist.
  - Add config var to block auto-created LDAP users.
  - Don't use HTML ellipsis in EmailsOnPush subject truncated commit message.
  - Set EmailsOnPush reply-to address to committer email when enabled.
  - Fix broken file browsing with a submodule that contains a relative link (Stan Hu)
  - Fix persistent XSS vulnerability around profile website URLs.
  - Fix project import URL regex to prevent arbitary local repos from being imported.
  - Fix directory traversal vulnerability around uploads routes.
  - Fix directory traversal vulnerability around help pages.
  - Don't leak existence of project via search autocomplete.
  - Don't leak existence of group or project via search.
  - Fix bug where Wiki pages that included a '/' were no longer accessible (Stan Hu)
  - Fix bug where error messages from Dropzone would not be displayed on the issues page (Stan Hu)
  - Add a rake task to check repository integrity with `git fsck`
  - Add ability to configure Reply-To address in gitlab.yml (Stan Hu)
  - Move current user to the top of the list in assignee/author filters (Stan Hu)
  - Fix broken side-by-side diff view on merge request page (Stan Hu)
  - Set Application controller default URL options to ensure all url_for calls are consistent (Stan Hu)
  - Allow HTML tags in Markdown input
  - Fix code unfold not working on Compare commits page (Stan Hu)
  - Fix generating SSH key fingerprints with OpenSSH 6.8. (Sašo Stanovnik)
  - Fix "Import projects from" button to show the correct instructions (Stan Hu)
  - Fix dots in Wiki slugs causing errors (Stan Hu)
  - Make maximum attachment size configurable via Application Settings (Stan Hu)
  - Update poltergeist to version 1.6.0 to support PhantomJS 2.0 (Zeger-Jan van de Weg)
  - Fix cross references when usernames, milestones, or project names contain underscores (Stan Hu)
  - Disable reference creation for comments surrounded by code/preformatted blocks (Stan Hu)
  - Reduce Rack Attack false positives causing 403 errors during HTTP authentication (Stan Hu)
  - enable line wrapping per default and remove the checkbox to toggle it (Hannes Rosenögger)
  - Fix a link in the patch update guide
  - Add a service to support external wikis (Hannes Rosenögger)
  - Omit the "email patches" link and fix plain diff view for merge commits
  - List new commits for newly pushed branch in activity view.
  - Add sidetiq gem dependency to match EE
  - Add changelog, license and contribution guide links to project tab bar.
  - Improve diff UI
  - Fix alignment of navbar toggle button (Cody Mize)
  - Fix checkbox rendering for nested task lists
  - Identical look of selectboxes in UI
  - Upgrade the gitlab_git gem to version 7.1.3
  - Move "Import existing repository by URL" option to button.
  - Improve error message when save profile has error.
  - Passing the name of pushed ref to CI service (requires GitLab CI 7.9+)
  - Add location field to user profile
  - Fix print view for markdown files and wiki pages
  - Fix errors when deleting old backups
  - Improve GitLab performance when working with git repositories
  - Add tag message and last commit to tag hook (Kamil Trzciński)
  - Restrict permissions on backup files
  - Improve oauth accounts UI in profile page
  - Add ability to unlink connected accounts
  - Replace commits calendar with faster contribution calendar that includes issues and merge requests
  - Add inifinite scroll to user page activity
  - Don't include system notes in issue/MR comment count.
  - Don't mark merge request as updated when merge status relative to target branch changes.
  - Link note avatar to user.
  - Make Git-over-SSH errors more descriptive.
  - Fix EmailsOnPush.
  - Refactor issue filtering
  - AJAX selectbox for issue assignee and author filters
  - Fix issue with missing options in issue filtering dropdown if selected one
  - Prevent holding Control-Enter or Command-Enter from posting comment multiple times.
  - Prevent note form from being cleared when submitting failed.
  - Improve file icons rendering on tree (Sullivan Sénéchal)
  - API: Add pagination to project events
  - Get issue links in notification mail to work again.
  - Don't show commit comment button when user is not signed in.
  - Fix admin user projects lists.
  - Don't leak private group existence by redirecting from namespace controller to group controller.
  - Ability to skip some items from backup (database, respositories or uploads)
  - Archive repositories in background worker.
  - Import GitHub, Bitbucket or GitLab.com projects owned by authenticated user into current namespace.
  - Project labels are now available over the API under the "tag_list" field (Cristian Medina)
  - Fixed link paths for HTTP and SSH on the admin project view (Jeremy Maziarz)
  - Fix and improve help rendering (Sullivan Sénéchal)
  - Fix final line in EmailsOnPush email diff being rendered as error.
  - Prevent duplicate Buildkite service creation.
  - Fix git over ssh errors 'fatal: protocol error: bad line length character'
  - Automatically setup GitLab CI project for forks if origin project has GitLab CI enabled
  - Bust group page project list cache when namespace name or path changes.
  - Explicitly set image alt-attribute to prevent graphical glitches if gravatars could not be loaded
  - Allow user to choose a public email to show on public profile
  - Remove truncation from issue titles on milestone page (Jason Blanchard)
  - Fix stuck Merge Request merging events from old installations (Ben Bodenmiller)
  - Fix merge request comments on files with multiple commits
  - Fix Resource Owner Password Authentication Flow

v 7.9.4
  - Security: Fix project import URL regex to prevent arbitary local repos from being imported
  - Fixed issue where only 25 commits would load in file listings
  - Fix LDAP identities  after config update

v 7.9.3
  - Contains no changes
  - Add icons to Add dropdown items.
  - Allow admin to create public deploy keys that are accessible to any project.
  - Warn when gitlab-shell version doesn't match requirement.
  - Skip email confirmation when set by admin or via LDAP.
  - Only allow users to reference groups, projects, issues, MRs, commits they have access to.

v 7.9.3
  - Contains no changes

v 7.9.2
  - Contains no changes

v 7.9.1
  - Include missing events and fix save functionality in admin service template settings form (Stan Hu)
  - Fix "Import projects from" button to show the correct instructions (Stan Hu)
  - Fix OAuth2 issue importing a new project from GitHub and GitLab (Stan Hu)
  - Fix for LDAP with commas in DN
  - Fix missing events and in admin Slack service template settings form (Stan Hu)
  - Don't show commit comment button when user is not signed in.
  - Downgrade gemnasium-gitlab-service gem

v 7.9.0
  - Add HipChat integration documentation (Stan Hu)
  - Update documentation for object_kind field in Webhook push and tag push Webhooks (Stan Hu)
  - Fix broken email images (Hannes Rosenögger)
  - Automatically config git if user forgot, where possible (Zeger-Jan van de Weg)
  - Fix mass SQL statements on initial push (Hannes Rosenögger)
  - Add tag push notifications and normalize HipChat and Slack messages to be consistent (Stan Hu)
  - Add comment notification events to HipChat and Slack services (Stan Hu)
  - Add issue and merge request events to HipChat and Slack services (Stan Hu)
  - Fix merge request URL passed to Webhooks. (Stan Hu)
  - Fix bug that caused a server error when editing a comment to "+1" or "-1" (Stan Hu)
  - Fix code preview theme setting for comments, issues, merge requests, and snippets (Stan Hu)
  - Move labels/milestones tabs to sidebar
  - Upgrade Rails gem to version 4.1.9.
  - Improve error messages for file edit failures
  - Improve UI for commits, issues and merge request lists
  - Fix commit comments on first line of diff not rendering in Merge Request Discussion view.
  - Allow admins to override restricted project visibility settings.
  - Move restricted visibility settings from gitlab.yml into the web UI.
  - Improve trigger merge request hook when source project branch has been updated (Kirill Zaitsev)
  - Save web edit in new branch
  - Fix ordering of imported but unchanged projects (Marco Wessel)
  - Mobile UI improvements: make aside content expandable
  - Expose avatar_url in projects API
  - Fix checkbox alignment on the application settings page.
  - Generalize image upload in drag and drop in markdown to all files (Hannes Rosenögger)
  - Fix mass-unassignment of issues (Robert Speicher)
  - Fix hidden diff comments in merge request discussion view
  - Allow user confirmation to be skipped for new users via API
  - Add a service to send updates to an Irker gateway (Romain Coltel)
  - Add brakeman (security scanner for Ruby on Rails)
  - Slack username and channel options
  - Add grouped milestones from all projects to dashboard.
  - Web hook sends pusher email as well as commiter
  - Add Bitbucket omniauth provider.
  - Add Bitbucket importer.
  - Support referencing issues to a project whose name starts with a digit
  - Condense commits already in target branch when updating merge request source branch.
  - Send notifications and leave system comments when bulk updating issues.
  - Automatically link commit ranges to compare page: sha1...sha4 or sha1..sha4 (includes sha1 in comparison)
  - Move groups page from profile to dashboard
  - Starred projects page at dashboard
  - Blocking user does not remove him/her from project/groups but show blocked label
  - Change subject of EmailsOnPush emails to include namespace, project and branch.
  - Change subject of EmailsOnPush emails to include first commit message when multiple were pushed.
  - Remove confusing footer from EmailsOnPush mail body.
  - Add list of changed files to EmailsOnPush emails.
  - Add option to send EmailsOnPush emails from committer email if domain matches.
  - Add option to disable code diffs in EmailOnPush emails.
  - Wrap commit message in EmailsOnPush email.
  - Send EmailsOnPush emails when deleting commits using force push.
  - Fix EmailsOnPush email comparison link to include first commit.
  - Fix highliht of selected lines in file
  - Reject access to group/project avatar if the user doesn't have access.
  - Add database migration to clean group duplicates with same path and name (Make sure you have a backup before update)
  - Add GitLab active users count to rake gitlab:check
  - Starred projects page at dashboard
  - Make email display name configurable
  - Improve json validation in hook data
  - Use Emoji One
  - Updated emoji help documentation to properly reference EmojiOne.
  - Fix missing GitHub organisation repositories on import page.
  - Added blue theme
  - Remove annoying notice messages when create/update merge request
  - Allow smb:// links in Markdown text.
  - Filter merge request by title or description at Merge Requests page
  - Block user if he/she was blocked in Active Directory
  - Fix import pages not working after first load.
  - Use custom LDAP label in LDAP signin form.
  - Execute hooks and services when branch or tag is created or deleted through web interface.
  - Block and unblock user if he/she was blocked/unblocked in Active Directory
  - Raise recommended number of unicorn workers from 2 to 3
  - Use same layout and interactivity for project members as group members.
  - Prevent gitlab-shell character encoding issues by receiving its changes as raw data.
  - Ability to unsubscribe/subscribe to issue or merge request
  - Delete deploy key when last connection to a project is destroyed.
  - Fix invalid Atom feeds when using emoji, horizontal rules, or images (Christian Walther)
  - Backup of repositories with tar instead of git bundle (only now are git-annex files included in the backup)
  - Add canceled status for CI
  - Send EmailsOnPush email when branch or tag is created or deleted.
  - Faster merge request processing for large repository
  - Prevent doubling AJAX request with each commit visit via Turbolink
  - Prevent unnecessary doubling of js events on import pages and user calendar

v 7.8.4
  - Fix issue_tracker_id substitution in custom issue trackers
  - Fix path and name duplication in namespaces

v 7.8.3
  - Bump version of gitlab_git fixing annotated tags without message

v 7.8.2
  - Fix service migration issue when upgrading from versions prior to 7.3
  - Fix setting of the default use project limit via admin UI
  - Fix showing of already imported projects for GitLab and Gitorious importers
  - Fix response of push to repository to return "Not found" if user doesn't have access
  - Fix check if user is allowed to view the file attachment
  - Fix import check for case sensetive namespaces
  - Increase timeout for Git-over-HTTP requests to 1 hour since large pulls/pushes can take a long time.
  - Properly handle autosave local storage exceptions.
  - Escape wildcards when searching LDAP by username.

v 7.8.1
  - Fix run of custom post receive hooks
  - Fix migration that caused issues when upgrading to version 7.8 from versions prior to 7.3
  - Fix the warning for LDAP users about need to set password
  - Fix avatars which were not shown for non logged in users
  - Fix urls for the issues when relative url was enabled

v 7.8.0
  - Fix access control and protection against XSS for note attachments and other uploads.
  - Replace highlight.js with rouge-fork rugments (Stefan Tatschner)
  - Make project search case insensitive (Hannes Rosenögger)
  - Include issue/mr participants in list of recipients for reassign/close/reopen emails
  - Expose description in groups API
  - Better UI for project services page
  - Cleaner UI for web editor
  - Add diff syntax highlighting in email-on-push service notifications (Hannes Rosenögger)
  - Add API endpoint to fetch all changes on a MergeRequest (Jeroen van Baarsen)
  - View note image attachments in new tab when clicked instead of downloading them
  - Improve sorting logic in UI and API. Explicitly define what sorting method is used by default
  - Fix overflow at sidebar when have several items
  - Add notes for label changes in issue and merge requests
  - Show tags in commit view (Hannes Rosenögger)
  - Only count a user's vote once on a merge request or issue (Michael Clarke)
  - Increase font size when browse source files and diffs
  - Service Templates now let you set default values for all services
  - Create new file in empty repository using GitLab UI
  - Ability to clone project using oauth2 token
  - Upgrade Sidekiq gem to version 3.3.0
  - Stop git zombie creation during force push check
  - Show success/error messages for test setting button in services
  - Added Rubocop for code style checks
  - Fix commits pagination
  - Async load a branch information at the commit page
  - Disable blacklist validation for project names
  - Allow configuring protection of the default branch upon first push (Marco Wessel)
  - Add gitlab.com importer
  - Add an ability to login with gitlab.com
  - Add a commit calendar to the user profile (Hannes Rosenögger)
  - Submit comment on command-enter
  - Notify all members of a group when that group is mentioned in a comment, for example: `@gitlab-org` or `@sales`.
  - Extend issue clossing pattern to include "Resolve", "Resolves", "Resolved", "Resolving" and "Close" (Julien Bianchi and Hannes Rosenögger)
  - Fix long broadcast message cut-off on left sidebar (Visay Keo)
  - Add Project Avatars (Steven Thonus and Hannes Rosenögger)
  - Password reset token validity increased from 2 hours to 2 days since it is also send on account creation.
  - Edit group members via API
  - Enable raw image paste from clipboard, currently Chrome only (Marco Cyriacks)
  - Add action property to merge request hook (Julien Bianchi)
  - Remove duplicates from group milestone participants list.
  - Add a new API function that retrieves all issues assigned to a single milestone (Justin Whear and Hannes Rosenögger)
  - API: Access groups with their path (Julien Bianchi)
  - Added link to milestone and keeping resource context on smaller viewports for issues and merge requests (Jason Blanchard)
  - Allow notification email to be set separately from primary email.
  - API: Add support for editing an existing project (Mika Mäenpää and Hannes Rosenögger)
  - Don't have Markdown preview fail for long comments/wiki pages.
  - When test web hook - show error message instead of 500 error page if connection to hook url was reset
  - Added support for firing system hooks on group create/destroy and adding/removing users to group (Boyan Tabakov)
  - Added persistent collapse button for left side nav bar (Jason Blanchard)
  - Prevent losing unsaved comments by automatically restoring them when comment page is loaded again.
  - Don't allow page to be scaled on mobile.
  - Clean the username acquired from OAuth/LDAP so it doesn't fail username validation and block signing up.
  - Show assignees in merge request index page (Kelvin Mutuma)
  - Link head panel titles to relevant root page.
  - Allow users that signed up via OAuth to set their password in order to use Git over HTTP(S).
  - Show users button to share their newly created public or internal projects on twitter
  - Add quick help links to the GitLab pricing and feature comparison pages.
  - Fix duplicate authorized applications in user profile and incorrect application client count in admin area.
  - Make sure Markdown previews always use the same styling as the eventual destination.
  - Remove deprecated Group#owner_id from API
  - Show projects user contributed to on user page. Show stars near project on user page.
  - Improve database performance for GitLab
  - Add Asana service (Jeremy Benoist)
  - Improve project web hooks with extra data

v 7.7.2
  - Update GitLab Shell to version 2.4.2 that fixes a bug when developers can push to protected branch
  - Fix issue when LDAP user can't login with existing GitLab account

v 7.7.1
  - Improve mention autocomplete performance
  - Show setup instructions for GitHub import if disabled
  - Allow use http for OAuth applications

v 7.7.0
  - Import from GitHub.com feature
  - Add Jetbrains Teamcity CI service (Jason Lippert)
  - Mention notification level
  - Markdown preview in wiki (Yuriy Glukhov)
  - Raise group avatar filesize limit to 200kb
  - OAuth applications feature
  - Show user SSH keys in admin area
  - Developer can push to protected branches option
  - Set project path instead of project name in create form
  - Block Git HTTP access after 10 failed authentication attempts
  - Updates to the messages returned by API (sponsored by O'Reilly Media)
  - New UI layout with side navigation
  - Add alert message in case of outdated browser (IE < 10)
  - Added API support for sorting projects
  - Update gitlab_git to version 7.0.0.rc14
  - Add API project search filter option for authorized projects
  - Fix File blame not respecting branch selection
  - Change some of application settings on fly in admin area UI
  - Redesign signin/signup pages
  - Close standard input in Gitlab::Popen.popen
  - Trigger GitLab CI when push tags
  - When accept merge request - do merge using sidaekiq job
  - Enable web signups by default
  - Fixes for diff comments: drag-n-drop images, selecting images
  - Fixes for edit comments: drag-n-drop images, preview mode, selecting images, save & update
  - Remove password strength indicator



v 7.6.0
  - Fork repository to groups
  - New rugged version
  - Add CRON=1 backup setting for quiet backups
  - Fix failing wiki restore
  - Add optional Sidekiq MemoryKiller middleware (enabled via SIDEKIQ_MAX_RSS env variable)
  - Monokai highlighting style now more faithful to original design (Mark Riedesel)
  - Create project with repository in synchrony
  - Added ability to create empty repo or import existing one if project does not have repository
  - Reactivate highlight.js language autodetection
  - Mobile UI improvements
  - Change maximum avatar file size from 100KB to 200KB
  - Strict validation for snippet file names
  - Enable Markdown preview for issues, merge requests, milestones, and notes (Vinnie Okada)
  - In the docker directory is a container template based on the Omnibus packages.
  - Update Sidekiq to version 2.17.8
  - Add author filter to project issues and merge requests pages
  - Atom feed for user activity
  - Support multiple omniauth providers for the same user
  - Rendering cross reference in issue title and tooltip for merge request
  - Show username in comments
  - Possibility to create Milestones or Labels when Issues are disabled
  - Fix bug with showing gpg signature in tag

v 7.5.3
  - Bump gitlab_git to 7.0.0.rc12 (includes Rugged 0.21.2)

v 7.5.2
  - Don't log Sidekiq arguments by default
  - Fix restore of wiki repositories from backups

v 7.5.1
  - Add missing timestamps to 'members' table

v 7.5.0
  - API: Add support for Hipchat (Kevin Houdebert)
  - Add time zone configuration in gitlab.yml (Sullivan Senechal)
  - Fix LDAP authentication for Git HTTP access
  - Run 'GC.start' after every EmailsOnPushWorker job
  - Fix LDAP config lookup for provider 'ldap'
  - Drop all sequences during Postgres database restore
  - Project title links to project homepage (Ben Bodenmiller)
  - Add Atlassian Bamboo CI service (Drew Blessing)
  - Mentioned @user will receive email even if he is not participating in issue or commit
  - Session API: Use case-insensitive authentication like in UI (Andrey Krivko)
  - Tie up loose ends with annotated tags: API & UI (Sean Edge)
  - Return valid json for deleting branch via API (sponsored by O'Reilly Media)
  - Expose username in project events API (sponsored by O'Reilly Media)
  - Adds comments to commits in the API
  - Performance improvements
  - Fix post-receive issue for projects with deleted forks
  - New gitlab-shell version with custom hooks support
  - Improve code
  - GitLab CI 5.2+ support (does not support older versions)
  - Fixed bug when you can not push commits starting with 000000 to protected branches
  - Added a password strength indicator
  - Change project name and path in one form
  - Display renamed files in diff views (Vinnie Okada)
  - Fix raw view for public snippets
  - Use secret token with GitLab internal API.
  - Add missing timestamps to 'members' table

v 7.4.5
  - Bump gitlab_git to 7.0.0.rc12 (includes Rugged 0.21.2)

v 7.4.4
  - No changes

v 7.4.3
  - Fix raw snippets view
  - Fix security issue for member api
  - Fix buildbox integration

v 7.4.2
  - Fix internal snippet exposing for unauthenticated users

v 7.4.1
  - Fix LDAP authentication for Git HTTP access
  - Fix LDAP config lookup for provider 'ldap'
  - Fix public snippets
  - Fix 500 error on projects with nested submodules

v 7.4.0
  - Refactored membership logic
  - Improve error reporting on users API (Julien Bianchi)
  - Refactor test coverage tools usage. Use SIMPLECOV=true to generate it locally
  - Default branch is protected by default
  - Increase unicorn timeout to 60 seconds
  - Sort search autocomplete projects by stars count so most popular go first
  - Add README to tab on project show page
  - Do not delete tmp/repositories itself during clean-up, only its contents
  - Support for backup uploads to remote storage
  - Prevent notes polling when there are not notes
  - Internal ForkService: Prepare support for fork to a given namespace
  - API: Add support for forking a project via the API (Bernhard Kaindl)
  - API: filter project issues by milestone (Julien Bianchi)
  - Fail harder in the backup script
  - Changes to Slack service structure, only webhook url needed
  - Zen mode for wiki and milestones (Robert Schilling)
  - Move Emoji parsing to html-pipeline-gitlab (Robert Schilling)
  - Font Awesome 4.2 integration (Sullivan Senechal)
  - Add Pushover service integration (Sullivan Senechal)
  - Add select field type for services options (Sullivan Senechal)
  - Add cross-project references to the Markdown parser (Vinnie Okada)
  - Add task lists to issue and merge request descriptions (Vinnie Okada)
  - Snippets can be public, internal or private
  - Improve danger zone: ask project path to confirm data-loss action
  - Raise exception on forgery
  - Show build coverage in Merge Requests (requires GitLab CI v5.1)
  - New milestone and label links on issue edit form
  - Improved repository graphs
  - Improve event note display in dashboard and project activity views (Vinnie Okada)
  - Add users sorting to admin area
  - UI improvements
  - Fix ambiguous sha problem with mentioned commit
  - Fixed bug with apostrophe when at mentioning users
  - Add active directory ldap option
  - Developers can push to wiki repo. Protected branches does not affect wiki repo any more
  - Faster rev list
  - Fix branch removal

v 7.3.2
  - Fix creating new file via web editor
  - Use gitlab-shell v2.0.1

v 7.3.1
  - Fix ref parsing in Gitlab::GitAccess
  - Fix error 500 when viewing diff on a file with changed permissions
  - Fix adding comments to MR when source branch is master
  - Fix error 500 when searching description contains relative link

v 7.3.0
  - Always set the 'origin' remote in satellite actions
  - Write authorized_keys in tmp/ during tests
  - Use sockets to connect to Redis
  - Add dormant New Relic gem (can be enabled via environment variables)
  - Expire Rack sessions after 1 week
  - Cleaner signin/signup pages
  - Improved comments UI
  - Better search with filtering, pagination etc
  - Added a checkbox to toggle line wrapping in diff (Yuriy Glukhov)
  - Prevent project stars duplication when fork project
  - Use the default Unicorn socket backlog value of 1024
  - Support Unix domain sockets for Redis
  - Store session Redis keys in 'session:gitlab:' namespace
  - Deprecate LDAP account takeover based on partial LDAP email / GitLab username match
  - Use /bin/sh instead of Bash in bin/web, bin/background_jobs (Pavel Novitskiy)
  - Keyboard shortcuts for productivity (Robert Schilling)
  - API: filter issues by state (Julien Bianchi)
  - API: filter issues by labels (Julien Bianchi)
  - Add system hook for ssh key changes
  - Add blob permalink link (Ciro Santilli)
  - Create annotated tags through UI and API (Sean Edge)
  - Snippets search (Charles Bushong)
  - Comment new push to existing MR
  - Add 'ci' to the blacklist of forbidden names
  - Improve text filtering on issues page
  - Comment & Close button
  - Process git push --all much faster
  - Don't allow edit of system notes
  - Project wiki search (Ralf Seidler)
  - Enabled Shibboleth authentication support (Matus Banas)
  - Zen mode (fullscreen) for issues/MR/notes (Robert Schilling)
  - Add ability to configure webhook timeout via gitlab.yml (Wes Gurney)
  - Sort project merge requests in asc or desc order for updated_at or created_at field (sponsored by O'Reilly Media)
  - Add Redis socket support to 'rake gitlab:shell:install'

v 7.2.1
  - Delete orphaned labels during label migration (James Brooks)
  - Security: prevent XSS with stricter MIME types for raw repo files

v 7.2.0
  - Explore page
  - Add project stars (Ciro Santilli)
  - Log Sidekiq arguments
  - Better labels: colors, ability to rename and remove
  - Improve the way merge request collects diffs
  - Improve compare page for large diffs
  - Expose the full commit message via API
  - Fix 500 error on repository rename
  - Fix bug when MR download patch return invalid diff
  - Test gitlab-shell integration
  - Repository import timeout increased from 2 to 4 minutes allowing larger repos to be imported
  - API for labels (Robert Schilling)
  - API: ability to set an import url when creating project for specific user

v 7.1.1
  - Fix cpu usage issue in Firefox
  - Fix redirect loop when changing password by new user
  - Fix 500 error on new merge request page

v 7.1.0
  - Remove observers
  - Improve MR discussions
  - Filter by description on Issues#index page
  - Fix bug with namespace select when create new project page
  - Show README link after description for non-master members
  - Add @all mention for comments
  - Dont show reply button if user is not signed in
  - Expose more information for issues with webhook
  - Add a mention of the merge request into the default merge request commit message
  - Improve code highlight, introduce support for more languages like Go, Clojure, Erlang etc
  - Fix concurrency issue in repository download
  - Dont allow repository name start with ?
  - Improve email threading (Pierre de La Morinerie)
  - Cleaner help page
  - Group milestones
  - Improved email notifications
  - Contributors API (sponsored by Mobbr)
  - Fix LDAP TLS authentication (Boris HUISGEN)
  - Show VERSION information on project sidebar
  - Improve branch removal logic when accept MR
  - Fix bug where comment form is spawned inside the Reply button
  - Remove Dir.chdir from Satellite#lock for thread-safety
  - Increased default git max_size value from 5MB to 20MB in gitlab.yml. Please update your configs!
  - Show error message in case of timeout in satellite when create MR
  - Show first 100 files for huge diff instead of hiding all
  - Change default admin email from admin@local.host to admin@example.com

v 7.0.0
  - The CPU no longer overheats when you hold down the spacebar
  - Improve edit file UI
  - Add ability to upload group avatar when create
  - Protected branch cannot be removed
  - Developers can remove normal branches with UI
  - Remove branch via API (sponsored by O'Reilly Media)
  - Move protected branches page to Project settings area
  - Redirect to Files view when create new branch via UI
  - Drag and drop upload of image in every markdown-area (Earle Randolph Bunao and Neil Francis Calabroso)
  - Refactor the markdown relative links processing
  - Make it easier to implement other CI services for GitLab
  - Group masters can create projects in group
  - Deprecate ruby 1.9.3 support
  - Only masters can rewrite/remove git tags
  - Add X-Frame-Options SAMEORIGIN to Nginx config so Sidekiq admin is visible
  - UI improvements
  - Case-insensetive search for issues
  - Update to rails 4.1
  - Improve performance of application for projects and groups with a lot of members
  - Formally support Ruby 2.1
  - Include Nginx gitlab-ssl config
  - Add manual language detection for highlight.js
  - Added example.com/:username routing
  - Show notice if your profile is public
  - UI improvements for mobile devices
  - Improve diff rendering performance
  - Drag-n-drop for issues and merge requests between states at milestone page
  - Fix '0 commits' message for huge repositories on project home page
  - Prevent 500 error page when visit commit page from large repo
  - Add notice about huge push over http to unicorn config
  - File action in satellites uses default 30 seconds timeout instead of old 10 seconds one
  - Overall performance improvements
  - Skip init script check on omnibus-gitlab
  - Be more selective when killing stray Sidekiqs
  - Check LDAP user filter during sign-in
  - Remove wall feature (no data loss - you can take it from database)
  - Dont expose user emails via API unless you are admin
  - Detect issues closed by Merge Request description
  - Better email subject lines from email on push service (Alex Elman)
  - Enable identicon for gravatar be default

v 6.9.2
  - Revert the commit that broke the LDAP user filter

v 6.9.1
  - Fix scroll to highlighted line
  - Fix the pagination on load for commits page

v 6.9.0
  - Store Rails cache data in the Redis `cache:gitlab` namespace
  - Adjust MySQL limits for existing installations
  - Add db index on project_id+iid column. This prevents duplicate on iid (During migration duplicates will be removed)
  - Markdown preview or diff during editing via web editor (Evgeniy Sokovikov)
  - Give the Rails cache its own Redis namespace
  - Add ability to set different ssh host, if different from http/https
  - Fix syntax highlighting for code comments blocks
  - Improve comments loading logic
  - Stop refreshing comments when the tab is hidden
  - Improve issue and merge request mobile UI (Drew Blessing)
  - Document how to convert a backup to PostgreSQL
  - Fix locale bug in backup manager
  - Fix can not automerge when MR description is too long
  - Fix wiki backup skip bug
  - Two Step MR creation process
  - Remove unwanted files from satellite working directory with git clean -fdx
  - Accept merge request via API (sponsored by O'Reilly Media)
  - Add more access checks during API calls
  - Block SSH access for 'disabled' Active Directory users
  - Labels for merge requests (Drew Blessing)
  - Threaded emails by setting a Message-ID (Philip Blatter)

v 6.8.0
  - Ability to at mention users that are participating in issue and merge req. discussion
  - Enabled GZip Compression for assets in example Nginx, make sure that Nginx is compiled with --with-http_gzip_static_module flag (this is default in Ubuntu)
  - Make user search case-insensitive (Christopher Arnold)
  - Remove omniauth-ldap nickname bug workaround
  - Drop all tables before restoring a Postgres backup
  - Make the repository downloads path configurable
  - Create branches via API (sponsored by O'Reilly Media)
  - Changed permission of gitlab-satellites directory not to be world accessible
  - Protected branch does not allow force push
  - Fix popen bug in `rake gitlab:satellites:create`
  - Disable connection reaping for MySQL
  - Allow oauth signup without email for twitter and github
  - Fix faulty namespace names that caused 500 on user creation
  - Option to disable standard login
  - Clean old created archives from repository downloads directory
  - Fix download link for huge MR diffs
  - Expose event and mergerequest timestamps in API
  - Fix emails on push service when only one commit is pushed

v 6.7.3
  - Fix the merge notification email not being sent (Pierre de La Morinerie)
  - Drop all tables before restoring a Postgres backup
  - Remove yanked modernizr gem

v 6.7.2
  - Fix upgrader script

v 6.7.1
  - Fix GitLab CI integration

v 6.7.0
  - Increased the example Nginx client_max_body_size from 5MB to 20MB, consider updating it manually on existing installations
  - Add support for Gemnasium as a Project Service (Olivier Gonzalez)
  - Add edit file button to MergeRequest diff
  - Public groups (Jason Hollingsworth)
  - Cleaner headers in Notification Emails (Pierre de La Morinerie)
  - Blob and tree gfm links to anchors work
  - Piwik Integration (Sebastian Winkler)
  - Show contribution guide link for new issue form (Jeroen van Baarsen)
  - Fix CI status for merge requests from fork
  - Added option to remove issue assignee on project issue page and issue edit page (Jason Blanchard)
  - New page load indicator that includes a spinner that scrolls with the page
  - Converted all the help sections into markdown
  - LDAP user filters
  - Streamline the content of notification emails (Pierre de La Morinerie)
  - Fixes a bug with group member administration (Matt DeTullio)
  - Sort tag names using VersionSorter (Robert Speicher)
  - Add GFM autocompletion for MergeRequests (Robert Speicher)
  - Add webhook when a new tag is pushed (Jeroen van Baarsen)
  - Add button for toggling inline comments in diff view
  - Add retry feature for repository import
  - Reuse the GitLab LDAP connection within each request
  - Changed markdown new line behaviour to conform to markdown standards
  - Fix global search
  - Faster authorized_keys rebuilding in `rake gitlab:shell:setup` (requires gitlab-shell 1.8.5)
  - Create and Update MR calls now support the description parameter (Greg Messner)
  - Markdown relative links in the wiki link to wiki pages, markdown relative links in repositories link to files in the repository
  - Added Slack service integration (Federico Ravasio)
  - Better API responses for access_levels (sponsored by O'Reilly Media)
  - Requires at least 2 unicorn workers
  - Requires gitlab-shell v1.9+
  - Replaced gemoji(due to closed licencing problem) with Phantom Open Emoji library(combined SIL Open Font License, MIT License and the CC 3.0 License)
  - Fix `/:username.keys` response content type (Dmitry Medvinsky)

v 6.6.5
  - Added option to remove issue assignee on project issue page and issue edit page (Jason Blanchard)
  - Hide mr close button for comment form if merge request was closed or inline comment
  - Adds ability to reopen closed merge request

v 6.6.4
  - Add missing html escape for highlighted code blocks in comments, issues

v 6.6.3
  - Fix 500 error when edit yourself from admin area
  - Hide private groups for public profiles

v 6.6.2
  - Fix 500 error on branch/tag create or remove via UI

v 6.6.1
  - Fix 500 error on files tab if submodules presents

v 6.6.0
  - Retrieving user ssh keys publically(github style): http://__HOST__/__USERNAME__.keys
  - Permissions: Developer now can manage issue tracker (modify any issue)
  - Improve Code Compare page performance
  - Group avatar
  - Pygments.rb replaced with highlight.js
  - Improve Merge request diff store logic
  - Improve render performnace for MR show page
  - Fixed Assembla hardcoded project name
  - Jira integration documentation
  - Refactored app/services
  - Remove snippet expiration
  - Mobile UI improvements (Drew Blessing)
  - Fix block/remove UI for admin::users#show page
  - Show users' group membership on users' activity page (Robert Djurasaj)
  - User pages are visible without login if user is authorized to a public project
  - Markdown rendered headers have id derived from their name and link to their id
  - Improve application to work faster with large groups (100+ members)
  - Multiple emails per user
  - Show last commit for file when view file source
  - Restyle Issue#show page and MR#show page
  - Ability to filter by multiple labels for Issues page
  - Rails version to 4.0.3
  - Fixed attachment identifier displaying underneath note text (Jason Blanchard)

v 6.5.1
  - Fix branch selectbox when create merge request from fork

v 6.5.0
  - Dropdown menus on issue#show page for assignee and milestone (Jason Blanchard)
  - Add color custimization and previewing to broadcast messages
  - Fixed notes anchors
  - Load new comments in issues dynamically
  - Added sort options to Public page
  - New filters (assigned/authored/all) for Dashboard#issues/merge_requests (sponsored by Say Media)
  - Add project visibility icons to dashboard
  - Enable secure cookies if https used
  - Protect users/confirmation with rack_attack
  - Default HTTP headers to protect against MIME-sniffing, force https if enabled
  - Bootstrap 3 with responsive UI
  - New repository download formats: tar.bz2, zip, tar (Jason Hollingsworth)
  - Restyled accept widgets for MR
  - SCSS refactored
  - Use jquery timeago plugin
  - Fix 500 error for rdoc files
  - Ability to customize merge commit message (sponsored by Say Media)
  - Search autocomplete via ajax
  - Add website url to user profile
  - Files API supports base64 encoded content (sponsored by O'Reilly Media)
  - Added support for Go's repository retrieval (Bruno Albuquerque)

v6.4.3
  - Don't use unicorn worker killer if PhusionPassenger is defined

v6.4.2
  - Fixed wrong behaviour of script/upgrade.rb

v6.4.1
  - Fixed bug with repository rename
  - Fixed bug with project transfer

v 6.4.0
  - Added sorting to project issues page (Jason Blanchard)
  - Assembla integration (Carlos Paramio)
  - Fixed another 500 error with submodules
  - UI: More compact issues page
  - Minimal password length increased to 8 symbols
  - Side-by-side diff view (Steven Thonus)
  - Internal projects (Jason Hollingsworth)
  - Allow removal of avatar (Drew Blessing)
  - Project web hooks now support issues and merge request events
  - Visiting project page while not logged in will redirect to sign-in instead of 404 (Jason Hollingsworth)
  - Expire event cache on avatar creation/removal (Drew Blessing)
  - Archiving old projects (Steven Thonus)
  - Rails 4
  - Add time ago tooltips to show actual date/time
  - UI: Fixed UI for admin system hooks
  - Ruby script for easier GitLab upgrade
  - Do not remove Merge requests if fork project was removed
  - Improve sign-in/signup UX
  - Add resend confirmation link to sign-in page
  - Set noreply@HOSTNAME for reply_to field in all emails
  - Show GitLab API version on Admin#dashboard
  - API Cross-origin resource sharing
  - Show READMe link at project home page
  - Show repo size for projects in Admin area

v 6.3.0
  - API for adding gitlab-ci service
  - Init script now waits for pids to appear after (re)starting before reporting status (Rovanion Luckey)
  - Restyle project home page
  - Grammar fixes
  - Show branches list (which branches contains commit) on commit page (Andrew Kumanyaev)
  - Security improvements
  - Added support for GitLab CI 4.0
  - Fixed issue with 500 error when group did not exist
  - Ability to leave project
  - You can create file in repo using UI
  - You can remove file from repo using UI
  - API: dropped default_branch attribute from project during creation
  - Project default_branch is not stored in db any more. It takes from repo now.
  - Admin broadcast messages
  - UI improvements
  - Dont show last push widget if user removed this branch
  - Fix 500 error for repos with newline in file name
  - Extended html titles
  - API: create/update/delete repo files
  - Admin can transfer project to any namespace
  - API: projects/all for admin users
  - Fix recent branches order

v 6.2.4
  - Security: Cast API private_token to string (CVE-2013-4580)
  - Security: Require gitlab-shell 1.7.8 (CVE-2013-4581, CVE-2013-4582, CVE-2013-4583)
  - Fix for Git SSH access for LDAP users

v 6.2.3
  - Security: More protection against CVE-2013-4489
  - Security: Require gitlab-shell 1.7.4 (CVE-2013-4490, CVE-2013-4546)
  - Fix sidekiq rake tasks

v 6.2.2
  - Security: Update gitlab_git (CVE-2013-4489)

v 6.2.1
  - Security: Fix issue with generated passwords for new users

v 6.2.0
  - Public project pages are now visible to everyone (files, issues, wik, etc.)
    THIS MEANS YOUR ISSUES AND WIKI FOR PUBLIC PROJECTS ARE PUBLICLY VISIBLE AFTER THE UPGRADE
  - Add group access to permissions page
  - Require current password to change one
  - Group owner or admin can remove other group owners
  - Remove group transfer since we have multiple owners
  - Respect authorization in Repository API
  - Improve UI for Project#files page
  - Add more security specs
  - Added search for projects by name to api (Izaak Alpert)
  - Make default user theme configurable (Izaak Alpert)
  - Update logic for validates_merge_request for tree of MR (Andrew Kumanyaev)
  - Rake tasks for web hooks management (Jonhnny Weslley)
  - Extended User API to expose admin and can_create_group for user creation/updating (Boyan Tabakov)
  - API: Remove group
  - API: Remove project
  - Avatar upload on profile page with a maximum of 100KB (Steven Thonus)
  - Store the sessions in Redis instead of the cookie store
  - Fixed relative links in markdown
  - User must confirm their email if signup enabled
  - User must confirm changed email

v 6.1.0
  - Project specific IDs for issues, mr, milestones
    Above items will get a new id and for example all bookmarked issue urls will change.
    Old issue urls are redirected to the new one if the issue id is too high for an internal id.
  - Description field added to Merge Request
  - API: Sudo api calls (Izaak Alpert)
  - API: Group membership api (Izaak Alpert)
  - Improved commit diff
  - Improved large commit handling (Boyan Tabakov)
  - Rewrite: Init script now less prone to errors and keeps better track of the service (Rovanion Luckey)
  - Link issues, merge requests, and commits when they reference each other with GFM (Ash Wilson)
  - Close issues automatically when pushing commits with a special message
  - Improve user removal from admin area
  - Invalidate events cache when project was moved
  - Remove deprecated classes and rake tasks
  - Add event filter for group and project show pages
  - Add links to create branch/tag from project home page
  - Add public-project? checkbox to new-project view
  - Improved compare page. Added link to proceed into Merge Request
  - Send an email to a user when they are added to group
  - New landing page when you have 0 projects

v 6.0.0
  - Feature: Replace teams with group membership
    We introduce group membership in 6.0 as a replacement for teams.
    The old combination of groups and teams was confusing for a lot of people.
    And when the members of a team where changed this wasn't reflected in the project permissions.
    In GitLab 6.0 you will be able to add members to a group with a permission level for each member.
    These group members will have access to the projects in that group.
    Any changes to group members will immediately be reflected in the project permissions.
    You can even have multiple owners for a group, greatly simplifying administration.
  - Feature: Ability to have multiple owners for group
  - Feature: Merge Requests between fork and project (Izaak Alpert)
  - Feature: Generate fingerprint for ssh keys
  - Feature: Ability to create and remove branches with UI
  - Feature: Ability to create and remove git tags with UI
  - Feature: Groups page in profile. You can leave group there
  - API: Allow login with LDAP credentials
  - Redesign: project settings navigation
  - Redesign: snippets area
  - Redesign: ssh keys page
  - Redesign: buttons, blocks and other ui elements
  - Add comment title to rss feed
  - You can use arrows to navigate at tree view
  - Add project filter on dashboard
  - Cache project graph
  - Drop support of root namespaces
  - Default theme is classic now
  - Cache result of methods like authorize_projects, project.team.members etc
  - Remove $.ready events
  - Fix onclick events being double binded
  - Add notification level to group membership
  - Move all project controllers/views under Projects:: module
  - Move all profile controllers/views under Profiles:: module
  - Apply user project limit only for personal projects
  - Unicorn is default web server again
  - Store satellites lock files inside satellites dir
  - Disabled threadsafety mode in rails
  - Fixed bug with loosing MR comments
  - Improved MR comments logic
  - Render readme file for projects in public area

v 5.4.2
  - Security: Cast API private_token to string (CVE-2013-4580)
  - Security: Require gitlab-shell 1.7.8 (CVE-2013-4581, CVE-2013-4582, CVE-2013-4583)

v 5.4.1
  - Security: Fixes for CVE-2013-4489
  - Security: Require gitlab-shell 1.7.4 (CVE-2013-4490, CVE-2013-4546)

v 5.4.0
  - Ability to edit own comments
  - Documentation improvements
  - Improve dashboard projects page
  - Fixed nav for empty repos
  - GitLab Markdown help page
  - Misspelling fixes
  - Added support of unicorn and fog gems
  - Added client list to API doc
  - Fix PostgreSQL database restoration problem
  - Increase snippet content column size
  - allow project import via git:// url
  - Show participants on issues, including mentions
  - Notify mentioned users with email

v 5.3.0
  - Refactored services
  - Campfire service added
  - HipChat service added
  - Fixed bug with LDAP + git over http
  - Fixed bug with google analytics code being ignored
  - Improve sign-in page if ldap enabled
  - Respect newlines in wall messages
  - Generate the Rails secret token on first run
  - Rename repo feature
  - Init.d: remove gitlab.socket on service start
  - Api: added teams api
  - Api: Prevent blob content being escaped
  - Api: Smart deploy key add behaviour
  - Api: projects/owned.json return user owned project
  - Fix bug with team assignation on project from #4109
  - Advanced snippets: public/private, project/personal (Andrew Kulakov)
  - Repository Graphs (Karlo Nicholas T. Soriano)
  - Fix dashboard lost if comment on commit
  - Update gitlab-grack. Fixes issue with --depth option
  - Fix project events duplicate on project page
  - Fix postgres error when displaying network graph.
  - Fix dashboard event filter when navigate via turbolinks
  - init.d: Ensure socket is removed before starting service
  - Admin area: Style teams:index, group:show pages
  - Own page for failed forking
  - Scrum view for milestone

v 5.2.0
  - Turbolinks
  - Git over http with ldap credentials
  - Diff with better colors and some spacing on the corners
  - Default values for project features
  - Fixed huge_commit view
  - Restyle project clone panel
  - Move Gitlab::Git code to gitlab_git gem
  - Move update docs in repo
  - Requires gitlab-shell v1.4.0
  - Fixed submodules listing under file tab
  - Fork feature (Angus MacArthur)
  - git version check in gitlab:check
  - Shared deploy keys feature
  - Ability to generate default labels set for issues
  - Improve gfm autocomplete (Harold Luo)
  - Added support for Google Analytics
  - Code search feature (Javier Castro)

v 5.1.0
  - You can login with email or username now
  - Corrected project transfer rollback when repository cannot be moved
  - Move both repo and wiki when project transfer requested
  - Admin area: project editing was removed from admin namespace
  - Access: admin user has now access to any project.
  - Notification settings
  - Gitlab::Git set of objects to abstract from grit library
  - Replace Unicorn web server with Puma
  - Backup/Restore refactored. Backup dump project wiki too now
  - Restyled Issues list. Show milestone version in issue row
  - Restyled Merge Request list
  - Backup now dump/restore uploads
  - Improved performance of dashboard (Andrew Kumanyaev)
  - File history now tracks renames (Akzhan Abdulin)
  - Drop wiki migration tools
  - Drop sqlite migration tools
  - project tagging
  - Paginate users in API
  - Restyled network graph (Hiroyuki Sato)

v 5.0.1
  - Fixed issue with gitlab-grit being overridden by grit

v 5.0.0
  - Replaced gitolite with gitlab-shell
  - Removed gitolite-related libraries
  - State machine added
  - Setup gitlab as git user
  - Internal API
  - Show team tab for empty projects
  - Import repository feature
  - Updated rails
  - Use lambda for scopes
  - Redesign admin area -> users
  - Redesign admin area -> user
  - Secure link to file attachments
  - Add validations for Group and Team names
  - Restyle team page for project
  - Update capybara, rspec-rails, poltergeist to recent versions
  - Wiki on git using Gollum
  - Added Solarized Dark theme for code review
  - Don't show user emails in autocomplete lists, profile pages
  - Added settings tab for group, team, project
  - Replace user popup with icons in header
  - Handle project moving with gitlab-shell
  - Added select2-rails for selectboxes with ajax data load
  - Fixed search field on projects page
  - Added teams to search autocomplete
  - Move groups and teams on dashboard sidebar to sub-tabs
  - API: improved return codes and docs. (Felix Gilcher, Sebastian Ziebell)
  - Redesign wall to be more like chat
  - Snippets, Wall features are disabled by default for new projects

v 4.2.0
  - Teams
  - User show page. Via /u/username
  - Show help contents on pages for better navigation
  - Async gitolite calls
  - added satellites logs
  - can_create_group, can_create_team booleans for User
  - Process web hooks async
  - GFM: Fix images escaped inside links
  - Network graph improved
  - Switchable branches for network graph
  - API: Groups
  - Fixed project download

v 4.1.0
  - Optional Sign-Up
  - Discussions
  - Satellites outside of tmp
  - Line numbers for blame
  - Project public mode
  - Public area with unauthorized access
  - Load dashboard events with ajax
  - remember dashboard filter in cookies
  - replace resque with sidekiq
  - fix routing issues
  - cleanup rake tasks
  - fix backup/restore
  - scss cleanup
  - show preview for note images
  - improved network-graph
  - get rid of app/roles/
  - added new classes Team, Repository
  - Reduce amount of gitolite calls
  - Ability to add user in all group projects
  - remove deprecated configs
  - replaced Korolev font with open font
  - restyled admin/dashboard page
  - restyled admin/projects page

v 4.0.0
  - Remove project code and path from API. Use id instead
  - Return valid cloneable url to repo for web hook
  - Fixed backup issue
  - Reorganized settings
  - Fixed commits compare
  - Refactored scss
  - Improve status checks
  - Validates presence of User#name
  - Fixed postgres support
  - Removed sqlite support
  - Modified post-receive hook
  - Milestones can be closed now
  - Show comment events on dashboard
  - Quick add team members via group#people page
  - [API] expose created date for hooks and SSH keys
  - [API] list, create issue notes
  - [API] list, create snippet notes
  - [API] list, create wall notes
  - Remove project code - use path instead
  - added username field to user
  - rake task to fill usernames based on emails create namespaces for users
  - STI Group < Namespace
  - Project has namespace_id
  - Projects with namespaces also namespaced in gitolite and stored in subdir
  - Moving project to group will move it under group namespace
  - Ability to move project from namespaces to another
  - Fixes commit patches getting escaped (see #2036)
  - Support diff and patch generation for commits and merge request
  - MergeReqest doesn't generate a temporary file for the patch any more
  - Update the UI to allow downloading Patch or Diff

v 3.1.0
  - Updated gems
  - Services: Gitlab CI integration
  - Events filter on dashboard
  - Own namespace for redis/resque
  - Optimized commit diff views
  - add alphabetical order for projects admin page
  - Improved web editor
  - Commit stats page
  - Documentation split and cleanup
  - Link to commit authors everywhere
  - Restyled milestones list
  - added Milestone to Merge Request
  - Restyled Top panel
  - Refactored Satellite Code
  - Added file line links
  - moved from capybara-webkit to poltergeist + phantomjs

v 3.0.3
  - Fixed bug with issues list in Chrome
  - New Feature: Import team from another project

v 3.0.2
  - Fixed gitlab:app:setup
  - Fixed application error on empty project in admin area
  - Restyled last push widget

v 3.0.1
  - Fixed git over http

v 3.0.0
  - Projects groups
  - Web Editor
  - Fixed bug with gitolite keys
  - UI improved
  - Increased performance of application
  - Show user avatar in last commit when browsing Files
  - Refactored Gitlab::Merge
  - Use Font Awesome for icons
  - Separate observing of Note and MergeRequests
  - Milestone "All Issues" filter
  - Fix issue close and reopen button text and styles
  - Fix forward/back while browsing Tree hierarchy
  - Show number of notes for commits and merge requests
  - Added support pg from box and update installation doc
  - Reject ssh keys that break gitolite
  - [API] list one project hook
  - [API] edit project hook
  - [API] list project snippets
  - [API] allow to authorize using private token in HTTP header
  - [API] add user creation

v 2.9.1
  - Fixed resque custom config init

v 2.9.0
  - fixed inline notes bugs
  - refactored rspecs
  - refactored gitolite backend
  - added factory_girl
  - restyled projects list on dashboard
  - ssh keys validation to prevent gitolite crash
  - send notifications if changed permission in project
  - scss refactoring. gitlab_bootstrap/ dir
  - fix git push http body bigger than 112k problem
  - list of labels  page under issues tab
  - API for milestones, keys
  - restyled buttons
  - OAuth
  - Comment order changed

v 2.8.1
  - ability to disable gravatars
  - improved MR diff logic
  - ssh key help page

v 2.8.0
  - Gitlab Flavored Markdown
  - Bulk issues update
  - Issues API
  - Cucumber coverage increased
  - Post-receive files fixed
  - UI improved
  - Application cleanup
  - more cucumber
  - capybara-webkit + headless

v 2.7.0
  - Issue Labels
  - Inline diff
  - Git HTTP
  - API
  - UI improved
  - System hooks
  - UI improved
  - Dashboard events endless scroll
  - Source performance increased

v 2.6.0
  - UI polished
  - Improved network graph + keyboard nav
  - Handle huge commits
  - Last Push widget
  - Bugfix
  - Better performance
  - Email in resque
  - Increased test coverage
  - Ability to remove branch with MR accept
  - a lot of code refactored

v 2.5.0
  - UI polished
  - Git blame for file
  - Bugfix
  - Email in resque
  - Better test coverage

v 2.4.0
  - Admin area stats page
  - Ability to block user
  - Simplified dashboard area
  - Improved admin area
  - Bootstrap 2.0
  - Responsive layout
  - Big commits handling
  - Performance improved
  - Milestones

v 2.3.1
  - Issues pagination
  - ssl fixes
  - Merge Request pagination

v 2.3.0
  - Dashboard r1
  - Search r1
  - Project page
  - Close merge request on push
  - Persist MR diff after merge
  - mysql support
  - Documentation

v 2.2.0
  - We’ve added support of LDAP auth
  - Improved permission logic (4 roles system)
  - Protected branches (now only masters can push to protected branches)
  - Usability improved
  - twitter bootstrap integrated
  - compare view between commits
  - wiki feature
  - now you can enable/disable issues, wiki, wall features per project
  - security fixes
  - improved code browsing (ajax branch switch etc)
  - improved per-line commenting
  - git submodules displayed
  - moved to rails 3.2
  - help section improved

v 2.1.0
  - Project tab r1
  - List branches/tags
  - per line comments
  - mass user import

v 2.0.0
  - gitolite as main git host system
  - merge requests
  - project/repo access
  - link to commit/issue feed
  - design tab
  - improved email notifications
  - restyled dashboard
  - bugfix

v 1.2.2
  - common config file gitlab.yml
  - issues restyle
  - snippets restyle
  - clickable news feed header on dashboard
  - bugfix

v 1.2.1
  - bugfix

v 1.2.0
  - new design
  - user dashboard
  - network graph
  - markdown support for comments
  - encoding issues
  - wall like twitter timeline

v 1.1.0
  - project dashboard
  - wall redesigned
  - feature: code snippets
  - fixed horizontal scroll on file preview
  - fixed app crash if commit message has invalid chars
  - bugfix & code cleaning

v 1.0.2
  - fixed bug with empty project
  - added adv validation for project path & code
  - feature: issues can be sortable
  - bugfix
  - username displayed on top panel

v 1.0.1
  - fixed: with invalid source code for commit
  - fixed: lose branch/tag selection when use tree navigation
  - when history clicked - display path
  - bug fix & code cleaning

v 1.0.0
  - bug fix
  - projects preview mode

v 0.9.6
  - css fix
  - new repo empty tree until restart server - fixed

v 0.9.4
  - security improved
  - authorization improved
  - html escaping
  - bug fix
  - increased test coverage
  - design improvements

v 0.9.1
  - increased test coverage
  - design improvements
  - new issue email notification
  - updated app name
  - issue redesigned
  - issue can be edit

v 0.8.0
  - syntax highlight for main file types
  - redesign
  - stability
  - security fixes
  - increased test coverage
  - email notification<|MERGE_RESOLUTION|>--- conflicted
+++ resolved
@@ -59,12 +59,9 @@
   - Fix position of hamburger in header for smaller screens (Han Loong Liauw)
   - Fix bug where Emojis in Markdown would truncate remaining text (Sakata Sinji)
   - Persist filters when sorting on admin user page (Jerry Lukins)
-<<<<<<< HEAD
   - Adds ability to remove the forked relationship from project settings
   screen. (Han Loong Liauw)
-=======
   - Allow dashboard and group issues/MRs to be filtered by label
->>>>>>> c856a7a5
   - Add spellcheck=false to certain input fields
   - Invalidate stored service password if the endpoint URL is changed
   - Project names are not fully shown if group name is too big, even on group page view
