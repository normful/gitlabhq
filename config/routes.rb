--- conflicted
+++ resolved
@@ -133,7 +133,6 @@
       end
     end
 
-<<<<<<< HEAD
     resource :appearances, path: 'appearance' do
       member do
         get :preview
@@ -142,12 +141,9 @@
       end
     end
 
-    resource :application_settings, only: [:show, :update]
-=======
     resource :application_settings, only: [:show, :update] do
       resources :services
     end
->>>>>>> 6fa752a8
 
     root to: 'dashboard#index'
   end
