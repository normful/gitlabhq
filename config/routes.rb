--- conflicted
+++ resolved
@@ -343,13 +343,8 @@
         end
       end
 
-<<<<<<< HEAD
-      resources :git_hooks, constraints: {id: /\d+/}
-
-      resources :hooks, only: [:index, :create, :destroy], constraints: {id: /\d+/} do
-=======
+      resources :git_hooks, constraints: { id: /\d+/ }
       resources :hooks, only: [:index, :create, :destroy], constraints: { id: /\d+/ } do
->>>>>>> 31323205
         member do
           get :test
         end
@@ -386,13 +381,9 @@
         end
       end
 
-<<<<<<< HEAD
-      resources :group_links, only: [:index, :create, :destroy], constraints: {id: /\d+/}
-
-      resources :notes, only: [:index, :create, :destroy, :update], constraints: {id: /\d+/} do
-=======
+      resources :group_links, only: [:index, :create, :destroy], constraints: { id: /\d+/ }
+
       resources :notes, only: [:index, :create, :destroy, :update], constraints: { id: /\d+/ } do
->>>>>>> 31323205
         member do
           delete :delete_attachment
         end
