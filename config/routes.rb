--- conflicted
+++ resolved
@@ -87,8 +87,8 @@
         constraints:  { model: /note|user|group|project/, mounted_as: /avatar|attachment/, filename: /.+/ }
 
     # Appearance
-    get ":model/:mounted_as/:id/:filename", 
-        to:           "uploads#show", 
+    get ":model/:mounted_as/:id/:filename",
+        to:           "uploads#show",
         constraints:  { model: /appearance/, mounted_as: /logo|dark_logo|light_logo/, filename: /.+/ }
 
     # Project markdown uploads
@@ -431,21 +431,14 @@
           end
         end
 
-<<<<<<< HEAD
-      resources :git_hooks, constraints: { id: /\d+/ }
-      resources :hooks, only: [:index, :create, :destroy], constraints: { id: /\d+/ } do
-        member do
-          get :test
-=======
         resources :branches, only: [:index, :new, :create, :destroy], constraints: { id: Gitlab::Regex.git_reference_regex }
         resources :tags, only: [:index, :new, :create, :destroy], constraints: { id: Gitlab::Regex.git_reference_regex }
         resources :protected_branches, only: [:index, :create, :update, :destroy], constraints: { id: Gitlab::Regex.git_reference_regex }
-
+        resources :git_hooks, constraints: { id: /\d+/ }
         resources :hooks, only: [:index, :create, :destroy], constraints: { id: /\d+/ } do
           member do
             get :test
           end
->>>>>>> 5e2098fe
         end
 
         resources :team, controller: 'team_members', only: [:index]
@@ -479,18 +472,12 @@
           end
         end
 
-<<<<<<< HEAD
-      resources :group_links, only: [:index, :create, :destroy], constraints: { id: /\d+/ }
-
-      resources :notes, only: [:index, :create, :destroy, :update], constraints: { id: /\d+/ } do
-        member do
-          delete :delete_attachment
-=======
+        resources :group_links, only: [:index, :create, :destroy], constraints: { id: /\d+/ }
+
         resources :notes, only: [:index, :create, :destroy, :update], constraints: { id: /\d+/ } do
           member do
             delete :delete_attachment
           end
->>>>>>> 5e2098fe
         end
       end
 
