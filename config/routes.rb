--- conflicted
+++ resolved
@@ -173,12 +173,8 @@
       end
     end
 
-<<<<<<< HEAD
     resources :git_hooks, only: [:index, :update]
-
-=======
     resources :abuse_reports, only: [:index, :destroy]
->>>>>>> 151d9fb3
     resources :applications
 
     resources :groups, constraints: { id: /[^\/]+/ } do
