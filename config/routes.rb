require 'sidekiq/web'
require 'api/api'

Gitlab::Application.routes.draw do
  namespace :ci do
    # CI API
    Ci::API::API.logger Rails.logger
    mount Ci::API::API => '/api'

    resource :lint, only: [:show, :create]

    resources :projects do
      collection do
        post :add
        get :disabled
      end

      member do
        get :status, to: 'projects#badge'
        get :integration
        post :toggle_shared_runners
        get :dumped_yaml
      end

      resources :runner_projects, only: [:create, :destroy]

      resources :events, only: [:index]
    end

    resource :user_sessions do
      get :auth
      get :callback
    end

    namespace :admin do
      resources :runners, only: [:index, :show, :update, :destroy] do
        member do
          put :assign_all
          get :resume
          get :pause
        end
      end

      resources :events, only: [:index]

      resources :projects do
        resources :runner_projects
      end

      resources :builds, only: :index

      resource :application_settings, only: [:show, :update]
    end

    root to: 'projects#index'
  end

  use_doorkeeper do
    controllers applications: 'oauth/applications',
                authorized_applications: 'oauth/authorized_applications',
                authorizations: 'oauth/authorizations'
  end

  # Autocomplete
  get '/autocomplete/users' => 'autocomplete#users'
  get '/autocomplete/users/:id' => 'autocomplete#user'


  # Search
  get 'search' => 'search#show'
  get 'search/autocomplete' => 'search#autocomplete', as: :search_autocomplete

  # API
  API::API.logger Rails.logger
  mount API::API => '/api'

  # Get all keys of user
  get ':username.keys' => 'profiles/keys#get_keys' , constraints: { username: /.*/ }

  constraint = lambda { |request| request.env['warden'].authenticate? and request.env['warden'].user.admin? }
  constraints constraint do
    mount Sidekiq::Web, at: '/admin/sidekiq', as: :sidekiq
  end

  # Enable Grack support
  mount Grack::AuthSpawner, at: '/', constraints: lambda { |request| /[-\/\w\.]+\.git\//.match(request.path_info) }, via: [:get, :post]

  # Help
  get 'help'                  => 'help#index'
  get 'help/:category/:file'  => 'help#show', as: :help_page, constraints: { category: /.*/, file: /[^\/\.]+/ }
  get 'help/shortcuts'
  get 'help/ui'               => 'help#ui'

  #
  # Global snippets
  #
  resources :snippets do
    member do
      get 'raw'
    end
  end

  get '/s/:username' => 'snippets#index', as: :user_snippets, constraints: { username: /.*/ }

  #
  # Invites
  #

  resources :invites, only: [:show], constraints: { id: /[A-Za-z0-9_-]+/ } do
    member do
      post :accept
      match :decline, via: [:get, :post]
    end
  end

  # Spam reports
  resources :abuse_reports, only: [:new, :create]

  #
  # Import
  #
  namespace :import do
    resource :github, only: [:create, :new], controller: :github do
      get :status
      get :callback
      get :jobs
    end

    resource :gitlab, only: [:create, :new], controller: :gitlab do
      get :status
      get :callback
      get :jobs
    end

    resource :bitbucket, only: [:create, :new], controller: :bitbucket do
      get :status
      get :callback
      get :jobs
    end

    resource :gitorious, only: [:create, :new], controller: :gitorious do
      get :status
      get :callback
      get :jobs
    end

    resource :google_code, only: [:create, :new], controller: :google_code do
      get :status
      post :callback
      get :jobs

      get   :new_user_map,    path: :user_map
      post  :create_user_map, path: :user_map
    end

    resource :fogbugz, only: [:create, :new], controller: :fogbugz do
      get :status
      post :callback
      get :jobs

      get   :new_user_map,    path: :user_map
      post  :create_user_map, path: :user_map
    end
  end

  #
  # Uploads
  #

  scope path: :uploads do
    # Note attachments and User/Group/Project avatars
    get ":model/:mounted_as/:id/:filename",
        to:           "uploads#show",
        constraints:  { model: /note|user|group|project/, mounted_as: /avatar|attachment/, filename: /[^\/]+/ }

    # Appearance
    get ":model/:mounted_as/:id/:filename",
        to:           "uploads#show",
        constraints:  { model: /appearance/, mounted_as: /logo|dark_logo|light_logo/, filename: /.+/ }

    # Project markdown uploads
    get ":namespace_id/:project_id/:secret/:filename",
      to:           "projects/uploads#show",
      constraints:  { namespace_id: /[a-zA-Z.0-9_\-]+/, project_id: /[a-zA-Z.0-9_\-]+/, filename: /[^\/]+/ }
  end

  # Redirect old note attachments path to new uploads path.
  get "files/note/:id/:filename",
    to:           redirect("uploads/note/attachment/%{id}/%{filename}"),
    constraints:  { filename: /[^\/]+/ }

  #
  # Explore area
  #
  namespace :explore do
    resources :projects, only: [:index] do
      collection do
        get :trending
        get :starred
      end
    end

    resources :groups, only: [:index]
    resources :snippets, only: [:index]
    root to: 'projects#trending'
  end

  # Compatibility with old routing
  get 'public' => 'explore/projects#index'
  get 'public/projects' => 'explore/projects#index'

  #
  # Admin Area
  #
  namespace :admin do
    resources :users, constraints: { id: /[a-zA-Z.\/0-9_\-]+/ } do
      resources :keys, only: [:show, :destroy]
      resources :identities, only: [:index, :edit, :update, :destroy]

      member do
        get :projects
        get :keys
        get :groups
        put :team_update
        put :block
        put :unblock
        put :unlock
        put :confirm
        post :login_as
        patch :disable_two_factor
        delete 'remove/:email_id', action: 'remove_email', as: 'remove_email'
      end
    end

    resources :git_hooks, only: [:index, :update]
    resources :abuse_reports, only: [:index, :destroy]
    resources :applications

    resources :groups, constraints: { id: /[^\/]+/ } do
      member do
        put :members_update
      end
    end

    resources :deploy_keys, only: [:index, :new, :create, :destroy]

    resources :hooks, only: [:index, :create, :destroy] do
      get :test
    end

    resources :broadcast_messages, only: [:index, :create, :destroy]
    resource :logs, only: [:show]
    resource :background_jobs, controller: 'background_jobs', only: [:show]
    resource :email, only: [:show, :create]

    resources :namespaces, path: '/projects', constraints: { id: /[a-zA-Z.0-9_\-]+/ }, only: [] do
      root to: 'projects#index', as: :projects

      resources(:projects,
                path: '/',
                constraints: { id: /[a-zA-Z.0-9_\-]+/ },
                only: [:index, :show]) do
        root to: 'projects#show'

        member do
          put :transfer
        end
      end
    end

    resource :appearances, path: 'appearance' do
      member do
        get :preview
        delete :logo
        delete :header_logos
      end
    end

    resource :application_settings, only: [:show, :update] do
      resources :services
    end

    resource :license, only: [:show, :new, :create, :destroy] do
      get :download, on: :member
    end

    resources :labels

    root to: 'dashboard#index'
  end

  #
  # Profile Area
  #
  resource :profile, only: [:show, :update] do
    member do
      get :audit_log
      get :applications

      put :reset_private_token
      put :update_username
    end

    scope module: :profiles do
      resource :account, only: [:show, :update] do
        member do
          delete :unlink
        end
      end
      resource :notifications, only: [:show, :update]
      resource :password, only: [:new, :create, :edit, :update] do
        member do
          put :reset
        end
      end
      resource :preferences, only: [:show, :update]
      resources :keys
      resources :emails, only: [:index, :create, :destroy]
      resource :avatar, only: [:destroy]
      resource :two_factor_auth, only: [:new, :create, :destroy] do
        member do
          post :codes
        end
      end
    end
  end

  get 'u/:username/calendar' => 'users#calendar', as: :user_calendar,
      constraints: { username: /.*/ }

  get 'u/:username/calendar_activities' => 'users#calendar_activities', as: :user_calendar_activities,
      constraints: { username: /.*/ }

  get '/u/:username' => 'users#show', as: :user,
      constraints: { username: /[a-zA-Z.0-9_\-]+(?<!\.atom)/ }

  #
  # Dashboard Area
  #
  resource :dashboard, controller: 'dashboard', only: [] do
    get :issues
    get :merge_requests
    get :activity

    scope module: :dashboard do
      resources :milestones, only: [:index, :show]

      resources :groups, only: [:index]
      resources :snippets, only: [:index]

      resources :projects, only: [:index] do
        collection do
          get :starred
        end
      end
    end

    root to: "dashboard/projects#index"
  end

  #
  # Groups Area
  #
  resources :groups, constraints: { id: /[a-zA-Z.0-9_\-]+(?<!\.atom)/ }  do
    member do
      get :issues
      get :merge_requests
      get :projects
    end

    scope module: :groups do
      resource :ldap, only: [] do
        member do
          put :reset_access
        end
      end

      resources :ldap_group_links, only: [:index, :create, :destroy]
      resources :group_members, only: [:index, :create, :update, :destroy] do
        post :resend_invite, on: :member
        delete :leave, on: :collection
      end

      resource :avatar, only: [:destroy]
      resources :milestones, only: [:index, :show, :update]
    end

    get "/audit_events" => "audit_events#group_log"

    resources :hooks, only: [:index, :create, :destroy], constraints: { id: /\d+/ }, module: :groups do
      member do
        get :test
      end
    end
  end

  get  'unsubscribes/:email', to: 'unsubscribes#show', as: :unsubscribe
  post 'unsubscribes/:email', to: 'unsubscribes#create'
  resources :projects, constraints: { id: /[^\/]+/ }, only: [:index, :new, :create]

  devise_for :users, controllers: { omniauth_callbacks: :omniauth_callbacks, registrations: :registrations , passwords: :passwords, sessions: :sessions, confirmations: :confirmations }

  devise_scope :user do
    get '/users/auth/:provider/omniauth_error' => 'omniauth_callbacks#omniauth_error', as: :omniauth_error
  end

  root to: "root#index"

  #
  # Project Area
  #
  resources :namespaces, path: '/', constraints: { id: /[a-zA-Z.0-9_\-]+/ }, only: [] do
    resources(:projects, constraints: { id: /[a-zA-Z.0-9_\-]+(?<!\.atom)/ }, except:
              [:new, :create, :index], path: "/") do
      member do
        put :transfer
        post :archive
        post :unarchive
        post :toggle_star
        post :markdown_preview
        get :autocomplete_sources
        get :activity
      end

      scope module: :projects do
        # Blob routes:
        get '/new/*id', to: 'blob#new', constraints: { id: /.+/ }, as: 'new_blob'
        post '/create/*id', to: 'blob#create', constraints: { id: /.+/ }, as: 'create_blob'
        get '/edit/*id', to: 'blob#edit', constraints: { id: /.+/ }, as: 'edit_blob'
        put '/update/*id', to: 'blob#update', constraints: { id: /.+/ }, as: 'update_blob'
        post '/preview/*id', to: 'blob#preview', constraints: { id: /.+/ }, as: 'preview_blob'

        scope do
          get(
            '/blob/*id/diff',
            to: 'blob#diff',
            constraints: { id: /.+/, format: false },
            as: :blob_diff
          )
          get(
            '/blob/*id',
            to: 'blob#show',
            constraints: { id: /.+/, format: false },
            as: :blob
          )
          delete(
            '/blob/*id',
            to: 'blob#destroy',
            constraints: { id: /.+/, format: false }
          )
          put(
            '/blob/*id',
            to: 'blob#update',
            constraints: { id: /.+/, format: false }
          )
          post(
            '/blob/*id',
            to: 'blob#create',
            constraints: { id: /.+/, format: false }
          )
        end

        scope do
          get(
            '/raw/*id',
            to: 'raw#show',
            constraints: { id: /.+/, format: /(html|js)/ },
            as: :raw
          )
        end

        scope do
          get(
            '/tree/*id',
            to: 'tree#show',
            constraints: { id: /.+/, format: /(html|js)/ },
            as: :tree
          )
        end

        scope do
          post(
              '/create_dir/*id',
              to: 'tree#create_dir',
              constraints: { id: /.+/ },
              as: 'create_dir'
          )
        end

        scope do
          get(
            '/blame/*id',
            to: 'blame#show',
            constraints: { id: /.+/, format: /(html|js)/ },
            as: :blame
          )
        end

        scope do
          get(
            '/commits/*id',
            to: 'commits#show',
            constraints: { id: /(?:[^.]|\.(?!atom$))+/, format: /atom/ },
            as: :commits
          )
        end

        resource  :avatar, only: [:show, :destroy]
        resources :commit, only: [:show], constraints: { id: /[[:alnum:]]{6,40}/ } do
          member do
            get :branches
            get :ci
            get :cancel_builds
          end
        end

        resources :compare, only: [:index, :create]
        resources :network, only: [:show], constraints: { id: /(?:[^.]|\.(?!json$))+/, format: /json/ }

        resources :graphs, only: [:show], constraints: { id: /(?:[^.]|\.(?!json$))+/, format: /json/ } do
          member do
            get :commits
            get :ci
          end
        end

        get '/compare/:from...:to' => 'compare#show', :as => 'compare',
            :constraints => { from: /.+/, to: /.+/ }

        resources :snippets, constraints: { id: /\d+/ } do
          member do
            get 'raw'
          end
        end

        WIKI_SLUG_ID = { id: /[a-zA-Z.0-9_\-\/]+/ } unless defined? WIKI_SLUG_ID

        scope do
          # Order matters to give priority to these matches
          get '/wikis/git_access', to: 'wikis#git_access'
          get '/wikis/pages', to: 'wikis#pages', as: 'wiki_pages'
          post '/wikis', to: 'wikis#create'

          get '/wikis/*id/history', to: 'wikis#history', as: 'wiki_history', constraints: WIKI_SLUG_ID
          get '/wikis/*id/edit', to: 'wikis#edit', as: 'wiki_edit', constraints: WIKI_SLUG_ID

          get '/wikis/*id', to: 'wikis#show', as: 'wiki', constraints: WIKI_SLUG_ID
          delete '/wikis/*id', to: 'wikis#destroy', constraints: WIKI_SLUG_ID
          put '/wikis/*id', to: 'wikis#update', constraints: WIKI_SLUG_ID
        end

        resource :repository, only: [:show, :create] do
          member do
            get 'archive', constraints: { format: Gitlab::Regex.archive_formats_regex }
          end
        end

        resources :services, constraints: { id: /[^\/]+/ }, only: [:index, :edit, :update] do
          member do
            get :test
          end
        end

        resources :deploy_keys, constraints: { id: /\d+/ }, only: [:index, :new, :create] do
          member do
            put :enable
            put :disable
          end
        end

        resource :fork, only: [:new, :create]
        resource :import, only: [:new, :create, :show]

        resources :refs, only: [] do
          collection do
            get 'switch'
          end

          member do
            # tree viewer logs
            get 'logs_tree', constraints: { id: Gitlab::Regex.git_reference_regex }
            # Directories with leading dots erroneously get rejected if git
            # ref regex used in constraints. Regex verification now done in controller.
            get 'logs_tree/*path' => 'refs#logs_tree', as: :logs_file, constraints: {
              id: /.*/,
              path: /.*/
            }
          end
        end

        resources :merge_requests, constraints: { id: /\d+/ }, except: [:destroy] do
          member do
            get :diffs
            get :commits
            post :merge
            get :merge_check
            get :ci_status
            post :toggle_subscription
            post :approve
            post :rebase
            post :ff_merge
          end

          collection do
            get :branch_from
            get :branch_to
            get :update_branches
          end
          resources :approvers, only: :destroy
        end

        resources :branches, only: [:index, :new, :create, :destroy], constraints: { id: Gitlab::Regex.git_reference_regex }
        resources :tags, only: [:index, :new, :create, :destroy], constraints: { id: Gitlab::Regex.git_reference_regex }
        resources :protected_branches, only: [:index, :create, :update, :destroy], constraints: { id: Gitlab::Regex.git_reference_regex }
<<<<<<< HEAD
        resources :git_hooks, constraints: { id: /\d+/ }
=======
        resource :variables, only: [:show, :update]
        resources :triggers, only: [:index, :create, :destroy]
        resource :ci_settings, only: [:edit, :update, :destroy]
        resources :ci_web_hooks, only: [:index, :create, :destroy] do
          member do
            get :test
          end
        end

        resources :ci_services, constraints: { id: /[^\/]+/ }, only: [:index, :edit, :update] do
          member do
            get :test
          end
        end

        resources :builds, only: [:index, :show] do
          collection do
            get :cancel_all
          end

          member do
            get :cancel
            get :status
            post :retry
          end
        end

>>>>>>> c0a6836b
        resources :hooks, only: [:index, :create, :destroy], constraints: { id: /\d+/ } do
          member do
            get :test
          end
        end

        resources :milestones, constraints: { id: /\d+/ } do
          member do
            put :sort_issues
            put :sort_merge_requests
          end
        end

        resources :labels, constraints: { id: /\d+/ } do
          collection do
            post :generate
          end
        end

        resources :issues, constraints: { id: /\d+/ }, except: [:destroy] do
          member do
            post :toggle_subscription
          end
          collection do
            post  :bulk_update
          end
        end

        resources :project_members, except: [:new, :edit], constraints: { id: /[a-zA-Z.\/0-9_\-#%+]+/ } do
          collection do
            delete :leave

            # Used for import team
            # from another project
            get :import
            post :apply_import
          end

          member do
            post :resend_invite
          end
        end

        resources :group_links, only: [:index, :create, :destroy], constraints: { id: /\d+/ }

        resources :notes, only: [:index, :create, :destroy, :update], constraints: { id: /\d+/ } do
          member do
            delete :delete_attachment
          end
        end

        resources :uploads, only: [:create] do
          collection do
            get ":secret/:filename", action: :show, as: :show, constraints: { filename: /[^\/]+/ }
          end
        end
<<<<<<< HEAD

        resources :approvers, only: :destroy
      end

      get "/audit_events" => "audit_events#project_log"

=======

        resources :runners, only: [:index, :edit, :update, :destroy, :show] do
          member do
            get :resume
            get :pause
          end
        end
      end
>>>>>>> c0a6836b
    end
  end

  get ':id' => 'namespaces#show', constraints: { id: /(?:[^.]|\.(?!atom$))+/, format: /atom/ }
end<|MERGE_RESOLUTION|>--- conflicted
+++ resolved
@@ -612,9 +612,7 @@
         resources :branches, only: [:index, :new, :create, :destroy], constraints: { id: Gitlab::Regex.git_reference_regex }
         resources :tags, only: [:index, :new, :create, :destroy], constraints: { id: Gitlab::Regex.git_reference_regex }
         resources :protected_branches, only: [:index, :create, :update, :destroy], constraints: { id: Gitlab::Regex.git_reference_regex }
-<<<<<<< HEAD
         resources :git_hooks, constraints: { id: /\d+/ }
-=======
         resource :variables, only: [:show, :update]
         resources :triggers, only: [:index, :create, :destroy]
         resource :ci_settings, only: [:edit, :update, :destroy]
@@ -642,7 +640,6 @@
           end
         end
 
->>>>>>> c0a6836b
         resources :hooks, only: [:index, :create, :destroy], constraints: { id: /\d+/ } do
           member do
             get :test
@@ -699,14 +696,6 @@
             get ":secret/:filename", action: :show, as: :show, constraints: { filename: /[^\/]+/ }
           end
         end
-<<<<<<< HEAD
-
-        resources :approvers, only: :destroy
-      end
-
-      get "/audit_events" => "audit_events#project_log"
-
-=======
 
         resources :runners, only: [:index, :edit, :update, :destroy, :show] do
           member do
@@ -714,8 +703,12 @@
             get :pause
           end
         end
-      end
->>>>>>> c0a6836b
+
+        resources :approvers, only: :destroy
+      end
+
+      get "/audit_events" => "audit_events#project_log"
+
     end
   end
 
