--- conflicted
+++ resolved
@@ -244,21 +244,14 @@
       # - { name: 'google_oauth2', app_id: 'YOUR_APP_ID',
       #     app_secret: 'YOUR_APP_SECRET',
       #     args: { access_type: 'offline', approval_prompt: '' } }
-<<<<<<< HEAD
-      # - { name: 'twitter', app_id: 'YOUR APP ID',
-      #     app_secret: 'YOUR APP SECRET'}
-      # - { name: 'gitlab', app_id: 'YOUR APP ID',
-      #     app_secret: 'YOUR APP SECRET',
-      #     args: { scope: 'api' } }
-      # - { name: 'github', app_id: 'YOUR APP ID',
-      #     app_secret: 'YOUR APP SECRET',
-      #     url: "https://github.com/",
-=======
       # - { name: 'twitter', app_id: 'YOUR_APP_ID',
       #     app_secret: 'YOUR_APP_SECRET'}
+      # - { name: 'gitlab', app_id: 'YOUR_APP_ID',
+      #     app_secret: 'YOUR_APP_SECRET',
+      #     args: { scope: 'api' } }
       # - { name: 'github', app_id: 'YOUR_APP_ID',
       #     app_secret: 'YOUR_APP_SECRET',
->>>>>>> 3cc55fe4
+      #     url: "https://github.com/",
       #     args: { scope: 'user:email' } }
       # - { name: 'gitlab', app_id: 'YOUR_APP_ID',
       #     app_secret: 'YOUR_APP_SECRET',
