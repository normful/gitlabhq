# # # # # # # # # # # # # # # # # #
# GitLab application config file  #
# # # # # # # # # # # # # # # # # #
#
# How to use:
# 1. copy file as gitlab.yml
# 2. Replace gitlab -> host with your domain
# 3. Replace gitlab -> email_from

production: &base
  #
  # 1. GitLab app settings
  # ==========================

  ## GitLab settings
  gitlab:
    ## Web server settings
    host: localhost
    port: 80
    https: false

    # Uncomment and customize the last line to run in a non-root path
<<<<<<< HEAD
    # WARNING: This feature is known to work, but unsupported
    # Note that four settings need to be changed for this to work.
=======
    # WARNING: We recommend creating a FQDN to host GitLab in a root path instead of this.
    # Note that three settings need to be changed for this to work.
>>>>>>> dbf8ae73
    # 1) In your application.rb file: config.relative_url_root = "/gitlab"
    # 2) In your gitlab.yml file: relative_url_root: /gitlab
    # 3) In your unicorn.rb: ENV['RAILS_RELATIVE_URL_ROOT'] = "/gitlab"
    # 4) In ../gitlab-shell/config.yml: gitlab_url: "http://127.0.0.1/gitlab"
    # To update the path, run: sudo -u git -H bundle exec rake assets:precompile RAILS_ENV=production
    #
    # relative_url_root: /gitlab

    # Uncomment and customize if you can't use the default user to run GitLab (default: 'git')
    # user: git

    ## Email settings
    # Email address used in the "From" field in mails sent by GitLab
    email_from: gitlab@localhost

    # Email address of your support contact (default: same as email_from)
    support_email: support@localhost

    ## User settings
    default_projects_limit: 10
    # default_can_create_group: false  # default: true
    # username_changing_enabled: false # default: true - User can change her username/namespace
    ## Default theme
    ##   BASIC  = 1
    ##   MARS   = 2
    ##   MODERN = 3
    ##   GRAY   = 4
    ##   COLOR  = 5
    # default_theme: 2 # default: 2


    ## Users management
    # default: false - Account passwords are not sent via the email if signup is enabled. 
    # signup_enabled: true

    # Restrict setting visibility levels for non-admin users.
    # The default is to allow all levels.
    #restricted_visibility_levels: [ "public" ]

    ## Automatic issue closing
    # If a commit message matches this regular expression, all issues referenced from the matched text will be closed.
    # This happens when the commit is pushed or merged into the default branch of a project.
    # When not specified the default issue_closing_pattern as specified below will be used.
    # issue_closing_pattern: ([Cc]lose[sd]|[Ff]ixe[sd]) +#\d+

    ## Default project features settings
    default_projects_features:
      issues: true
      merge_requests: true
      wiki: true
      wall: false
      snippets: false
      visibility_level: "private"  # can be "private" | "internal" | "public"

  ## External issues trackers
  issues_tracker:
    # redmine:
    #   title: "Redmine"
    #   ## If not nil, link 'Issues' on project page will be replaced with this
    #   ## Use placeholders:
    #   ##  :project_id        - GitLab project identifier
    #   ##  :issues_tracker_id - Project Name or Id in external issue tracker
    #   project_url: "http://redmine.sample/projects/:issues_tracker_id"
    #
    #   ## If not nil, links from /#\d/ entities from commit messages will replaced with this
    #   ## Use placeholders:
    #   ##  :project_id        - GitLab project identifier
    #   ##  :issues_tracker_id - Project Name or Id in external issue tracker
    #   ##  :id                - Issue id (from commit messages)
    #   issues_url: "http://redmine.sample/issues/:id"
    #
    #   ## If not nil, linkis to creating new issues will be replaced with this
    #   ## Use placeholders:
    #   ##  :project_id        - GitLab project identifier
    #   ##  :issues_tracker_id - Project Name or Id in external issue tracker
    #   new_issue_url: "http://redmine.sample/projects/:issues_tracker_id/issues/new"
    # 
    # jira:
    #   title: "Atlassian Jira"
    #   project_url: "http://jira.sample/issues/?jql=project=:issues_tracker_id"
    #   issues_url: "http://jira.sample/browse/:id"
    #   new_issue_url: "http://jira.sample/secure/CreateIssue.jspa"

  ## Gravatar
  gravatar:
    enabled: true                 # Use user avatar image from Gravatar.com (default: true)
    # plain_url: "http://..."     # default: http://www.gravatar.com/avatar/%{hash}?s=%{size}&d=mm
    # ssl_url:   "https://..."    # default: https://secure.gravatar.com/avatar/%{hash}?s=%{size}&d=mm

  #
  # 2. Auth settings
  # ==========================

  ## LDAP settings
  # You can inspect the first 100 LDAP users with login access by running:
  #   bundle exec rake gitlab:ldap:check[100] RAILS_ENV=production
  ldap:
    enabled: false
    host: '_your_ldap_server'
    base: '_the_base_where_you_search_for_users'
    port: 636
    uid: 'sAMAccountName'
    method: 'ssl' # "ssl" or "plain"
    bind_dn: '_the_full_dn_of_the_user_you_will_bind_with'
    password: '_the_password_of_the_bind_user'
    allow_username_or_email_login: true

  ## OmniAuth settings
  omniauth:
    # Allow login via Twitter, Google, etc. using OmniAuth providers
    enabled: false

    # CAUTION!
    # This allows users to login without having a user account first (default: false).
    # User accounts will be created automatically when authentication was successful.
    allow_single_sign_on: false
    # Locks down those users until they have been cleared by the admin (default: true).
    block_auto_created_users: true

    ## Auth providers
    # Uncomment the following lines and fill in the data of the auth provider you want to use
    # If your favorite auth provider is not listed you can use others:
    # see https://github.com/gitlabhq/gitlab-public-wiki/wiki/Working-custom-omniauth-provider-configurations
    # The 'app_id' and 'app_secret' parameters are always passed as the first two
    # arguments, followed by optional 'args' which can be either a hash or an array.
    providers:
      # - { name: 'google_oauth2', app_id: 'YOUR APP ID',
      #     app_secret: 'YOUR APP SECRET',
      #     args: { access_type: 'offline', approval_prompt: '' } }
      # - { name: 'twitter', app_id: 'YOUR APP ID',
      #     app_secret: 'YOUR APP SECRET'}
      # - { name: 'github', app_id: 'YOUR APP ID',
      #     app_secret: 'YOUR APP SECRET' }



  #
  # 3. Advanced settings
  # ==========================

  # GitLab Satellites
  satellites:
    # Relative paths are relative to Rails.root (default: tmp/repo_satellites/)
    path: /home/git/gitlab-satellites/

  ## Backup settings
  backup:
    path: "tmp/backups"   # Relative paths are relative to Rails.root (default: tmp/backups/)
    # keep_time: 604800   # default: 0 (forever) (in seconds)

  ## GitLab Shell settings
  gitlab_shell:
    # REPOS_PATH MUST NOT BE A SYMLINK!!!
    repos_path: /home/git/repositories/
    hooks_path: /home/git/gitlab-shell/hooks/

    # Git over HTTP
    upload_pack: true
    receive_pack: true

    # If you use non-standard ssh port you need to specify it
    # ssh_port: 22

  ## Git settings
  # CAUTION!
  # Use the default values unless you really know what you are doing
  git:
    bin_path: /usr/bin/git
    # Max size of a git object (e.g. a commit), in bytes
    # This value can be increased if you have very large commits
    max_size: 5242880 # 5.megabytes
    # Git timeout to read a commit, in seconds
    timeout: 10

  #
  # 4. Extra customization
  # ==========================

  extra:
    ## Google analytics. Uncomment if you want it
    # google_analytics_id: '_your_tracking_id'

    ## Text under sign-in page (Markdown enabled)
    # sign_in_text: |
    #   ![Company Logo](http://www.companydomain.com/logo.png)
    #   [Learn more about CompanyName](http://www.companydomain.com/)

development:
  <<: *base

test:
  <<: *base
  issues_tracker:
    redmine:
      title: "Redmine"
      project_url: "http://redmine/projects/:issues_tracker_id"
      issues_url: "http://redmine/:project_id/:issues_tracker_id/:id"
      new_issue_url: "http://redmine/projects/:issues_tracker_id/issues/new"

staging:
  <<: *base<|MERGE_RESOLUTION|>--- conflicted
+++ resolved
@@ -20,13 +20,8 @@
     https: false
 
     # Uncomment and customize the last line to run in a non-root path
-<<<<<<< HEAD
-    # WARNING: This feature is known to work, but unsupported
+    # WARNING: We recommend creating a FQDN to host GitLab in a root path instead of this. 
     # Note that four settings need to be changed for this to work.
-=======
-    # WARNING: We recommend creating a FQDN to host GitLab in a root path instead of this.
-    # Note that three settings need to be changed for this to work.
->>>>>>> dbf8ae73
     # 1) In your application.rb file: config.relative_url_root = "/gitlab"
     # 2) In your gitlab.yml file: relative_url_root: /gitlab
     # 3) In your unicorn.rb: ENV['RAILS_RELATIVE_URL_ROOT'] = "/gitlab"
