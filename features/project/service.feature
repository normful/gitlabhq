Feature: Project Services
  Background:
    Given I sign in as a user
    And I own project "Shop"

  Scenario: I should see project services
    When I visit project "Shop" services page
    Then I should see list of available services

  Scenario: Activate gitlab-ci service
    When I visit project "Shop" services page
    And I click gitlab-ci service link
    And I fill gitlab-ci settings
    Then I should see service settings saved

  Scenario: Activate hipchat service
    When I visit project "Shop" services page
    And I click hipchat service link
    And I fill hipchat settings
    Then I should see hipchat service settings saved

  Scenario: Activate hipchat service with custom server
    When I visit project "Shop" services page
    And I click hipchat service link
    And I fill hipchat settings with custom server
    Then I should see hipchat service settings with custom server saved

  Scenario: Activate pivotaltracker service
    When I visit project "Shop" services page
    And I click pivotaltracker service link
    And I fill pivotaltracker settings
    Then I should see pivotaltracker service settings saved

  Scenario: Activate Flowdock service
    When I visit project "Shop" services page
    And I click Flowdock service link
    And I fill Flowdock settings
    Then I should see Flowdock service settings saved

  Scenario: Activate Assembla service
    When I visit project "Shop" services page
    And I click Assembla service link
    And I fill Assembla settings
    Then I should see Assembla service settings saved

  Scenario: Activate Slack service
    When I visit project "Shop" services page
    And I click Slack service link
    And I fill Slack settings
    Then I should see Slack service settings saved

  Scenario: Activate Pushover service
    When I visit project "Shop" services page
    And I click Pushover service link
    And I fill Pushover settings
    Then I should see Pushover service settings saved

  Scenario: Activate email on push service
    When I visit project "Shop" services page
    And I click email on push service link
    And I fill email on push settings
    Then I should see email on push service settings saved

<<<<<<< HEAD
  Scenario: Activate JIRA service
    When I visit project "Shop" services page
    And I click jira service link
    And I fill jira settings
    Then I should see jira service settings saved
=======
  Scenario: Activate Irker (IRC Gateway) service
    When I visit project "Shop" services page
    And I click Irker service link
    And I fill Irker settings
    Then I should see Irker service settings saved
>>>>>>> 3cc55fe4

  Scenario: Activate Atlassian Bamboo CI service
    When I visit project "Shop" services page
    And I click Atlassian Bamboo CI service link
    And I fill Atlassian Bamboo CI settings
    Then I should see Atlassian Bamboo CI service settings saved

  Scenario: Activate jetBrains TeamCity CI service
    When I visit project "Shop" services page
    And I click jetBrains TeamCity CI service link
    And I fill jetBrains TeamCity CI settings
    Then I should see jetBrains TeamCity CI service settings saved

  Scenario: Activate Asana service
    When I visit project "Shop" services page
    And I click Asana service link
    And I fill Asana settings
    Then I should see Asana service settings saved<|MERGE_RESOLUTION|>--- conflicted
+++ resolved
@@ -61,19 +61,17 @@
     And I fill email on push settings
     Then I should see email on push service settings saved
 
-<<<<<<< HEAD
   Scenario: Activate JIRA service
     When I visit project "Shop" services page
     And I click jira service link
     And I fill jira settings
     Then I should see jira service settings saved
-=======
+
   Scenario: Activate Irker (IRC Gateway) service
     When I visit project "Shop" services page
     And I click Irker service link
     And I fill Irker settings
     Then I should see Irker service settings saved
->>>>>>> 3cc55fe4
 
   Scenario: Activate Atlassian Bamboo CI service
     When I visit project "Shop" services page
