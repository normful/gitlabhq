--- conflicted
+++ resolved
@@ -27,14 +27,14 @@
     project.path.should == "new-path"
   end
 
-<<<<<<< HEAD
   step 'I fill in merge request template' do
     fill_in 'project_merge_requests_template', with: "This merge request should contain the following."
   end
 
   step 'I should see project with merge request template saved' do
     find_field('project_merge_requests_template').value.should == 'This merge request should contain the following.'
-=======
+  end
+
   step 'I should see project "Shop" README link' do
     within '.project-side' do
       page.should have_content "README.md"
@@ -45,6 +45,5 @@
     within '.project-side' do
       page.should have_content "Version: 2.2.0"
     end
->>>>>>> 024e0577
   end
 end