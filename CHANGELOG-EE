v 7.9.0 (unreleased)
  - Strip prefixes and suffixes from synced SSH keys:
    `SSHKey:ssh-rsa keykeykey` and `ssh-rsa keykeykey (SSH key)` will now work
  - Check if LDAP admin group exists before querying for user membership
<<<<<<< HEAD
  - Use one custom header logo for all GitLab themes in appearance settings
=======
  - Escape wildcards when searching LDAP by group name.
>>>>>>> d3d1246f

v 7.8.0
  - Improved Jira issue closing integration
  - Improved message logging for Jira integration
  - Added option of referencing JIRA issues from GitLab
  - Update Sidetiq to 0.6.3
  - Added Github Enterprise importer
  - When project has MR rebase enabled, MR will have rebase checkbox selected by default
  - Minor UI fixes for sidebar navigation
  - Manage large binaries with git annex

v 7.7.0
  - Added custom header logo support (Drew Blessing)
  - Fixed preview appearance bug
  - Improve performance for selectboxes: project share page, admin email users page

v 7.6.2
  - Fix failing migrations for MySQL, LDAP

v 7.6.1
  - No changes

v 7.6.0
  - Added Audit events related to membership changes for groups and projects
  - Added option to attempt a rebase before merging merge request
  - Dont show LDAP groups settings if LDAP disabled
  - Added member lock for groups to disallow membership additions on project level
  - Rebase on merge request. Introduced merge request option to rebase before merging
  - Better message for failed pushes because of git hooks
  - Kerberos support for web interface and git HTTP

v 7.5.3
  - Only set up Sidetiq from a Sidekiq server process (fixes Redis::InheritedError)

v 7.5.0
  - Added an ability to check each author commit's email by regex
  - Added an ability to restrict commit authors to existing Gitlab users
  - Add an option for automatic daily LDAP user sync
  - Added git hook for preventing tag removal to API
  - Added git hook for setting commit message regex to API
  - Added an ability to block commits with certain filenames by regex expression
  - Improved a jenkins parser

v 7.4.4
  - Fix broken ldap migration

v 7.4.0
  - Support for multiple LDAP servers
  - Skip AD specific LDAP checks
  - Do not show ldap users in dropdowns for groups with enabled ldap-sync
  - Update the JIRA integration documentation
  - Reset the homepage to show the GitLab logo by deleting the custom logo.

v 7.3.0
  - Add an option to change the LDAP sync time from default 1 hour
  - User will receive an email when unsubscribed from admin notifications
  - Show group sharing members on /my/project/team
  - Improve explanation of the LDAP permission reset
  - Fix some navigation issues
  - Added support for multiple LDAP groups per Gitlab group

v 7.2.0
  - Improve Redmine integration
  - Better logging for the JIRA issue closing service
  - Administrators can now send email to all users through the admin interface
  - JIRA issue transition ID is now customizable
  - LDAP group settings are now visible in admin group show page and group members page

v 7.1.0
  - Synchronize LDAP-enabled GitLab administrators with an LDAP group (Marvin Frick, sponsored by SinnerSchrader)
  - Synchronize SSH keys with LDAP (Oleg Girko (Jolla) and Marvin Frick (SinnerSchrader))
  - Support Jenkins jobs with multiple modules (Marvin Frick, sponsored by SinnerSchrader)

v 7.0.0
  - Fix: empty brand images are displayed as empty image_tag on login page (Marvin Frick, sponsored by SinnerSchrader)

v 6.9.4
  - Fix bug in JIRA Issue closing triggered by commit messages
  - Fix JIRA issue reference bug

v 6.9.3
  - Fix check CI status only when CI service is enabled(Daniel Aquino)

v 6.9.2
  - Merge community edition changes for version 6.9.2

v 6.9.1
  - Merge community edition changes for version 6.9.1

v 6.9.0
  - Add support for closing Jira tickets with commits and MR
  - Template for Merge Request description can be added in project settings
  - Jenkins CI service
  - Fix LDAP email upper case bug

v 6.8.0
  - Customise sign-in page with custom text and logo

v 6.7.1
  - Handle LDAP errors in Adapter#dn_matches_filter?

v 6.7.0
  - Improve LDAP sign-in speed by reusing connections
  - Add support for Active Directory nested LDAP groups
  - Git hooks: Commit message regex
  - Git hooks: Deny git tag removal
  - Fix group edit in admin area

v 6.5.0
  - Add reset permissions button to Group#members page

v 6.4.0
  - Respect existing group permissions during sync with LDAP group (d3844662ec7ce816b0a85c8b40f66ee6c5ae90a1)

v 6.3.0
  - When looking up a user by DN, use single scope (bc8a875df1609728f1c7674abef46c01168a0d20)
  - Try sAMAccountName if omniauth nickname is nil (9b7174c333fa07c44cc53b80459a115ef1856e38)

v 6.2.0
  - API: expose ldap_cn and ldap_access group attributes
  - Use omniauth-ldap nickname attribute as GitLab username
  - Improve group sharing UI for installation with many groups
  - Fix empty LDAP group raises exception
  - Respect LDAP user filter for git access<|MERGE_RESOLUTION|>--- conflicted
+++ resolved
@@ -2,11 +2,8 @@
   - Strip prefixes and suffixes from synced SSH keys:
     `SSHKey:ssh-rsa keykeykey` and `ssh-rsa keykeykey (SSH key)` will now work
   - Check if LDAP admin group exists before querying for user membership
-<<<<<<< HEAD
   - Use one custom header logo for all GitLab themes in appearance settings
-=======
   - Escape wildcards when searching LDAP by group name.
->>>>>>> d3d1246f
 
 v 7.8.0
   - Improved Jira issue closing integration
